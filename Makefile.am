# Ganeti makefile
# - Indent with tabs only.
# - Keep files sorted; one line per file.
# - Directories in lib/ must have their own *dir variable (see hypervisor).
# - All directories must be listed DIRS.
# - Use autogen.sh to generate Makefile.in and configure script.

# For distcheck we need the haskell tests to be enabled. Note:
# The "correct" way would be to define AM_DISTCHECK_CONFIGURE_FLAGS.
# However, we still have to support older versions of autotools,
# so we cannot use that yet, hence we fall back to..
DISTCHECK_CONFIGURE_FLAGS = --enable-haskell-tests

# Automake doesn't export these variables before version 1.10.
abs_top_builddir = @abs_top_builddir@
abs_top_srcdir = @abs_top_srcdir@

# Helper values for calling builtin functions
empty :=
space := $(empty) $(empty)
comma := ,

# Helper function to strip src/ and test/hs/ from a list
strip_hsroot = $(patsubst src/%,%,$(patsubst test/hs/%,%,$(1)))

# Use bash in order to be able to use pipefail
SHELL=/bin/bash

EXTRA_DIST=

# Enable colors in shelltest
SHELLTESTARGS = "-c"

ACLOCAL_AMFLAGS = -I autotools
BUILD_BASH_COMPLETION = $(top_srcdir)/autotools/build-bash-completion
RUN_IN_TEMPDIR = $(top_srcdir)/autotools/run-in-tempdir
CHECK_PYTHON_CODE = $(top_srcdir)/autotools/check-python-code
CHECK_HEADER = $(top_srcdir)/autotools/check-header
CHECK_MAN_DASHES = $(top_srcdir)/autotools/check-man-dashes
CHECK_MAN_REFERENCES = $(top_srcdir)/autotools/check-man-references
CHECK_MAN_WARNINGS = $(top_srcdir)/autotools/check-man-warnings
CHECK_VERSION = $(top_srcdir)/autotools/check-version
CHECK_NEWS = $(top_srcdir)/autotools/check-news
CHECK_IMPORTS = $(top_srcdir)/autotools/check-imports
DOCPP = $(top_srcdir)/autotools/docpp
REPLACE_VARS_SED = autotools/replace_vars.sed
PRINT_PY_CONSTANTS = $(top_srcdir)/autotools/print-py-constants
BUILD_RPC = $(top_srcdir)/autotools/build-rpc
SHELL_ENV_INIT = autotools/shell-env-init

# starting as of Ganeti 2.10, all files are stored in two directories,
# with only symbolic links added at other places.
#
# $(versiondir) contains most of Ganeti and all architecture-dependent files
# $(versionedsharedir) contains only architecture-independent files; all python
# executables need to go directly to $(versionedsharedir), as all ganeti python
# mdules are installed outside the usual python path, i.e., as private modules.
#
# $(defaultversiondir) and $(defaultversionedsharedir) are the corresponding
# directories for "the currently running" version of Ganeti. We never install
# there, but all symbolic links go there, rather than directory to $(versiondir)
# or $(versionedsharedir). Note that all links to $(default*dir) need to be stable;
# so, if some currently architecture-independent executable is replaced by an
# architecture-dependent one (and hence has to go under $(versiondir)), add a link
# under $(versionedsharedir) but do not change the external links.
if USE_VERSION_FULL
DIRVERSION=$(VERSION_FULL)
else
DIRVERSION=$(VERSION_MAJOR).$(VERSION_MINOR)
endif
versiondir = $(libdir)/ganeti/$(DIRVERSION)
defaultversiondir = $(libdir)/ganeti/default
versionedsharedir = $(prefix)/share/ganeti/$(DIRVERSION)
defaultversionedsharedir = $(prefix)/share/ganeti/default

# Note: these are automake-specific variables, and must be named after
# the directory + 'dir' suffix
pkglibdir = $(versiondir)$(libdir)/ganeti
myexeclibdir = $(pkglibdir)
bindir = $(versiondir)/$(BINDIR)
sbindir = $(versiondir)$(SBINDIR)
mandir = $(versionedsharedir)/root$(MANDIR)
pkgpythondir = $(versionedsharedir)/ganeti
pkgpython_rpc_stubdir = $(versionedsharedir)/ganeti/rpc/stub
gntpythondir = $(versionedsharedir)
pkgpython_bindir = $(versionedsharedir)
gnt_python_sbindir = $(versionedsharedir)
tools_pythondir = $(versionedsharedir)

clientdir = $(pkgpythondir)/client
cmdlibdir = $(pkgpythondir)/cmdlib
hypervisordir = $(pkgpythondir)/hypervisor
hypervisor_hv_kvmdir = $(pkgpythondir)/hypervisor/hv_kvm
jqueuedir = $(pkgpythondir)/jqueue
storagedir = $(pkgpythondir)/storage
httpdir = $(pkgpythondir)/http
masterddir = $(pkgpythondir)/masterd
confddir = $(pkgpythondir)/confd
rapidir = $(pkgpythondir)/rapi
rpcdir = $(pkgpythondir)/rpc
rpc_stubdir = $(pkgpythondir)/rpc/stub
serverdir = $(pkgpythondir)/server
watcherdir = $(pkgpythondir)/watcher
impexpddir = $(pkgpythondir)/impexpd
utilsdir = $(pkgpythondir)/utils
toolsdir = $(pkglibdir)/tools
iallocatorsdir = $(pkglibdir)/iallocators
pytoolsdir = $(pkgpythondir)/tools
docdir = $(versiondir)$(datadir)/doc/$(PACKAGE)
ifupdir = $(sysconfdir)/ganeti

if USE_BACKUP_DIR
backup_dir = $(BACKUP_DIR)
else
backup_dir = $(localstatedir)/lib
endif

SYMLINK_TARGET_DIRS = \
	$(sysconfdir)/ganeti \
	$(libdir)/ganeti/iallocators \
	$(libdir)/ganeti/tools \
	$(prefix)/share/ganeti \
	$(BINDIR) \
	$(SBINDIR) \
	$(MANDIR)/man1 \
	$(MANDIR)/man7 \
	$(MANDIR)/man8

# Delete output file if an error occurred while building it
.DELETE_ON_ERROR:

HS_DIRS = \
	src \
	src/Ganeti \
	src/Ganeti/Confd \
	src/Ganeti/Curl \
	src/Ganeti/Cpu \
	src/Ganeti/DataCollectors \
	src/Ganeti/Daemon \
	src/Ganeti/Hs2Py \
	src/Ganeti/HTools \
	src/Ganeti/HTools/Backend \
	src/Ganeti/HTools/Program \
	src/Ganeti/Hypervisor \
	src/Ganeti/Hypervisor/Xen \
	src/Ganeti/JQScheduler \
	src/Ganeti/JQueue \
	src/Ganeti/Locking \
	src/Ganeti/Logging \
	src/Ganeti/Monitoring \
	src/Ganeti/Metad \
	src/Ganeti/Objects \
	src/Ganeti/OpCodes \
	src/Ganeti/Query \
	src/Ganeti/Storage \
	src/Ganeti/Storage/Diskstats \
	src/Ganeti/Storage/Drbd \
	src/Ganeti/Storage/Lvm \
	src/Ganeti/THH \
	src/Ganeti/Utils \
	src/Ganeti/WConfd \
	test/hs \
	test/hs/Test \
	test/hs/Test/Ganeti \
	test/hs/Test/Ganeti/Storage \
	test/hs/Test/Ganeti/Storage/Diskstats \
	test/hs/Test/Ganeti/Storage/Drbd \
	test/hs/Test/Ganeti/Storage/Lvm \
	test/hs/Test/Ganeti/Confd \
	test/hs/Test/Ganeti/HTools \
	test/hs/Test/Ganeti/HTools/Backend \
	test/hs/Test/Ganeti/Hypervisor \
	test/hs/Test/Ganeti/Hypervisor/Xen \
	test/hs/Test/Ganeti/JQueue \
	test/hs/Test/Ganeti/Locking \
	test/hs/Test/Ganeti/Objects \
	test/hs/Test/Ganeti/Query \
	test/hs/Test/Ganeti/THH \
	test/hs/Test/Ganeti/Utils \
	test/hs/Test/Ganeti/WConfd

# Haskell directories without the roots (src, test/hs)
HS_DIRS_NOROOT = $(filter-out src,$(filter-out test/hs,$(HS_DIRS)))

DIRS = \
	$(HS_DIRS) \
	autotools \
	daemons \
	devel \
	devel/data \
	doc \
	doc/css \
	doc/examples \
	doc/examples/gnt-debug \
	doc/examples/hooks \
	doc/examples/systemd \
	doc/users \
	test/data/htools \
	test/data/htools/rapi \
	test/hs/shelltests \
	test/autotools \
	lib \
	lib/build \
	lib/client \
	lib/cmdlib \
	lib/confd \
	lib/jqueue \
	lib/http \
	lib/hypervisor \
	lib/hypervisor/hv_kvm \
	lib/impexpd \
	lib/masterd \
	lib/rapi \
	lib/rpc \
	lib/rpc/stub \
	lib/server \
	lib/storage \
	lib/tools \
	lib/utils \
	lib/watcher \
	man \
	qa \
	qa/patch \
	test \
	test/data \
	test/data/bdev-rbd \
	test/data/ovfdata \
	test/data/ovfdata/other \
	test/data/cgroup_root \
        test/data/cgroup_root/memory \
        test/data/cgroup_root/memory/lxc \
        test/data/cgroup_root/memory/lxc/instance1 \
        test/data/cgroup_root/cpuset \
        test/data/cgroup_root/cpuset/some_group \
        test/data/cgroup_root/cpuset/some_group/lxc \
        test/data/cgroup_root/cpuset/some_group/lxc/instance1 \
        test/data/cgroup_root/devices \
        test/data/cgroup_root/devices/some_group \
        test/data/cgroup_root/devices/some_group/lxc \
        test/data/cgroup_root/devices/some_group/lxc/instance1 \
	test/py \
	test/py/cmdlib \
	test/py/cmdlib/testsupport \
	tools

ALL_APIDOC_HS_DIRS = \
	$(APIDOC_HS_DIR) \
	$(patsubst %,$(APIDOC_HS_DIR)/%,$(call strip_hsroot,$(HS_DIRS_NOROOT)))

BUILDTIME_DIR_AUTOCREATE = \
	scripts \
	$(APIDOC_DIR) \
	$(ALL_APIDOC_HS_DIRS) \
	$(APIDOC_PY_DIR) \
	$(COVERAGE_DIR) \
	$(COVERAGE_HS_DIR) \
	$(COVERAGE_PY_DIR) \
	.hpc

BUILDTIME_DIRS = \
	$(BUILDTIME_DIR_AUTOCREATE) \
	doc/html \
	doc/man-html

DIRCHECK_EXCLUDE = \
	$(BUILDTIME_DIRS) \
	ganeti-[0-9]*.[0-9]*.[0-9]* \
	doc/html/_* \
	doc/man-html/_* \
	tools/shebang \
	autom4te.cache

# some helper vars
COVERAGE_DIR = doc/coverage
COVERAGE_PY_DIR = $(COVERAGE_DIR)/py
COVERAGE_HS_DIR = $(COVERAGE_DIR)/hs
APIDOC_DIR = doc/api
APIDOC_PY_DIR = $(APIDOC_DIR)/py
APIDOC_HS_DIR = $(APIDOC_DIR)/hs

MAINTAINERCLEANFILES = \
	$(maninput) \
	doc/install-quick.rst \
	doc/news.rst \
	doc/upgrade.rst \
	vcs-version

maintainer-clean-local:
	rm -rf $(BUILDTIME_DIRS)

CLEANFILES = \
	$(addsuffix /*.py[co],$(DIRS)) \
	$(addsuffix /*.hi,$(HS_DIRS)) \
	$(addsuffix /*.o,$(HS_DIRS)) \
	$(addsuffix /*.$(HTEST_SUFFIX)_hi,$(HS_DIRS)) \
	$(addsuffix /*.$(HTEST_SUFFIX)_o,$(HS_DIRS)) \
	Makefile.ghc \
	Makefile.ghc.bak \
	$(PYTHON_BOOTSTRAP) \
	$(gnt_python_sbin_SCRIPTS) \
	epydoc.conf \
	$(REPLACE_VARS_SED) \
	$(SHELL_ENV_INIT) \
	daemons/daemon-util \
	daemons/ganeti-cleaner \
	devel/squeeze-amd64.tar.gz \
	devel/squeeze-amd64.conf \
	$(mandocrst) \
	doc/manpages-enabled.rst \
	$(BUILT_EXAMPLES) \
	doc/examples/bash_completion \
	doc/examples/bash_completion-debug \
	$(userspecs) \
	lib/_generated_rpc.py \
	$(man_MANS) \
	$(manhtml) \
	tools/kvm-ifup \
	tools/kvm-ifup-os \
	tools/xen-ifup-os \
	tools/vif-ganeti \
	tools/vif-ganeti-metad \
	tools/net-common \
	tools/users-setup \
	tools/vcluster-setup \
<<<<<<< HEAD
	tools/prepare-node-join \
	tools/ssh-update \
=======
	$(python_scripts_shebang) \
>>>>>>> d61fe8a0
	stamp-directories \
	stamp-srclinks \
	$(nodist_pkgpython_PYTHON) \
	$(nodist_pkgpython_rpc_stub_PYTHON) \
	$(gnt_scripts) \
	$(HS_ALL_PROGS) $(HS_BUILT_SRCS) \
	$(HS_BUILT_TEST_HELPERS) \
	src/ganeti-confd \
	src/ganeti-wconfd \
	src/ganeti-luxid \
	src/ganeti-metad \
	src/ganeti-mond \
	.hpc/*.mix src/*.tix test/hs/*.tix *.tix \
	doc/hs-lint.html

GENERATED_FILES = \
	$(built_base_sources) \
	$(built_python_sources) \
	$(PYTHON_BOOTSTRAP) \
	$(gnt_python_sbin_SCRIPTS)

clean-local:
	rm -rf tools/shebang

HS_GENERATED_FILES = $(HS_PROGS) src/hluxid src/ganeti-luxid
if ENABLE_CONFD
HS_GENERATED_FILES += src/hconfd src/ganeti-confd
endif
if ENABLE_MOND
HS_GENERATED_FILES += src/ganeti-mond
endif
if ENABLE_METADATA
HS_GENERATED_FILES += src/ganeti-metad
endif

built_base_sources = \
	stamp-directories \
	stamp-srclinks

built_python_base_sources = \
	lib/_constants.py \
	lib/_vcsversion.py \
	lib/opcodes.py \
	lib/rpc/stub/wconfd.py

built_python_sources = \
	$(nodist_pkgpython_PYTHON) \
	$(nodist_pkgpython_rpc_stub_PYTHON)

# Generating the RPC wrappers depends on many things, so make sure
# it's built at the end of the built sources
lib/_generated_rpc.py: | $(built_base_sources) $(built_python_base_sources)

# these are all built from the underlying %.in sources
BUILT_EXAMPLES = \
	doc/examples/ganeti-kvm-poweroff.initd \
	doc/examples/ganeti.cron \
	doc/examples/ganeti.initd \
	doc/examples/ganeti.logrotate \
	doc/examples/ganeti-master-role.ocf \
	doc/examples/ganeti-node-role.ocf \
	doc/examples/gnt-config-backup \
	doc/examples/hooks/ipsec \
	doc/examples/systemd/ganeti-common.service \
	doc/examples/systemd/ganeti-confd.service \
	doc/examples/systemd/ganeti-kvmd.service \
	doc/examples/systemd/ganeti-luxid.service \
	doc/examples/systemd/ganeti-metad.service \
	doc/examples/systemd/ganeti-mond.service \
	doc/examples/systemd/ganeti-noded.service \
	doc/examples/systemd/ganeti-rapi.service \
	doc/examples/systemd/ganeti-wconfd.service

dist_ifup_SCRIPTS = \
	tools/kvm-ifup-os \
	tools/xen-ifup-os

nodist_pkgpython_PYTHON = \
	$(built_python_base_sources) \
	lib/_generated_rpc.py

nodist_pkgpython_rpc_stub_PYTHON = \
	lib/rpc/stub/wconfd.py

nodist_pkgpython_bin_SCRIPTS = \
	$(nodist_pkglib_python_scripts)

pkgpython_bin_SCRIPTS = \
	$(pkglib_python_scripts)

noinst_PYTHON = \
	lib/build/__init__.py \
	lib/build/shell_example_lexer.py \
	lib/build/sphinx_ext.py

pkgpython_PYTHON = \
	lib/__init__.py \
	lib/asyncnotifier.py \
	lib/backend.py \
	lib/bootstrap.py \
	lib/cli.py \
	lib/cli_opts.py \
	lib/compat.py \
	lib/config.py \
	lib/constants.py \
	lib/daemon.py \
	lib/errors.py \
	lib/hooksmaster.py \
	lib/ht.py \
	lib/jstore.py \
	lib/locking.py \
	lib/luxi.py \
	lib/mcpu.py \
	lib/netutils.py \
	lib/objects.py \
	lib/opcodes_base.py \
	lib/outils.py \
	lib/ovf.py \
	lib/pathutils.py \
	lib/qlang.py \
	lib/query.py \
	lib/rpc_defs.py \
	lib/runtime.py \
	lib/serializer.py \
	lib/ssconf.py \
	lib/ssh.py \
	lib/uidpool.py \
	lib/vcluster.py \
	lib/network.py \
	lib/wconfd.py \
	lib/workerpool.py

client_PYTHON = \
	lib/client/__init__.py \
	lib/client/base.py \
	lib/client/gnt_backup.py \
	lib/client/gnt_cluster.py \
	lib/client/gnt_debug.py \
	lib/client/gnt_group.py \
	lib/client/gnt_instance.py \
	lib/client/gnt_job.py \
	lib/client/gnt_node.py \
	lib/client/gnt_network.py \
	lib/client/gnt_os.py \
	lib/client/gnt_storage.py \
	lib/client/gnt_filter.py

cmdlib_PYTHON = \
	lib/cmdlib/__init__.py \
	lib/cmdlib/backup.py \
	lib/cmdlib/base.py \
	lib/cmdlib/cluster.py \
	lib/cmdlib/common.py \
	lib/cmdlib/group.py \
	lib/cmdlib/instance.py \
	lib/cmdlib/instance_migration.py \
	lib/cmdlib/instance_operation.py \
	lib/cmdlib/instance_query.py \
	lib/cmdlib/instance_storage.py \
	lib/cmdlib/instance_utils.py \
	lib/cmdlib/misc.py \
	lib/cmdlib/network.py \
	lib/cmdlib/node.py \
	lib/cmdlib/operating_system.py \
	lib/cmdlib/query.py \
	lib/cmdlib/tags.py \
	lib/cmdlib/test.py

hypervisor_PYTHON = \
	lib/hypervisor/__init__.py \
	lib/hypervisor/hv_base.py \
	lib/hypervisor/hv_chroot.py \
	lib/hypervisor/hv_fake.py \
	lib/hypervisor/hv_lxc.py \
	lib/hypervisor/hv_xen.py

hypervisor_hv_kvm_PYTHON = \
  lib/hypervisor/hv_kvm/__init__.py \
  lib/hypervisor/hv_kvm/monitor.py \
  lib/hypervisor/hv_kvm/netdev.py

jqueue_PYTHON = \
	lib/jqueue/__init__.py \
	lib/jqueue/exec.py

storage_PYTHON = \
	lib/storage/__init__.py \
	lib/storage/bdev.py \
	lib/storage/base.py \
	lib/storage/container.py \
	lib/storage/drbd.py \
	lib/storage/drbd_info.py \
	lib/storage/drbd_cmdgen.py \
	lib/storage/extstorage.py \
	lib/storage/filestorage.py \
	lib/storage/gluster.py

rapi_PYTHON = \
	lib/rapi/__init__.py \
	lib/rapi/baserlib.py \
	lib/rapi/client.py \
	lib/rapi/client_utils.py \
	lib/rapi/connector.py \
	lib/rapi/rlib2.py \
	lib/rapi/testutils.py

http_PYTHON = \
	lib/http/__init__.py \
	lib/http/auth.py \
	lib/http/client.py \
	lib/http/server.py

confd_PYTHON = \
	lib/confd/__init__.py \
	lib/confd/client.py

masterd_PYTHON = \
	lib/masterd/__init__.py \
	lib/masterd/iallocator.py \
	lib/masterd/instance.py

impexpd_PYTHON = \
	lib/impexpd/__init__.py

watcher_PYTHON = \
	lib/watcher/__init__.py \
	lib/watcher/nodemaint.py \
	lib/watcher/state.py

server_PYTHON = \
	lib/server/__init__.py \
	lib/server/masterd.py \
	lib/server/noded.py \
	lib/server/rapi.py

rpc_PYTHON = \
	lib/rpc/__init__.py \
	lib/rpc/client.py \
	lib/rpc/errors.py \
	lib/rpc/node.py \
	lib/rpc/transport.py

rpc_stub_PYTHON = \
	lib/rpc/stub/__init__.py

pytools_PYTHON = \
	lib/tools/__init__.py \
	lib/tools/burnin.py \
	lib/tools/ensure_dirs.py \
	lib/tools/node_cleanup.py \
	lib/tools/node_daemon_setup.py \
	lib/tools/prepare_node_join.py \
	lib/tools/common.py \
	lib/tools/ssh_update.py

utils_PYTHON = \
	lib/utils/__init__.py \
	lib/utils/algo.py \
	lib/utils/filelock.py \
	lib/utils/hash.py \
	lib/utils/io.py \
	lib/utils/livelock.py \
	lib/utils/log.py \
	lib/utils/lvm.py \
	lib/utils/mlock.py \
	lib/utils/nodesetup.py \
	lib/utils/process.py \
	lib/utils/retry.py \
	lib/utils/security.py \
	lib/utils/storage.py \
	lib/utils/text.py \
	lib/utils/version.py \
	lib/utils/wrapper.py \
	lib/utils/x509.py

docinput = \
	doc/admin.rst \
	doc/cluster-keys-replacement.rst \
	doc/cluster-merge.rst \
	doc/conf.py \
	doc/css/style.css \
	doc/design-2.0.rst \
	doc/design-2.1.rst \
	doc/design-2.2.rst \
	doc/design-2.3.rst \
	doc/design-2.4.rst \
	doc/design-2.5.rst \
	doc/design-2.6.rst \
	doc/design-2.7.rst \
	doc/design-2.8.rst \
	doc/design-2.9.rst \
	doc/design-2.10.rst \
	doc/design-2.11.rst \
	doc/design-2.12.rst \
	doc/design-autorepair.rst \
	doc/design-bulk-create.rst \
	doc/design-ceph-ganeti-support.rst \
	doc/design-configlock.rst \
	doc/design-chained-jobs.rst \
	doc/design-cmdlib-unittests.rst \
	doc/design-cpu-pinning.rst \
	doc/design-cpu-speed.rst \
	doc/design-daemons.rst \
	doc/design-device-uuid-name.rst \
	doc/design-disk-conversion.rst \
	doc/design-disks.rst \
	doc/design-draft.rst \
	doc/design-file-based-storage.rst \
	doc/design-glusterfs-ganeti-support.rst \
	doc/design-hotplug.rst \
	doc/design-hroller.rst \
	doc/design-hsqueeze.rst \
	doc/design-htools-2.3.rst \
	doc/design-http-server.rst \
	doc/design-hugepages-support.rst \
	doc/design-ifdown.rst \
	doc/design-impexp2.rst \
	doc/design-internal-shutdown.rst \
	doc/design-kvmd.rst \
	doc/design-location.rst \
	doc/design-linuxha.rst \
	doc/design-lu-generated-jobs.rst \
	doc/design-monitoring-agent.rst \
	doc/design-move-instance-improvements.rst \
	doc/design-multi-reloc.rst \
	doc/design-multi-version-tests.rst \
	doc/design-network.rst \
	doc/design-network2.rst \
	doc/design-node-add.rst \
	doc/design-node-security.rst \
	doc/design-oob.rst \
	doc/design-openvswitch.rst \
	doc/design-opportunistic-locking.rst \
	doc/design-optables.rst \
	doc/design-os.rst \
	doc/design-ovf-support.rst \
	doc/design-partitioned.rst \
	doc/design-performance-tests.rst \
	doc/design-query-splitting.rst \
	doc/design-query2.rst \
	doc/design-query-splitting.rst \
	doc/design-reason-trail.rst \
	doc/design-reservations.rst \
	doc/design-resource-model.rst \
	doc/design-restricted-commands.rst \
	doc/design-shared-storage.rst \
	doc/design-ssh-ports.rst \
	doc/design-storagetypes.rst \
	doc/design-systemd.rst \
	doc/design-upgrade.rst \
	doc/design-virtual-clusters.rst \
	doc/design-x509-ca.rst \
	doc/dev-codestyle.rst \
	doc/devnotes.rst \
	doc/glossary.rst \
	doc/hooks.rst \
	doc/iallocator.rst \
	doc/index.rst \
	doc/install-quick.rst \
	doc/install.rst \
	doc/locking.rst \
	doc/manpages-disabled.rst \
	doc/monitoring-query-format.rst \
	doc/move-instance.rst \
	doc/news.rst \
	doc/ovfconverter.rst \
	doc/rapi.rst \
	doc/security.rst \
	doc/upgrade.rst \
	doc/virtual-cluster.rst \
	doc/walkthrough.rst

# Generates file names such as "doc/man-gnt-instance.rst"
mandocrst = $(addprefix doc/man-,$(notdir $(manrst)))

# Haskell programs to be installed in $PREFIX/bin
HS_BIN_PROGS=src/htools

# Haskell programs to be installed in the MYEXECLIB dir
if ENABLE_MOND
HS_MYEXECLIB_PROGS=src/mon-collector
else
HS_MYEXECLIB_PROGS=
endif

# Haskell programs to be compiled by "make really-all"
HS_COMPILE_PROGS = \
	src/ganeti-kvmd \
	src/ganeti-wconfd \
	src/hluxid \
	src/hs2py \
	src/rpc-test
if ENABLE_CONFD
HS_COMPILE_PROGS += src/hconfd
endif
if ENABLE_MOND
HS_COMPILE_PROGS += src/ganeti-mond
endif
if ENABLE_METADATA
HS_COMPILE_PROGS += src/ganeti-metad
endif

# All Haskell non-test programs to be compiled but not automatically installed
HS_PROGS = $(HS_BIN_PROGS) $(HS_MYEXECLIB_PROGS)

HS_BIN_ROLES = harep hbal hscan hspace hinfo hcheck hroller hsqueeze
HS_HTOOLS_PROGS = $(HS_BIN_ROLES) hail

# Haskell programs that cannot be disabled at configure (e.g., unlike
# 'mon-collector')
HS_DEFAULT_PROGS = \
	$(HS_BIN_PROGS) \
	test/hs/hpc-htools \
	test/hs/hpc-mon-collector \
	$(HS_COMPILE_PROGS)

if HTEST
HS_DEFAULT_PROGS += test/hs/htest
else
EXTRA_DIST += test/hs/htest.hs
endif

HS_ALL_PROGS = $(HS_DEFAULT_PROGS) $(HS_MYEXECLIB_PROGS)

HS_TEST_PROGS = $(filter test/%,$(HS_ALL_PROGS))
HS_SRC_PROGS = $(filter-out test/%,$(HS_ALL_PROGS))

HS_PROG_SRCS = $(patsubst %,%.hs,$(HS_DEFAULT_PROGS)) src/mon-collector.hs
HS_BUILT_TEST_HELPERS = $(HS_BIN_ROLES:%=test/hs/%) test/hs/hail

HFLAGS = \
	-O -Wall -isrc \
	-fwarn-monomorphism-restriction \
	-fwarn-tabs \
	$(GHC_BYVERSION_FLAGS)
if DEVELOPER_MODE
HFLAGS += -Werror
endif

HTEST_SUFFIX = hpc
HPROF_SUFFIX = prof

if HPROFILE
HPROFFLAGS = -prof -fprof-auto-top -osuf $(HPROF_SUFFIX)_o \
	-hisuf $(HPROF_SUFFIX)_hi -rtsopts
endif
if HCOVERAGE
HFLAGS += -fhpc
endif
if HTEST
HFLAGS += -DTEST
endif

HTEST_FLAGS = $(HFLAGS) -fhpc -itest/hs \
	-osuf .$(HTEST_SUFFIX)_o \
	-hisuf .$(HTEST_SUFFIX)_hi

# extra flags that can be overriden on the command line (e.g. -Wwarn, etc.)
HEXTRA =
# internal extra flags (used for test/hs/htest mainly)
HEXTRA_INT =
# combination of HEXTRA and HEXTRA_CONFIGURE
HEXTRA_COMBINED = $(HEXTRA) $(HEXTRA_CONFIGURE)
# exclude options for coverage reports
HPCEXCL = --exclude Main \
	--exclude Ganeti.Constants \
	--exclude Ganeti.HTools.QC \
	--exclude Ganeti.THH \
	--exclude Ganeti.Version \
	--exclude Test.Ganeti.Attoparsec \
	--exclude Test.Ganeti.TestCommon \
	--exclude Test.Ganeti.TestHTools \
	--exclude Test.Ganeti.TestHelper \
	--exclude Test.Ganeti.TestImports \
	$(patsubst src.%,--exclude Test.%,$(subst /,.,$(patsubst %.hs,%, $(HS_LIB_SRCS))))

HS_LIB_SRCS = \
	src/Ganeti/BasicTypes.hs \
	src/Ganeti/Codec.hs \
	src/Ganeti/Common.hs \
	src/Ganeti/Compat.hs \
	src/Ganeti/Confd/Client.hs \
	src/Ganeti/Confd/ClientFunctions.hs \
	src/Ganeti/Confd/Server.hs \
	src/Ganeti/Confd/Types.hs \
	src/Ganeti/Confd/Utils.hs \
	src/Ganeti/Config.hs \
	src/Ganeti/ConfigReader.hs \
	src/Ganeti/Constants.hs \
	src/Ganeti/ConstantUtils.hs \
	src/Ganeti/Cpu/LoadParser.hs \
	src/Ganeti/Cpu/Types.hs \
	src/Ganeti/Curl/Multi.hs \
	src/Ganeti/Daemon.hs \
	src/Ganeti/Daemon/Utils.hs \
	src/Ganeti/DataCollectors.hs \
	src/Ganeti/DataCollectors/CLI.hs \
	src/Ganeti/DataCollectors/CPUload.hs \
	src/Ganeti/DataCollectors/Diskstats.hs \
	src/Ganeti/DataCollectors/Drbd.hs \
	src/Ganeti/DataCollectors/InstStatus.hs \
	src/Ganeti/DataCollectors/InstStatusTypes.hs \
	src/Ganeti/DataCollectors/Lv.hs \
	src/Ganeti/DataCollectors/Program.hs \
	src/Ganeti/DataCollectors/Types.hs \
	src/Ganeti/Errors.hs \
	src/Ganeti/HTools/AlgorithmParams.hs \
	src/Ganeti/HTools/Backend/IAlloc.hs \
	src/Ganeti/HTools/Backend/Luxi.hs \
	src/Ganeti/HTools/Backend/Rapi.hs \
	src/Ganeti/HTools/Backend/Simu.hs \
	src/Ganeti/HTools/Backend/Text.hs \
	src/Ganeti/HTools/CLI.hs \
	src/Ganeti/HTools/Cluster.hs \
	src/Ganeti/HTools/Container.hs \
	src/Ganeti/HTools/ExtLoader.hs \
	src/Ganeti/HTools/Graph.hs \
	src/Ganeti/HTools/Group.hs \
	src/Ganeti/HTools/Instance.hs \
	src/Ganeti/HTools/Loader.hs \
	src/Ganeti/HTools/Nic.hs \
	src/Ganeti/HTools/Node.hs \
	src/Ganeti/HTools/PeerMap.hs \
	src/Ganeti/HTools/Program/Hail.hs \
	src/Ganeti/HTools/Program/Harep.hs \
	src/Ganeti/HTools/Program/Hbal.hs \
	src/Ganeti/HTools/Program/Hcheck.hs \
	src/Ganeti/HTools/Program/Hinfo.hs \
	src/Ganeti/HTools/Program/Hscan.hs \
	src/Ganeti/HTools/Program/Hspace.hs \
	src/Ganeti/HTools/Program/Hsqueeze.hs \
	src/Ganeti/HTools/Program/Hroller.hs \
	src/Ganeti/HTools/Program/Main.hs \
	src/Ganeti/HTools/Tags.hs \
	src/Ganeti/HTools/Types.hs \
	src/Ganeti/Hypervisor/Xen.hs \
	src/Ganeti/Hypervisor/Xen/XmParser.hs \
	src/Ganeti/Hypervisor/Xen/Types.hs \
	src/Ganeti/Hash.hs \
	src/Ganeti/Hs2Py/GenConstants.hs \
	src/Ganeti/Hs2Py/GenOpCodes.hs \
	src/Ganeti/Hs2Py/OpDoc.hs \
	src/Ganeti/JQScheduler.hs \
	src/Ganeti/JQScheduler/Filtering.hs \
	src/Ganeti/JQScheduler/ReasonRateLimiting.hs \
	src/Ganeti/JQScheduler/Types.hs \
	src/Ganeti/JQueue.hs \
	src/Ganeti/JQueue/Lens.hs \
	src/Ganeti/JQueue/Objects.hs \
	src/Ganeti/JSON.hs \
	src/Ganeti/Jobs.hs \
	src/Ganeti/Kvmd.hs \
	src/Ganeti/Lens.hs \
	src/Ganeti/Locking/Allocation.hs \
	src/Ganeti/Locking/Types.hs \
	src/Ganeti/Locking/Locks.hs \
	src/Ganeti/Locking/Waiting.hs \
	src/Ganeti/Logging.hs \
	src/Ganeti/Logging/Lifted.hs \
	src/Ganeti/Logging/WriterLog.hs \
	src/Ganeti/Luxi.hs \
	src/Ganeti/Metad/Config.hs \
	src/Ganeti/Metad/ConfigServer.hs \
	src/Ganeti/Metad/Server.hs \
	src/Ganeti/Metad/Types.hs \
	src/Ganeti/Metad/WebServer.hs \
	src/Ganeti/Network.hs \
	src/Ganeti/Objects.hs \
	src/Ganeti/Objects/BitArray.hs \
	src/Ganeti/Objects/Lens.hs \
	src/Ganeti/OpCodes.hs \
	src/Ganeti/OpCodes/Lens.hs \
	src/Ganeti/OpParams.hs \
	src/Ganeti/Path.hs \
	src/Ganeti/Parsers.hs \
	src/Ganeti/PyValue.hs \
	src/Ganeti/Query/Cluster.hs \
	src/Ganeti/Query/Common.hs \
	src/Ganeti/Query/Exec.hs \
	src/Ganeti/Query/Export.hs \
	src/Ganeti/Query/Filter.hs \
	src/Ganeti/Query/FilterRules.hs \
	src/Ganeti/Query/Group.hs \
	src/Ganeti/Query/Instance.hs \
	src/Ganeti/Query/Job.hs \
	src/Ganeti/Query/Language.hs \
	src/Ganeti/Query/Locks.hs \
	src/Ganeti/Query/Network.hs \
	src/Ganeti/Query/Node.hs \
	src/Ganeti/Query/Query.hs \
	src/Ganeti/Query/Server.hs \
	src/Ganeti/Query/Types.hs \
	src/Ganeti/Rpc.hs \
	src/Ganeti/Runtime.hs \
	src/Ganeti/SlotMap.hs \
	src/Ganeti/Ssconf.hs \
	src/Ganeti/Storage/Diskstats/Parser.hs \
	src/Ganeti/Storage/Diskstats/Types.hs \
	src/Ganeti/Storage/Drbd/Parser.hs \
	src/Ganeti/Storage/Drbd/Types.hs \
	src/Ganeti/Storage/Lvm/LVParser.hs \
	src/Ganeti/Storage/Lvm/Types.hs \
	src/Ganeti/Storage/Utils.hs \
	src/Ganeti/THH.hs \
	src/Ganeti/THH/Field.hs \
	src/Ganeti/THH/HsRPC.hs \
	src/Ganeti/THH/PyRPC.hs \
	src/Ganeti/THH/PyType.hs \
	src/Ganeti/THH/Types.hs \
	src/Ganeti/THH/RPC.hs \
	src/Ganeti/Types.hs \
	src/Ganeti/UDSServer.hs \
	src/Ganeti/Utils.hs \
	src/Ganeti/Utils/Atomic.hs \
	src/Ganeti/Utils/AsyncWorker.hs \
	src/Ganeti/Utils/IORef.hs \
	src/Ganeti/Utils/Livelock.hs \
	src/Ganeti/Utils/Monad.hs \
	src/Ganeti/Utils/MultiMap.hs \
	src/Ganeti/Utils/MVarLock.hs \
	src/Ganeti/Utils/Random.hs \
	src/Ganeti/Utils/Statistics.hs \
	src/Ganeti/Utils/UniStd.hs \
	src/Ganeti/Utils/Validate.hs \
	src/Ganeti/VCluster.hs \
	src/Ganeti/WConfd/ConfigState.hs \
	src/Ganeti/WConfd/ConfigVerify.hs \
	src/Ganeti/WConfd/ConfigWriter.hs \
	src/Ganeti/WConfd/Client.hs \
	src/Ganeti/WConfd/Core.hs \
	src/Ganeti/WConfd/DeathDetection.hs \
	src/Ganeti/WConfd/Language.hs \
	src/Ganeti/WConfd/Monad.hs \
	src/Ganeti/WConfd/Persistent.hs \
	src/Ganeti/WConfd/Server.hs \
	src/Ganeti/WConfd/Ssconf.hs \
	src/Ganeti/WConfd/TempRes.hs

if ENABLE_MOND
HS_LIB_SRCS += src/Ganeti/Monitoring/Server.hs
else
EXTRA_DIST += src/Ganeti/Monitoring/Server.hs
endif

HS_TEST_SRCS = \
	test/hs/Test/AutoConf.hs \
	test/hs/Test/Ganeti/Attoparsec.hs \
	test/hs/Test/Ganeti/BasicTypes.hs \
	test/hs/Test/Ganeti/Common.hs \
	test/hs/Test/Ganeti/Confd/Types.hs \
	test/hs/Test/Ganeti/Confd/Utils.hs \
	test/hs/Test/Ganeti/Constants.hs \
	test/hs/Test/Ganeti/Daemon.hs \
	test/hs/Test/Ganeti/Errors.hs \
	test/hs/Test/Ganeti/HTools/Backend/Simu.hs \
	test/hs/Test/Ganeti/HTools/Backend/Text.hs \
	test/hs/Test/Ganeti/HTools/CLI.hs \
	test/hs/Test/Ganeti/HTools/Cluster.hs \
	test/hs/Test/Ganeti/HTools/Container.hs \
	test/hs/Test/Ganeti/HTools/ExtLoader.hs \
	test/hs/Test/Ganeti/HTools/Graph.hs \
	test/hs/Test/Ganeti/HTools/Instance.hs \
	test/hs/Test/Ganeti/HTools/Loader.hs \
	test/hs/Test/Ganeti/HTools/Node.hs \
	test/hs/Test/Ganeti/HTools/PeerMap.hs \
	test/hs/Test/Ganeti/HTools/Types.hs \
	test/hs/Test/Ganeti/Hypervisor/Xen/XmParser.hs \
	test/hs/Test/Ganeti/JSON.hs \
	test/hs/Test/Ganeti/Jobs.hs \
	test/hs/Test/Ganeti/JQScheduler.hs \
	test/hs/Test/Ganeti/JQueue.hs \
	test/hs/Test/Ganeti/JQueue/Objects.hs \
	test/hs/Test/Ganeti/Kvmd.hs \
	test/hs/Test/Ganeti/Luxi.hs \
	test/hs/Test/Ganeti/Locking/Allocation.hs \
	test/hs/Test/Ganeti/Locking/Locks.hs \
	test/hs/Test/Ganeti/Locking/Waiting.hs \
	test/hs/Test/Ganeti/Network.hs \
	test/hs/Test/Ganeti/Objects.hs \
	test/hs/Test/Ganeti/Objects/BitArray.hs \
	test/hs/Test/Ganeti/OpCodes.hs \
	test/hs/Test/Ganeti/Query/Aliases.hs \
	test/hs/Test/Ganeti/Query/Filter.hs \
	test/hs/Test/Ganeti/Query/Instance.hs \
	test/hs/Test/Ganeti/Query/Language.hs \
	test/hs/Test/Ganeti/Query/Network.hs \
	test/hs/Test/Ganeti/Query/Query.hs \
	test/hs/Test/Ganeti/Rpc.hs \
	test/hs/Test/Ganeti/Runtime.hs \
	test/hs/Test/Ganeti/SlotMap.hs \
	test/hs/Test/Ganeti/Ssconf.hs \
	test/hs/Test/Ganeti/Storage/Diskstats/Parser.hs \
	test/hs/Test/Ganeti/Storage/Drbd/Parser.hs \
	test/hs/Test/Ganeti/Storage/Drbd/Types.hs \
	test/hs/Test/Ganeti/Storage/Lvm/LVParser.hs \
	test/hs/Test/Ganeti/THH.hs \
	test/hs/Test/Ganeti/THH/Types.hs \
	test/hs/Test/Ganeti/TestCommon.hs \
	test/hs/Test/Ganeti/TestHTools.hs \
	test/hs/Test/Ganeti/TestHelper.hs \
	test/hs/Test/Ganeti/Types.hs \
	test/hs/Test/Ganeti/Utils.hs \
	test/hs/Test/Ganeti/Utils/MultiMap.hs \
	test/hs/Test/Ganeti/Utils/Statistics.hs \
	test/hs/Test/Ganeti/WConfd/TempRes.hs


HS_LIBTEST_SRCS = $(HS_LIB_SRCS) $(HS_TEST_SRCS)

HS_BUILT_SRCS = \
	test/hs/Test/Ganeti/TestImports.hs \
	src/AutoConf.hs \
	src/Ganeti/Hs2Py/ListConstants.hs \
	src/Ganeti/Curl/Internal.hs \
	src/Ganeti/Version.hs
HS_BUILT_SRCS_IN = \
	$(patsubst %,%.in,$(filter-out src/Ganeti/Curl/Internal.hs,$(HS_BUILT_SRCS))) \
	src/Ganeti/Curl/Internal.hsc \
	lib/_constants.py.in \
	lib/opcodes.py.in_after \
	lib/opcodes.py.in_before

HS_LIBTESTBUILT_SRCS = $(HS_LIBTEST_SRCS) $(HS_BUILT_SRCS)

$(RUN_IN_TEMPDIR): | stamp-directories

doc/html/index.html: ENABLE_MANPAGES =
doc/man-html/index.html: ENABLE_MANPAGES = 1
doc/man-html/index.html: doc/manpages-enabled.rst $(mandocrst)

# Note: we use here an order-only prerequisite, as the contents of
# _constants.py are not actually influencing the html build output: it
# has to exist in order for the sphinx module to be loaded
# successfully, but we certainly don't want the docs to be rebuilt if
# it changes
doc/html/index.html doc/man-html/index.html: $(docinput) doc/conf.py \
	configure.ac $(RUN_IN_TEMPDIR) lib/build/sphinx_ext.py \
	lib/build/shell_example_lexer.py lib/ht.py \
	doc/css/style.css lib/rapi/connector.py lib/rapi/rlib2.py \
	autotools/sphinx-wrapper | $(built_python_sources)
	@test -n "$(SPHINX)" || \
	    { echo 'sphinx-build' not found during configure; exit 1; }
if !MANPAGES_IN_DOC
	if test -n '$(ENABLE_MANPAGES)'; then \
	  echo 'Man pages in documentation were disabled at configure time' >&2; \
	  exit 1; \
	fi
endif
## Sphinx provides little control over what content should be included. Some
## mechanisms exist, but they all have drawbacks or actual issues. Since we
## build two different versions of the documentation--once without man pages and
## once, if enabled, with them--some control is necessary. xmpp-wrapper provides
## us with this, but requires running in a temporary directory. It moves the
## correct files into place depending on environment variables.
	dir=$(dir $@) && \
	@mkdir_p@ $$dir && \
	PYTHONPATH=. ENABLE_MANPAGES=$(ENABLE_MANPAGES) COPY_DOC=1 \
	$(RUN_IN_TEMPDIR) autotools/sphinx-wrapper $(SPHINX) -q -W -b html \
	    -d . \
	    -D version="$(VERSION_MAJOR).$(VERSION_MINOR)" \
	    -D release="$(PACKAGE_VERSION)" \
	    -D graphviz_dot="$(DOT)" \
	    -D enable_manpages="$(ENABLE_MANPAGES)" \
	    doc $(CURDIR)/$$dir && \
	rm -f $$dir/.buildinfo $$dir/objects.inv
	touch $@

doc/html: doc/html/index.html

doc/man-html: doc/man-html/index.html

doc/install-quick.rst: INSTALL
doc/news.rst: NEWS
doc/upgrade.rst: UPGRADE

doc/install-quick.rst doc/news.rst doc/upgrade.rst:
	set -e; \
	{ echo '.. This file is automatically updated at build time from $<.'; \
	  echo '.. Do not edit.'; \
	  echo; \
	  cat $<; \
	} > $@

doc/manpages-enabled.rst: Makefile | $(built_base_sources)
	{ echo '.. This file is automatically generated, do not edit!'; \
	  echo ''; \
	  echo 'Man pages'; \
	  echo '========='; \
	  echo; \
	  echo '.. toctree::'; \
	  echo '   :maxdepth: 1'; \
	  echo; \
	  for i in $(notdir $(mandocrst)); do \
	    echo "   $$i"; \
	  done | LC_ALL=C sort; \
	} > $@

doc/man-%.rst: man/%.gen Makefile $(REPLACE_VARS_SED) | $(built_base_sources)
if MANPAGES_IN_DOC
	{ echo '.. This file is automatically updated at build time from $<.'; \
	  echo '.. Do not edit.'; \
	  echo; \
	  echo "$*"; \
	  echo '=========================================='; \
	  tail -n +3 $< | sed -f $(REPLACE_VARS_SED); \
	} > $@
else
	echo 'Man pages in documentation were disabled at configure time' >&2; \
	exit 1;
endif

doc/users/%: doc/users/%.in Makefile $(REPLACE_VARS_SED)
	cat $< | sed -f $(REPLACE_VARS_SED) | LC_ALL=C sort | uniq | (grep -v '^root' || true) > $@

userspecs = \
	doc/users/users \
	doc/users/groups \
	doc/users/groupmemberships

# Things to build but not to install (add it to EXTRA_DIST if it should be
# distributed)
noinst_DATA = \
	$(BUILT_EXAMPLES) \
	doc/examples/bash_completion \
	doc/examples/bash_completion-debug \
	$(userspecs) \
	$(manhtml)

if HAS_SPHINX
if MANPAGES_IN_DOC
noinst_DATA += doc/man-html
else
noinst_DATA += doc/html
endif
endif

gnt_scripts = \
	scripts/gnt-backup \
	scripts/gnt-cluster \
	scripts/gnt-debug \
	scripts/gnt-group \
	scripts/gnt-instance \
	scripts/gnt-job \
	scripts/gnt-network \
	scripts/gnt-node \
	scripts/gnt-os \
	scripts/gnt-storage \
	scripts/gnt-filter

gnt_scripts_basenames = \
	$(patsubst scripts/%,%,$(patsubst daemons/%,%,$(gnt_scripts) $(gnt_python_sbin_SCRIPTS)))

gnt_python_sbin_SCRIPTS = \
	$(PYTHON_BOOTSTRAP_SBIN)

gntpython_SCRIPTS = $(gnt_scripts)

PYTHON_BOOTSTRAP_SBIN = \
	daemons/ganeti-noded \
	daemons/ganeti-rapi \
	daemons/ganeti-watcher

PYTHON_BOOTSTRAP = \
	tools/burnin \
	tools/ensure-dirs \
	tools/node-cleanup \
	tools/node-daemon-setup \
	tools/prepare-node-join \
	tools/ssh-update

qa_scripts = \
	qa/__init__.py \
	qa/ganeti-qa.py \
	qa/qa_cluster.py \
	qa/qa_config.py \
	qa/qa_daemon.py \
	qa/qa_env.py \
	qa/qa_error.py \
	qa/qa_filters.py \
	qa/qa_group.py \
	qa/qa_instance.py \
	qa/qa_instance_utils.py \
	qa/qa_iptables.py \
	qa/qa_job.py \
	qa/qa_job_utils.py \
	qa/qa_logging.py \
	qa/qa_monitoring.py \
	qa/qa_network.py \
	qa/qa_node.py \
	qa/qa_os.py \
	qa/qa_performance.py \
	qa/qa_rapi.py \
	qa/qa_tags.py \
	qa/qa_utils.py \
	qa/rapi-workload.py

bin_SCRIPTS = $(HS_BIN_PROGS)
install-exec-hook:
	@mkdir_p@ $(DESTDIR)$(iallocatorsdir)
# FIXME: this is a hardcoded logic, instead of auto-resolving
	$(LN_S) -f ../../../bin/htools \
	  $(DESTDIR)$(iallocatorsdir)/hail
	for role in $(HS_BIN_ROLES); do \
	  $(LN_S) -f htools $(DESTDIR)$(bindir)/$$role ; \
	done

HS_SRCS = $(HS_LIBTESTBUILT_SRCS)

HS_MAKEFILE_GHC_SRCS = $(HS_SRC_PROGS:%=%.hs)
if WANT_HSTESTS
HS_MAKEFILE_GHC_SRCS += $(HS_TEST_PROGS:%=%.hs)
endif
Makefile.ghc: $(HS_MAKEFILE_GHC_SRCS) Makefile \
              | $(built_base_sources) $(HS_BUILT_SRCS)
	$(GHC) -M -dep-makefile $@ -dep-suffix $(HPROF_SUFFIX) \
		-dep-suffix $(HTEST_SUFFIX) $(HFLAGS) -itest/hs \
		$(HS_PARALLEL3) $(HS_REGEX_PCRE) $(HEXTRA_COMBINED) $(HS_MAKEFILE_GHC_SRCS)
# Since ghc -M does not generate dependency line for object files, dependencies
# from a target executable seed object (e.g. src/hluxid.o) to objects which
# finally will be linked to the target object (e.g. src/Ganeti/Daemon.o) are
# missing in Makefile.ghc.
# see: https://www.haskell.org/ghc/docs/7.6.2/html/users_guide/separate-compilation.html#makefile-dependencies
# Following substitutions will add dependencies between object files which
# corresponds to the interface file already there as a dependency for each
# object listed in Makefile.ghc.
# e.g. src/hluxid.o : src/Ganeti/Daemon.hi
#        => src/hluxid.o : src/Ganeti/Daemon.hi src/Ganeti/Daemon.o
	sed -i -re 's/([^ ]+)\.hi$$/\1.hi \1.o/' $@

@include_makefile_ghc@

%.o:
	@echo '[GHC]: $@ <- $^'
	@$(GHC) -c $(HFLAGS) \
		$(HS_PARALLEL3) $(HS_REGEX_PCRE) $(HEXTRA_COMBINED) $(@:%.o=%.hs)

# For TH+profiling we need to compile twice: Once without profiling,
# and then once with profiling. See
# http://www.haskell.org/ghc/docs/7.0.4/html/users_guide/template-haskell.html#id636646
if HPROFILE
%.$(HPROF_SUFFIX)_o: %.o
	@echo '[GHC|prof]: $@ <- $^'
	@$(GHC) -c $(HFLAGS) \
	  $(HPROFFLAGS) \
		$(HS_PARALLEL3) $(HS_REGEX_PCRE) $(HEXTRA_COMBINED) \
		$(@:%.$(HPROF_SUFFIX)_o=%.hs)
endif

%.$(HTEST_SUFFIX)_o:
	@echo '[GHC|test]: $@ <- $^'
	@$(GHC) -c $(HTEST_FLAGS) \
		$(HS_PARALLEL3) $(HS_REGEX_PCRE) $(HEXTRA_COMBINED) $(@:%.$(HTEST_SUFFIX)_o=%.hs)

%.hi: %.o ;
%.$(HTEST_SUFFIX)_hi: %.$(HTEST_SUFFIX)_o ;
%.$(HPROF_SUFFIX)_hi: %.$(HPROF_SUFFIX)_o ;

if HPROFILE
$(HS_SRC_PROGS): %: %.$(HPROF_SUFFIX)_o | stamp-directories
else
$(HS_SRC_PROGS): %: %.o | stamp-directories
endif
	@echo '[GHC-link]: $@'
	$(GHC) $(HFLAGS) \
		$(HPROFFLAGS) \
		$(HS_PARALLEL3) $(HS_REGEX_PCRE) $(HEXTRA_COMBINED) --make $(@:%=%.hs)
	@rm -f $(notdir $@).tix
	@touch "$@"

$(HS_TEST_PROGS): %: %.$(HTEST_SUFFIX)_o \
	                   | stamp-directories $(built_python_sources)
	@if [ "$(HS_NODEV)" ]; then \
	  echo "Error: cannot run unittests without the development" \
	       " libraries (see devnotes.rst)" 1>&2; \
	  exit 1; \
	fi
	@echo '[GHC-link|test]: $@'
	$(GHC) $(HTEST_FLAGS) \
		$(HS_PARALLEL3) $(HS_REGEX_PCRE) $(HEXTRA_COMBINED) --make $(@:%=%.hs)
	@rm -f $(notdir $@).tix
	@touch "$@"

dist_sbin_SCRIPTS = \
	tools/ganeti-listrunner

nodist_sbin_SCRIPTS = \
	daemons/ganeti-cleaner \
  src/ganeti-kvmd \
  src/ganeti-luxid \
  src/ganeti-wconfd

src/ganeti-luxid: src/hluxid
	cp -f $< $@

# strip path prefixes off the sbin scripts
all_sbin_scripts = \
	$(patsubst tools/%,%,$(patsubst daemons/%,%,$(patsubst scripts/%,%,\
	$(patsubst src/%,%,$(dist_sbin_SCRIPTS) $(nodist_sbin_SCRIPTS)))))

if ENABLE_CONFD
src/ganeti-confd: src/hconfd
	cp -f $< $@

nodist_sbin_SCRIPTS += src/ganeti-confd
endif

if ENABLE_MOND
nodist_sbin_SCRIPTS += src/ganeti-mond
endif

if ENABLE_METADATA
nodist_sbin_SCRIPTS += src/ganeti-metad
endif

python_scripts = \
	tools/cfgshell \
	tools/cfgupgrade \
	tools/cfgupgrade12 \
	tools/cluster-merge \
	tools/confd-client \
	tools/fmtjson \
	tools/lvmstrap \
	tools/move-instance \
	tools/ovfconverter \
	tools/post-upgrade \
	tools/sanitize-config \
	tools/query-config

python_scripts_shebang = \
	$(patsubst tools/%,tools/shebang/%, $(python_scripts))

tools/shebang/%: tools/%
	mkdir -p tools/shebang
	head -1 $< | sed 's|#!/usr/bin/python|#!$(PYTHON)|' > $@
	echo '# Generated file; do not edit.' >> $@
	tail -n +2 $< >> $@

dist_tools_SCRIPTS = \
	tools/kvm-console-wrapper \
	tools/master-ip-setup \
	tools/xen-console-wrapper

dist_tools_python_SCRIPTS = \
	tools/burnin

nodist_tools_python_SCRIPTS = \
	tools/node-cleanup \
        $(python_scripts_shebang)

tools_python_basenames = \
	$(patsubst shebang/%,%,\
	$(patsubst tools/%,%,\
	$(dist_tools_python_SCRIPTS) $(nodist_tools_python_SCRIPTS)))

nodist_tools_SCRIPTS = \
	tools/users-setup \
	tools/vcluster-setup

tools_basenames = $(patsubst tools/%,%,$(nodist_tools_SCRIPTS) $(dist_tools_SCRIPTS))

pkglib_python_scripts = \
	daemons/import-export \
	tools/check-cert-expired

nodist_pkglib_python_scripts = \
	tools/ensure-dirs \
	tools/node-daemon-setup \
	tools/prepare-node-join \
	tools/ssh-update

pkglib_python_basenames = \
	$(patsubst daemons/%,%,$(patsubst tools/%,%,\
	$(pkglib_python_scripts) $(nodist_pkglib_python_scripts)))

myexeclib_SCRIPTS = \
	daemons/daemon-util \
	tools/kvm-ifup \
	tools/kvm-ifup-os \
	tools/xen-ifup-os \
	tools/vif-ganeti \
	tools/vif-ganeti-metad \
	tools/net-common \
	$(HS_MYEXECLIB_PROGS)

# compute the basenames of the myexeclib_scripts
myexeclib_scripts_basenames = \
	$(patsubst tools/%,%,$(patsubst daemons/%,%,$(patsubst src/%,%,$(myexeclib_SCRIPTS))))

EXTRA_DIST += \
	NEWS \
	UPGRADE \
	epydoc.conf.in \
	pylintrc \
	pylintrc-test \
	autotools/build-bash-completion \
	autotools/build-rpc \
	autotools/check-header \
	autotools/check-imports \
	autotools/check-man-dashes \
	autotools/check-man-references \
	autotools/check-man-warnings \
	autotools/check-news \
	autotools/check-python-code \
	autotools/check-tar \
	autotools/check-version \
	autotools/docpp \
	autotools/gen-py-coverage \
	autotools/print-py-constants \
	autotools/sphinx-wrapper \
	autotools/testrunner \
	autotools/wrong-hardcoded-paths \
	$(RUN_IN_TEMPDIR) \
	daemons/daemon-util.in \
	daemons/ganeti-cleaner.in \
	$(pkglib_python_scripts) \
	devel/upload \
	devel/webserver \
	tools/kvm-ifup.in \
	tools/ifup-os.in \
	tools/vif-ganeti.in \
	tools/vif-ganeti-metad.in \
	tools/net-common.in \
	tools/vcluster-setup.in \
        $(python_scripts) \
	$(docinput) \
	doc/html \
	$(BUILT_EXAMPLES:%=%.in) \
	doc/examples/ganeti.default \
	doc/examples/ganeti.default-debug \
	doc/examples/hooks/ethers \
	doc/examples/gnt-debug/README \
	doc/examples/gnt-debug/delay0.json \
	doc/examples/gnt-debug/delay50.json \
	doc/examples/systemd/ganeti-master.target \
	doc/examples/systemd/ganeti-node.target \
	doc/examples/systemd/ganeti.service \
	doc/examples/systemd/ganeti.target \
	doc/users/groupmemberships.in \
	doc/users/groups.in \
	doc/users/users.in \
	$(dist_TESTS) \
	$(TEST_FILES) \
	$(python_test_support) \
	man/footer.rst \
	$(manrst) \
	$(maninput) \
	qa/qa-sample.json \
	$(qa_scripts) \
	$(HS_LIBTEST_SRCS) $(HS_BUILT_SRCS_IN) \
	$(HS_PROG_SRCS) \
	src/lint-hints.hs \
	test/hs/cli-tests-defs.sh \
	test/hs/offline-test.sh \
	.ghci

man_MANS = \
	man/ganeti-cleaner.8 \
	man/ganeti-confd.8 \
	man/ganeti-luxid.8 \
	man/ganeti-listrunner.8 \
	man/ganeti-kvmd.8 \
	man/ganeti-mond.8 \
	man/ganeti-noded.8 \
	man/ganeti-os-interface.7 \
	man/ganeti-extstorage-interface.7 \
	man/ganeti-rapi.8 \
	man/ganeti-watcher.8 \
	man/ganeti.7 \
	man/gnt-backup.8 \
	man/gnt-cluster.8 \
	man/gnt-debug.8 \
	man/gnt-group.8 \
	man/gnt-network.8 \
	man/gnt-instance.8 \
	man/gnt-job.8 \
	man/gnt-node.8 \
	man/gnt-os.8 \
	man/gnt-storage.8 \
	man/gnt-filter.8 \
	man/hail.1 \
	man/harep.1 \
	man/hbal.1 \
	man/hcheck.1 \
	man/hinfo.1 \
	man/hscan.1 \
	man/hspace.1 \
	man/hsqueeze.1 \
	man/hroller.1 \
	man/htools.1 \
	man/mon-collector.7

# Remove extensions from all filenames in man_MANS
mannoext = $(patsubst %.1,%,$(patsubst %.7,%,$(patsubst %.8,%,$(man_MANS))))

manrst = $(patsubst %,%.rst,$(mannoext))
manhtml = $(patsubst %.rst,%.html,$(manrst))
mangen = $(patsubst %.rst,%.gen,$(manrst))
maninput = \
	$(patsubst %.1,%.1.in,$(patsubst %.7,%.7.in,$(patsubst %.8,%.8.in,$(man_MANS)))) \
	$(patsubst %.html,%.html.in,$(manhtml)) \
	$(mangen)

manfullpath = $(patsubst man/%.1,man1/%.1,\
	$(patsubst man/%.7,man7/%.7,\
	$(patsubst man/%.8,man8/%.8,$(man_MANS))))

TEST_FILES = \
	test/autotools/autotools-check-news.test \
	test/data/htools/clean-nonzero-score.data \
	test/data/htools/common-suffix.data \
	test/data/htools/empty-cluster.data \
	test/data/htools/hail-alloc-drbd.json \
	test/data/htools/hail-alloc-invalid-network.json \
	test/data/htools/hail-alloc-invalid-twodisks.json \
	test/data/htools/hail-alloc-restricted-network.json \
	test/data/htools/hail-alloc-spindles.json \
	test/data/htools/hail-alloc-twodisks.json \
	test/data/htools/hail-change-group.json \
	test/data/htools/hail-invalid-reloc.json \
	test/data/htools/hail-node-evac.json \
	test/data/htools/hail-reloc-drbd.json \
	test/data/htools/hail-reloc-drbd-crowded.json \
	test/data/htools/hbal-cpu-speed.data \
	test/data/htools/hbal-dyn.data \
	test/data/htools/hbal-evac.data \
	test/data/htools/hbal-excl-tags.data \
	test/data/htools/hbal-migration-1.data \
	test/data/htools/hbal-migration-2.data \
	test/data/htools/hbal-migration-3.data \
	test/data/htools/hbal-soft-errors.data \
	test/data/htools/hbal-split-insts.data \
	test/data/htools/hspace-groups-one.data \
	test/data/htools/hspace-groups-two.data \
	test/data/htools/hspace-tiered-dualspec-exclusive.data \
	test/data/htools/hspace-tiered-dualspec.data \
	test/data/htools/hspace-tiered-exclusive.data \
	test/data/htools/hspace-tiered-ipolicy.data \
	test/data/htools/hspace-tiered-mixed.data \
	test/data/htools/hspace-tiered-resourcetypes.data \
	test/data/htools/hspace-tiered-vcpu.data \
	test/data/htools/hspace-tiered.data \
	test/data/htools/invalid-node.data \
	test/data/htools/missing-resources.data \
	test/data/htools/multiple-master.data \
	test/data/htools/multiple-tags.data \
	test/data/htools/n1-failure.data \
	test/data/htools/rapi/groups.json \
	test/data/htools/rapi/info.json \
	test/data/htools/rapi/instances.json \
	test/data/htools/rapi/nodes.json \
	test/data/htools/hroller-full.data \
	test/data/htools/hroller-nodegroups.data \
	test/data/htools/hroller-nonredundant.data \
	test/data/htools/hroller-online.data \
	test/data/htools/hsqueeze-mixed-instances.data \
	test/data/htools/hsqueeze-overutilized.data \
	test/data/htools/hsqueeze-underutilized.data \
	test/data/htools/unique-reboot-order.data \
	test/hs/shelltests/htools-balancing.test \
	test/hs/shelltests/htools-basic.test \
	test/hs/shelltests/htools-dynutil.test \
	test/hs/shelltests/htools-excl.test \
	test/hs/shelltests/htools-hail.test \
	test/hs/shelltests/htools-hbal-evac.test \
	test/hs/shelltests/htools-hbal.test \
	test/hs/shelltests/htools-hroller.test \
	test/hs/shelltests/htools-hspace.test \
	test/hs/shelltests/htools-hsqueeze.test \
	test/hs/shelltests/htools-invalid.test \
	test/hs/shelltests/htools-multi-group.test \
	test/hs/shelltests/htools-no-backend.test \
	test/hs/shelltests/htools-rapi.test \
	test/hs/shelltests/htools-single-group.test \
	test/hs/shelltests/htools-text-backend.test \
	test/hs/shelltests/htools-mon-collector.test \
	test/data/bdev-drbd-8.0.txt \
	test/data/bdev-drbd-8.3.txt \
	test/data/bdev-drbd-8.4.txt \
	test/data/bdev-drbd-8.4-no-disk-params.txt \
	test/data/bdev-drbd-disk.txt \
	test/data/bdev-drbd-net-ip4.txt \
	test/data/bdev-drbd-net-ip6.txt \
	test/data/bdev-rbd/json_output_empty.txt \
	test/data/bdev-rbd/json_output_extra_matches.txt \
	test/data/bdev-rbd/json_output_no_matches.txt \
	test/data/bdev-rbd/json_output_ok.txt \
	test/data/bdev-rbd/plain_output_new_extra_matches.txt \
	test/data/bdev-rbd/plain_output_new_no_matches.txt \
	test/data/bdev-rbd/plain_output_new_ok.txt \
	test/data/bdev-rbd/plain_output_old_empty.txt \
	test/data/bdev-rbd/plain_output_old_extra_matches.txt \
	test/data/bdev-rbd/plain_output_old_no_matches.txt \
	test/data/bdev-rbd/plain_output_old_ok.txt \
	test/data/bdev-rbd/output_invalid.txt \
	test/data/cert1.pem \
	test/data/cert2.pem \
        test/data/cgroup_root/memory/lxc/instance1/memory.limit_in_bytes \
        test/data/cgroup_root/cpuset/some_group/lxc/instance1/cpuset.cpus \
        test/data/cgroup_root/devices/some_group/lxc/instance1/devices.list \
	test/data/cluster_config_2.7.json \
	test/data/cluster_config_2.8.json \
	test/data/cluster_config_2.9.json \
	test/data/cluster_config_2.10.json \
	test/data/cluster_config_2.11.json \
	test/data/cluster_config_2.12.json \
	test/data/instance-minor-pairing.txt \
	test/data/instance-disks.txt \
	test/data/ip-addr-show-dummy0.txt \
	test/data/ip-addr-show-lo-ipv4.txt \
	test/data/ip-addr-show-lo-ipv6.txt \
	test/data/ip-addr-show-lo-oneline-ipv4.txt \
	test/data/ip-addr-show-lo-oneline-ipv6.txt \
	test/data/ip-addr-show-lo-oneline.txt \
	test/data/ip-addr-show-lo.txt \
	test/data/kvm_0.12.5_help.txt \
	test/data/kvm_0.15.90_help.txt \
	test/data/kvm_0.9.1_help.txt \
	test/data/kvm_0.9.1_help_boot_test.txt \
	test/data/kvm_1.0_help.txt \
	test/data/kvm_1.1.2_help.txt \
	test/data/kvm_runtime.json \
	test/data/lvs_lv.txt \
	test/data/NEWS_OK.txt \
	test/data/NEWS_previous_unreleased.txt \
	test/data/ovfdata/compr_disk.vmdk.gz \
	test/data/ovfdata/config.ini \
	test/data/ovfdata/corrupted_resources.ovf \
	test/data/ovfdata/empty.ini \
	test/data/ovfdata/empty.ovf \
	test/data/ovfdata/ganeti.mf \
	test/data/ovfdata/ganeti.ovf \
	test/data/ovfdata/gzip_disk.ovf \
	test/data/ovfdata/new_disk.vmdk \
	test/data/ovfdata/no_disk.ini \
	test/data/ovfdata/no_disk_in_ref.ovf \
	test/data/ovfdata/no_os.ini \
	test/data/ovfdata/no_ovf.ova \
	test/data/ovfdata/other/rawdisk.raw \
	test/data/ovfdata/ova.ova \
	test/data/ovfdata/rawdisk.raw \
	test/data/ovfdata/second_disk.vmdk \
	test/data/ovfdata/unsafe_path.ini \
	test/data/ovfdata/virtualbox.ovf \
	test/data/ovfdata/wrong_config.ini \
	test/data/ovfdata/wrong_extension.ovd \
	test/data/ovfdata/wrong_manifest.mf \
	test/data/ovfdata/wrong_manifest.ovf \
	test/data/ovfdata/wrong_ova.ova \
	test/data/ovfdata/wrong_xml.ovf \
	test/data/proc_cgroup.txt \
        test/data/proc_diskstats.txt \
	test/data/proc_drbd8.txt \
	test/data/proc_drbd80-emptyline.txt \
	test/data/proc_drbd80-emptyversion.txt \
	test/data/proc_drbd83.txt \
	test/data/proc_drbd83_sync.txt \
	test/data/proc_drbd83_sync_want.txt \
	test/data/proc_drbd83_sync_krnl2.6.39.txt \
	test/data/proc_drbd84.txt \
	test/data/proc_drbd84_emptyfirst.txt \
	test/data/proc_drbd84_sync.txt \
	test/data/proc_meminfo.txt \
	test/data/proc_cpuinfo.txt \
	test/data/qa-minimal-nodes-instances-only.json \
	test/data/sys_drbd_usermode_helper.txt \
	test/data/vgreduce-removemissing-2.02.02.txt \
	test/data/vgreduce-removemissing-2.02.66-fail.txt \
	test/data/vgreduce-removemissing-2.02.66-ok.txt \
	test/data/vgs-missing-pvs-2.02.02.txt \
	test/data/vgs-missing-pvs-2.02.66.txt \
	test/data/xen-xm-info-4.0.1.txt \
	test/data/xen-xm-list-4.0.1-dom0-only.txt \
	test/data/xen-xm-list-4.0.1-four-instances.txt \
	test/data/xen-xm-list-long-4.0.1.txt \
	test/data/xen-xm-uptime-4.0.1.txt \
	test/py/ganeti-cli.test \
	test/py/gnt-cli.test \
	test/py/import-export_unittest-helper


python_tests = \
	doc/examples/rapi_testutils.py \
	test/py/cmdlib/backup_unittest.py \
	test/py/cmdlib/cluster_unittest.py \
	test/py/cmdlib/cmdlib_unittest.py \
	test/py/cmdlib/group_unittest.py \
	test/py/cmdlib/instance_unittest.py \
	test/py/cmdlib/instance_migration_unittest.py \
	test/py/cmdlib/instance_query_unittest.py \
	test/py/cmdlib/instance_storage_unittest.py \
	test/py/cmdlib/node_unittest.py \
	test/py/cmdlib/test_unittest.py \
	test/py/cfgupgrade_unittest.py \
	test/py/docs_unittest.py \
	test/py/ganeti.asyncnotifier_unittest.py \
	test/py/ganeti.backend_unittest-runasroot.py \
	test/py/ganeti.backend_unittest.py \
	test/py/ganeti.bootstrap_unittest.py \
	test/py/ganeti.cli_unittest.py \
	test/py/ganeti.cli_opts_unittest.py \
	test/py/ganeti.client.gnt_cluster_unittest.py \
	test/py/ganeti.client.gnt_instance_unittest.py \
	test/py/ganeti.client.gnt_job_unittest.py \
	test/py/ganeti.compat_unittest.py \
	test/py/ganeti.confd.client_unittest.py \
	test/py/ganeti.config_unittest.py \
	test/py/ganeti.constants_unittest.py \
	test/py/ganeti.daemon_unittest.py \
	test/py/ganeti.errors_unittest.py \
	test/py/ganeti.hooks_unittest.py \
	test/py/ganeti.ht_unittest.py \
	test/py/ganeti.http_unittest.py \
	test/py/ganeti.hypervisor.hv_chroot_unittest.py \
	test/py/ganeti.hypervisor.hv_fake_unittest.py \
	test/py/ganeti.hypervisor.hv_kvm_unittest.py \
	test/py/ganeti.hypervisor.hv_lxc_unittest.py \
	test/py/ganeti.hypervisor.hv_xen_unittest.py \
	test/py/ganeti.hypervisor_unittest.py \
	test/py/ganeti.impexpd_unittest.py \
	test/py/ganeti.jqueue_unittest.py \
	test/py/ganeti.jstore_unittest.py \
	test/py/ganeti.locking_unittest.py \
	test/py/ganeti.luxi_unittest.py \
	test/py/ganeti.masterd.iallocator_unittest.py \
	test/py/ganeti.masterd.instance_unittest.py \
	test/py/ganeti.mcpu_unittest.py \
	test/py/ganeti.netutils_unittest.py \
	test/py/ganeti.objects_unittest.py \
	test/py/ganeti.opcodes_unittest.py \
	test/py/ganeti.outils_unittest.py \
	test/py/ganeti.ovf_unittest.py \
	test/py/ganeti.qlang_unittest.py \
	test/py/ganeti.query_unittest.py \
	test/py/ganeti.rapi.baserlib_unittest.py \
	test/py/ganeti.rapi.client_unittest.py \
	test/py/ganeti.rapi.resources_unittest.py \
	test/py/ganeti.rapi.rlib2_unittest.py \
	test/py/ganeti.rapi.testutils_unittest.py \
	test/py/ganeti.rpc_unittest.py \
	test/py/ganeti.rpc.client_unittest.py \
	test/py/ganeti.runtime_unittest.py \
	test/py/ganeti.serializer_unittest.py \
	test/py/ganeti.server.rapi_unittest.py \
	test/py/ganeti.ssconf_unittest.py \
	test/py/ganeti.ssh_unittest.py \
	test/py/ganeti.storage.bdev_unittest.py \
	test/py/ganeti.storage.container_unittest.py \
	test/py/ganeti.storage.drbd_unittest.py \
	test/py/ganeti.storage.filestorage_unittest.py \
	test/py/ganeti.storage.gluster_unittest.py \
	test/py/ganeti.tools.burnin_unittest.py \
	test/py/ganeti.tools.ensure_dirs_unittest.py \
	test/py/ganeti.tools.node_daemon_setup_unittest.py \
	test/py/ganeti.tools.prepare_node_join_unittest.py \
	test/py/ganeti.uidpool_unittest.py \
	test/py/ganeti.utils.algo_unittest.py \
	test/py/ganeti.utils.filelock_unittest.py \
	test/py/ganeti.utils.hash_unittest.py \
	test/py/ganeti.utils.io_unittest-runasroot.py \
	test/py/ganeti.utils.io_unittest.py \
	test/py/ganeti.utils.log_unittest.py \
	test/py/ganeti.utils.lvm_unittest.py \
	test/py/ganeti.utils.mlock_unittest.py \
	test/py/ganeti.utils.nodesetup_unittest.py \
	test/py/ganeti.utils.process_unittest.py \
	test/py/ganeti.utils.retry_unittest.py \
	test/py/ganeti.utils.security_unittest.py \
	test/py/ganeti.utils.storage_unittest.py \
	test/py/ganeti.utils.text_unittest.py \
	test/py/ganeti.utils.version_unittest.py \
	test/py/ganeti.utils.wrapper_unittest.py \
	test/py/ganeti.utils.x509_unittest.py \
	test/py/ganeti.utils_unittest.py \
	test/py/ganeti.vcluster_unittest.py \
	test/py/ganeti.workerpool_unittest.py \
	test/py/pycurl_reset_unittest.py \
	test/py/qa.qa_config_unittest.py \
	test/py/tempfile_fork_unittest.py

python_test_support = \
	test/py/__init__.py \
	test/py/lockperf.py \
	test/py/testutils.py \
	test/py/mocks.py \
	test/py/cmdlib/__init__.py \
	test/py/cmdlib/testsupport/__init__.py \
	test/py/cmdlib/testsupport/cmdlib_testcase.py \
	test/py/cmdlib/testsupport/config_mock.py \
	test/py/cmdlib/testsupport/iallocator_mock.py \
	test/py/cmdlib/testsupport/livelock_mock.py \
	test/py/cmdlib/testsupport/netutils_mock.py \
	test/py/cmdlib/testsupport/processor_mock.py \
	test/py/cmdlib/testsupport/rpc_runner_mock.py \
	test/py/cmdlib/testsupport/ssh_mock.py \
	test/py/cmdlib/testsupport/utils_mock.py \
	test/py/cmdlib/testsupport/util.py \
	test/py/cmdlib/testsupport/wconfd_mock.py

haskell_tests = test/hs/htest

dist_TESTS = \
	test/py/check-cert-expired_unittest.bash \
	test/py/daemon-util_unittest.bash \
	test/py/systemd_unittest.bash \
	test/py/ganeti-cleaner_unittest.bash \
	test/py/import-export_unittest.bash \
	test/py/cli-test.bash \
	test/py/bash_completion.bash

if PY_UNIT
dist_TESTS += $(python_tests)
endif

nodist_TESTS =
check_SCRIPTS =

if WANT_HSTESTS
nodist_TESTS += $(haskell_tests)
# test dependency
test/hs/offline-test.sh: test/hs/hpc-htools test/hs/hpc-mon-collector
dist_TESTS += test/hs/offline-test.sh
check_SCRIPTS += \
	test/hs/hpc-htools \
	test/hs/hpc-mon-collector \
	$(HS_BUILT_TEST_HELPERS)
endif

TESTS = $(dist_TESTS) $(nodist_TESTS)

# Environment for all tests
PLAIN_TESTS_ENVIRONMENT = \
	PYTHONPATH=.:./test/py \
	TOP_SRCDIR=$(abs_top_srcdir) TOP_BUILDDIR=$(abs_top_builddir) \
	PYTHON=$(PYTHON) FAKEROOT=$(FAKEROOT_PATH) \
	$(RUN_IN_TEMPDIR)

# Environment for tests run by automake
TESTS_ENVIRONMENT = \
	$(PLAIN_TESTS_ENVIRONMENT) $(abs_top_srcdir)/autotools/testrunner

all_python_code = \
	$(dist_sbin_SCRIPTS) \
	$(python_scripts) \
	$(pkglib_python_scripts) \
	$(nodist_pkglib_python_scripts) \
	$(nodist_tools_python_scripts) \
	$(pkgpython_PYTHON) \
	$(client_PYTHON) \
	$(cmdlib_PYTHON) \
	$(hypervisor_PYTHON) \
	$(hypervisor_hv_kvm_PYTHON) \
	$(jqueue_PYTHON) \
	$(storage_PYTHON) \
	$(rapi_PYTHON) \
	$(server_PYTHON) \
	$(rpc_PYTHON) \
	$(rpc_stub_PYTHON) \
	$(pytools_PYTHON) \
	$(http_PYTHON) \
	$(confd_PYTHON) \
	$(masterd_PYTHON) \
	$(impexpd_PYTHON) \
	$(utils_PYTHON) \
	$(watcher_PYTHON) \
	$(noinst_PYTHON) \
	$(qa_scripts)

if PY_UNIT
all_python_code += $(python_tests)
all_python_code += $(python_test_support)
endif

srclink_files = \
	man/footer.rst \
	test/py/check-cert-expired_unittest.bash \
	test/py/daemon-util_unittest.bash \
	test/py/systemd_unittest.bash \
	test/py/ganeti-cleaner_unittest.bash \
	test/py/import-export_unittest.bash \
	test/py/cli-test.bash \
	test/py/bash_completion.bash \
	test/hs/offline-test.sh \
	test/hs/cli-tests-defs.sh \
	$(all_python_code) \
	$(HS_LIBTEST_SRCS) $(HS_PROG_SRCS) \
	$(docinput)

check_python_code = \
	$(BUILD_BASH_COMPLETION) \
	$(CHECK_IMPORTS) \
	$(CHECK_HEADER) \
	$(DOCPP) \
	$(all_python_code)

lint_python_code = \
	ganeti \
	ganeti/http/server.py \
	$(dist_sbin_SCRIPTS) \
	$(python_scripts) \
	$(pkglib_python_scripts) \
	$(BUILD_BASH_COMPLETION) \
	$(CHECK_IMPORTS) \
	$(CHECK_HEADER) \
	$(DOCPP) \
	$(gnt_python_sbin_SCRIPTS) \
	$(PYTHON_BOOTSTRAP)

standalone_python_modules = \
	lib/rapi/client.py \
	tools/ganeti-listrunner

pep8_python_code = \
	ganeti \
	ganeti/http/server.py \
	$(dist_sbin_SCRIPTS) \
	$(python_scripts) \
	$(pkglib_python_scripts) \
	$(BUILD_BASH_COMPLETION) \
	$(CHECK_HEADER) \
	$(DOCPP) \
	$(PYTHON_BOOTSTRAP) \
	$(gnt_python_sbin_SCRIPTS) \
	qa \
	$(python_test_support)

test/py/daemon-util_unittest.bash: daemons/daemon-util

test/py/systemd_unittest.bash: daemons/daemon-util $(BUILT_EXAMPLES)

test/py/ganeti-cleaner_unittest.bash: daemons/ganeti-cleaner

test/py/bash_completion.bash: doc/examples/bash_completion-debug

tools/kvm-ifup: tools/kvm-ifup.in $(REPLACE_VARS_SED)
	sed -f $(REPLACE_VARS_SED) < $< > $@
	chmod +x $@

tools/kvm-ifup-os: tools/ifup-os.in $(REPLACE_VARS_SED)
	sed -f $(REPLACE_VARS_SED) -e "s/ifup-os:/kvm-ifup-os:/" < $< > $@
	chmod +x $@

tools/xen-ifup-os: tools/ifup-os.in $(REPLACE_VARS_SED)
	sed -f $(REPLACE_VARS_SED) -e "s/ifup-os:/xen-ifup-os:/" < $< > $@
	chmod +x $@

tools/vif-ganeti: tools/vif-ganeti.in $(REPLACE_VARS_SED)
	sed -f $(REPLACE_VARS_SED) < $< > $@
	chmod +x $@

tools/vif-ganeti-metad: tools/vif-ganeti-metad.in $(REPLACE_VARS_SED)
	sed -f $(REPLACE_VARS_SED) < $< > $@
	chmod +x $@

tools/net-common: tools/net-common.in $(REPLACE_VARS_SED)
	sed -f $(REPLACE_VARS_SED) < $< > $@
	chmod +x $@

tools/users-setup: Makefile $(userspecs)
	set -e; \
	{ echo '#!/bin/sh'; \
	  echo 'if [ "x$$1" != "x--yes-do-it" ];'; \
	  echo 'then echo "This will do the following changes"'; \
	  $(AWK) -- '{print "echo + Will add group ",$$1; count++}\
	             END {if (count == 0) {print "echo + No groups to add"}}' doc/users/groups; \
	  $(AWK) -- '{if (NF > 1) {print "echo + Will add user",$$1,"with primary group",$$2} \
	                          else {print "echo + Will add user",$$1}; count++}\
	             END {if (count == 0) {print "echo + No users to add"}}' doc/users/users; \
	  $(AWK) -- '{print "echo + Will add user",$$1,"to group",$$2}' doc/users/groupmemberships; \
	  echo 'echo'; \
	  echo 'echo "OK? (y/n)"'; \
	  echo 'read confirm'; \
	  echo 'if [ "x$$confirm" != "xy" ]; then exit 0; fi'; \
	  echo 'fi'; \
	  $(AWK) -- '{print "groupadd --system",$$1}' doc/users/groups; \
	  $(AWK) -- '{if (NF > 1) {print "useradd --system --gid",$$2,$$1} else {print "useradd --system",$$1}}' doc/users/users; \
	  $(AWK) -- '{print "usermod --append --groups",$$2,$$1}' doc/users/groupmemberships; \
	} > $@
	chmod +x $@

tools/vcluster-setup: tools/vcluster-setup.in $(REPLACE_VARS_SED)
	sed -f $(REPLACE_VARS_SED) < $< > $@
	chmod +x $@

daemons/%:: daemons/%.in $(REPLACE_VARS_SED)
	sed -f $(REPLACE_VARS_SED) < $< > $@
	chmod +x $@

doc/examples/%:: doc/examples/%.in $(REPLACE_VARS_SED)
	sed -f $(REPLACE_VARS_SED) < $< > $@

doc/examples/bash_completion: BC_ARGS = --compact
doc/examples/bash_completion-debug: BC_ARGS =

doc/examples/bash_completion doc/examples/bash_completion-debug: \
	$(BUILD_BASH_COMPLETION) $(RUN_IN_TEMPDIR) \
	lib/cli.py $(gnt_scripts) $(client_PYTHON) tools/burnin \
	daemons/ganeti-cleaner \
	$(GENERATED_FILES) $(HS_GENERATED_FILES)
	PYTHONPATH=. $(RUN_IN_TEMPDIR) \
	  $(CURDIR)/$(BUILD_BASH_COMPLETION) $(BC_ARGS) > $@

man/%.gen: man/%.rst lib/query.py lib/build/sphinx_ext.py \
	lib/build/shell_example_lexer.py \
	| $(RUN_IN_TEMPDIR) $(built_python_sources)
	@echo "Checking $< for hardcoded paths..."
	@if grep -nEf autotools/wrong-hardcoded-paths $<; then \
	  echo "Man page $< has hardcoded paths (see above)!" 1>&2 ; \
	  exit 1; \
	fi
	set -e ; \
	trap 'echo auto-removing $@; rm $@' EXIT; \
	PYTHONPATH=. $(RUN_IN_TEMPDIR) $(CURDIR)/$(DOCPP) < $< > $@ ;\
	$(CHECK_MAN_REFERENCES) $@; \
	trap - EXIT

man/%.7.in man/%.8.in man/%.1.in: man/%.gen man/footer.rst
	@test -n "$(PANDOC)" || \
	  { echo 'pandoc' not found during configure; exit 1; }
	set -o pipefail -e; \
	trap 'echo auto-removing $@; rm $@' EXIT; \
	$(PANDOC) -s -f rst -t man $< man/footer.rst | \
	  sed -e 's/\\@/@/g' > $@; \
	if test -n "$(MAN_HAS_WARNINGS)"; then LC_ALL=en_US.UTF-8 $(CHECK_MAN_WARNINGS) $@; fi; \
	$(CHECK_MAN_DASHES) $@; \
	trap - EXIT

man/%.html.in: man/%.gen man/footer.rst
	@test -n "$(PANDOC)" || \
	  { echo 'pandoc' not found during configure; exit 1; }
	set -o pipefail ; \
	$(PANDOC) --toc -s -f rst -t html $< man/footer.rst | \
	  sed -e 's/\\@/@/g' > $@

man/%: man/%.in  $(REPLACE_VARS_SED)
	sed -f $(REPLACE_VARS_SED) < $< > $@

epydoc.conf: epydoc.conf.in $(REPLACE_VARS_SED)
	sed -f $(REPLACE_VARS_SED) < $< > $@

vcs-version:
	if test -d .git; then \
	  git describe > $@; \
	elif test ! -f $@ ; then \
	  echo "Cannot auto-generate $@ file"; exit 1; \
	fi

.PHONY: clean-vcs-version
clean-vcs-version:
	rm -f vcs-version

.PHONY: regen-vcs-version
regen-vcs-version:
	@set -e; \
	cd $(srcdir); \
	if test -d .git; then \
	  T=`mktemp` ; trap 'rm -f $$T' EXIT; \
	  git describe > $$T; \
	  if ! cmp --quiet $$T vcs-version; then \
	    mv $$T vcs-version; \
	  fi; \
	fi

src/Ganeti/Version.hs: src/Ganeti/Version.hs.in \
	vcs-version $(built_base_sources)
	set -e; \
	VCSVER=`cat $(abs_top_srcdir)/vcs-version`; \
	sed -e "s/%ver%/$$VCSVER/" < $< > $@

src/Ganeti/Hs2Py/ListConstants.hs: src/Ganeti/Hs2Py/ListConstants.hs.in \
				   src/Ganeti/Constants.hs \
			         | stamp-directories
	@echo Generating $@
	@set -e; \
## Extract constant names from 'Constants.hs' by extracting the left
## side of all lines containing an equal sign (i.e., '=') and
## prepending the apostrophe sign (i.e., "'").
##
## For example, the constant
##   adminstDown = ...
## becomes
##   'adminstDown
	NAMES=$$(sed -e "/^--/ d" $(abs_top_srcdir)/src/Ganeti/Constants.hs |\
		 sed -n -e "/=/ s/\(.*\) =.*/    '\1:/g p"); \
	m4 -DPY_CONSTANT_NAMES="$$NAMES" \
		$(abs_top_srcdir)/src/Ganeti/Hs2Py/ListConstants.hs.in > $@

src/Ganeti/Curl/Internal.hs: src/Ganeti/Curl/Internal.hsc | stamp-directories
	hsc2hs -o $@ $<

test/hs/Test/Ganeti/TestImports.hs: test/hs/Test/Ganeti/TestImports.hs.in \
	$(built_base_sources)
	set -e; \
	{ cat $< ; \
	  echo ; \
	  for name in $(filter-out Ganeti.THH,$(subst /,.,$(patsubst %.hs,%,$(patsubst src/%,%,$(HS_LIB_SRCS))))) ; do \
	    echo "import $$name ()" ; \
	  done ; \
	} > $@

lib/_constants.py: Makefile src/hs2py lib/_constants.py.in | stamp-directories
	cat $(abs_top_srcdir)/lib/_constants.py.in > $@
	src/hs2py --constants >> $@

lib/constants.py: lib/_constants.py

src/AutoConf.hs: Makefile src/AutoConf.hs.in $(PRINT_PY_CONSTANTS) \
	       | $(built_base_sources)
	@echo "m4 ... >" $@
	@m4 -DPACKAGE_VERSION="$(PACKAGE_VERSION)" \
	    -DVERSION_MAJOR="$(VERSION_MAJOR)" \
	    -DVERSION_MINOR="$(VERSION_MINOR)" \
	    -DVERSION_REVISION="$(VERSION_REVISION)" \
	    -DVERSION_SUFFIX="$(VERSION_SUFFIX)" \
	    -DVERSION_FULL="$(VERSION_FULL)" \
	    -DDIRVERSION="$(DIRVERSION)" \
	    -DLOCALSTATEDIR="$(localstatedir)" \
	    -DSYSCONFDIR="$(sysconfdir)" \
	    -DSSH_CONFIG_DIR="$(SSH_CONFIG_DIR)" \
	    -DSSH_LOGIN_USER="$(SSH_LOGIN_USER)" \
	    -DSSH_CONSOLE_USER="$(SSH_CONSOLE_USER)" \
	    -DEXPORT_DIR="$(EXPORT_DIR)" \
	    -DBACKUP_DIR="$(backup_dir)" \
	    -DOS_SEARCH_PATH="\"$(OS_SEARCH_PATH)\"" \
	    -DES_SEARCH_PATH="\"$(ES_SEARCH_PATH)\"" \
	    -DXEN_BOOTLOADER="$(XEN_BOOTLOADER)" \
	    -DXEN_CONFIG_DIR="$(XEN_CONFIG_DIR)" \
	    -DXEN_KERNEL="$(XEN_KERNEL)" \
	    -DXEN_INITRD="$(XEN_INITRD)" \
	    -DKVM_KERNEL="$(KVM_KERNEL)" \
	    -DSHARED_FILE_STORAGE_DIR="$(SHARED_FILE_STORAGE_DIR)" \
	    -DIALLOCATOR_SEARCH_PATH="\"$(IALLOCATOR_SEARCH_PATH)\"" \
	    -DDEFAULT_BRIDGE="$(DEFAULT_BRIDGE)" \
	    -DDEFAULT_VG="$(DEFAULT_VG)" \
	    -DKVM_PATH="$(KVM_PATH)" \
	    -DIP_PATH="$(IP_PATH)" \
	    -DSOCAT_PATH="$(SOCAT)" \
	    -DPYTHON_PATH="$(PYTHON)" \
	    -DSOCAT_USE_ESCAPE="$(SOCAT_USE_ESCAPE)" \
	    -DSOCAT_USE_COMPRESS="$(SOCAT_USE_COMPRESS)" \
	    -DLVM_STRIPECOUNT="$(LVM_STRIPECOUNT)" \
	    -DTOOLSDIR="$(libdir)/ganeti/tools" \
	    -DGNT_SCRIPTS="$(foreach i,$(notdir $(gnt_scripts)),\"$(i)\":)" \
	    -DHS_HTOOLS_PROGS="$(foreach i,$(HS_HTOOLS_PROGS),\"$(i)\":)" \
	    -DPKGLIBDIR="$(libdir)/ganeti" \
	    -DSHAREDIR="$(prefix)/share/ganeti" \
	    -DVERSIONEDSHAREDIR="$(versionedsharedir)" \
	    -DDRBD_BARRIERS="$(DRBD_BARRIERS)" \
	    -DDRBD_NO_META_FLUSH="$(DRBD_NO_META_FLUSH)" \
	    -DSYSLOG_USAGE="$(SYSLOG_USAGE)" \
	    -DDAEMONS_GROUP="$(DAEMONS_GROUP)" \
	    -DADMIN_GROUP="$(ADMIN_GROUP)" \
	    -DMASTERD_USER="$(MASTERD_USER)" \
	    -DMASTERD_GROUP="$(MASTERD_GROUP)" \
	    -DMETAD_USER="$(METAD_USER)" \
	    -DMETAD_GROUP="$(METAD_GROUP)" \
	    -DRAPI_USER="$(RAPI_USER)" \
	    -DRAPI_GROUP="$(RAPI_GROUP)" \
	    -DCONFD_USER="$(CONFD_USER)" \
	    -DCONFD_GROUP="$(CONFD_GROUP)" \
	    -DWCONFD_USER="$(WCONFD_USER)" \
	    -DWCONFD_GROUP="$(WCONFD_GROUP)" \
	    -DKVMD_USER="$(KVMD_USER)" \
	    -DKVMD_GROUP="$(KVMD_GROUP)" \
	    -DLUXID_USER="$(LUXID_USER)" \
	    -DLUXID_GROUP="$(LUXID_GROUP)" \
	    -DNODED_USER="$(NODED_USER)" \
	    -DNODED_GROUP="$(NODED_GROUP)" \
	    -DMOND_USER="$(MOND_USER)" \
	    -DMOND_GROUP="$(MOND_GROUP)" \
	    -DDISK_SEPARATOR="$(DISK_SEPARATOR)" \
	    -DQEMUIMG_PATH="$(QEMUIMG_PATH)" \
	    -DENABLE_CONFD="$(ENABLE_CONFD)" \
	    -DXEN_CMD="$(XEN_CMD)" \
	    -DENABLE_RESTRICTED_COMMANDS="$(ENABLE_RESTRICTED_COMMANDS)" \
	    -DENABLE_METADATA="$(ENABLE_METADATA)" \
	    -DENABLE_MOND="$(ENABLE_MOND)" \
	    -DHAS_GNU_LN="$(HAS_GNU_LN)" \
	    -DMAN_PAGES="$$(for i in $(notdir $(man_MANS)); do \
	                    echo -n "$$i" | sed -re 's/^(.*)\.([0-9]+)$$/("\1",\2):/g'; \
	                    done)" \
	    -DAF_INET4="$$(PYTHONPATH=. $(PYTHON) $(PRINT_PY_CONSTANTS) AF_INET4)" \
	    -DAF_INET6="$$(PYTHONPATH=. $(PYTHON) $(PRINT_PY_CONSTANTS) AF_INET6)" \
	$(abs_top_srcdir)/src/AutoConf.hs.in > $@

lib/_vcsversion.py: Makefile vcs-version | stamp-directories
	set -e; \
	VCSVER=`cat $(abs_top_srcdir)/vcs-version`; \
	{ echo '# This file is automatically generated, do not edit!'; \
	  echo '#'; \
	  echo ''; \
	  echo '"""Build-time VCS version number for Ganeti.'; \
	  echo '';\
	  echo 'This file is autogenerated by the build process.'; \
	  echo 'For any changes you need to re-run ./configure (and'; \
	  echo 'not edit by hand).'; \
	  echo ''; \
	  echo '"""'; \
	  echo ''; \
	  echo '# pylint: disable=C0301,C0324'; \
	  echo '# because this is autogenerated, we do not want'; \
	  echo '# style warnings' ; \
	  echo ''; \
	  echo "VCS_VERSION = '$$VCSVER'"; \
	} > $@

lib/opcodes.py: Makefile src/hs2py lib/opcodes.py.in_before \
		lib/opcodes.py.in_after | stamp-directories
	cat $(abs_top_srcdir)/lib/opcodes.py.in_before > $@
	src/hs2py --opcodes >> $@
	cat $(abs_top_srcdir)/lib/opcodes.py.in_after >> $@

lib/_generated_rpc.py: lib/rpc_defs.py $(BUILD_RPC)
	PYTHONPATH=. $(RUN_IN_TEMPDIR) $(CURDIR)/$(BUILD_RPC) lib/rpc_defs.py > $@

lib/rpc/stub/wconfd.py: Makefile src/hs2py | stamp-directories
	src/hs2py --wconfd-rpc > $@

$(SHELL_ENV_INIT): Makefile stamp-directories
	set -e; \
	{ echo '# Allow overriding for tests'; \
	  echo 'readonly LOCALSTATEDIR=$${LOCALSTATEDIR:-$${GANETI_ROOTDIR:-}$(localstatedir)}'; \
	  echo 'readonly SYSCONFDIR=$${SYSCONFDIR:-$${GANETI_ROOTDIR:-}$(sysconfdir)}'; \
	  echo; \
	  echo 'readonly PKGLIBDIR=$(libdir)/ganeti'; \
	  echo 'readonly LOG_DIR="$$LOCALSTATEDIR/log/ganeti"'; \
	  echo 'readonly RUN_DIR="$$LOCALSTATEDIR/run/ganeti"'; \
	  echo 'readonly DATA_DIR="$$LOCALSTATEDIR/lib/ganeti"'; \
	  echo 'readonly CONF_DIR="$$SYSCONFDIR/ganeti"'; \
	} > $@

## Writes sed script to replace placeholders with build-time values. The
## additional quotes after the first @ sign are necessary to stop configure
## from replacing those values as well.
$(REPLACE_VARS_SED): $(SHELL_ENV_INIT) Makefile stamp-directories
	set -e; \
	{ echo 's#@''PREFIX@#$(prefix)#g'; \
	  echo 's#@''SYSCONFDIR@#$(sysconfdir)#g'; \
	  echo 's#@''LOCALSTATEDIR@#$(localstatedir)#g'; \
	  echo 's#@''BINDIR@#$(BINDIR)#g'; \
	  echo 's#@''SBINDIR@#$(SBINDIR)#g'; \
	  echo 's#@''LIBDIR@#$(libdir)#g'; \
	  echo 's#@''GANETI_VERSION@#$(PACKAGE_VERSION)#g'; \
	  echo 's#@''CUSTOM_XEN_BOOTLOADER@#$(XEN_BOOTLOADER)#g'; \
	  echo 's#@''CUSTOM_XEN_KERNEL@#$(XEN_KERNEL)#g'; \
	  echo 's#@''CUSTOM_XEN_INITRD@#$(XEN_INITRD)#g'; \
	  echo 's#@''CUSTOM_IALLOCATOR_SEARCH_PATH@#$(IALLOCATOR_SEARCH_PATH)#g'; \
	  echo 's#@''CUSTOM_EXPORT_DIR@#$(EXPORT_DIR)#g'; \
	  echo 's#@''RPL_SSH_INITD_SCRIPT@#$(SSH_INITD_SCRIPT)#g'; \
	  echo 's#@''PKGLIBDIR@#$(libdir)/ganeti#g'; \
	  echo 's#@''GNTMASTERUSER@#$(MASTERD_USER)#g'; \
	  echo 's#@''GNTRAPIUSER@#$(RAPI_USER)#g'; \
	  echo 's#@''GNTCONFDUSER@#$(CONFD_USER)#g'; \
	  echo 's#@''GNTWCONFDUSER@#$(WCONFD_USER)#g'; \
	  echo 's#@''GNTLUXIDUSER@#$(LUXID_USER)#g'; \
	  echo 's#@''GNTNODEDUSER@#$(NODED_USER)#g'; \
	  echo 's#@''GNTMONDUSER@#$(MOND_USER)#g'; \
	  echo 's#@''GNTRAPIGROUP@#$(RAPI_GROUP)#g'; \
	  echo 's#@''GNTADMINGROUP@#$(ADMIN_GROUP)#g'; \
	  echo 's#@''GNTCONFDGROUP@#$(CONFD_GROUP)#g'; \
	  echo 's#@''GNTNODEDGROUP@#$(NODED_GROUP)#g'; \
	  echo 's#@''GNTWCONFDGROUP@#$(CONFD_GROUP)#g'; \
	  echo 's#@''GNTLUXIDGROUP@#$(LUXID_GROUP)#g'; \
	  echo 's#@''GNTMASTERDGROUP@#$(MASTERD_GROUP)#g'; \
	  echo 's#@''GNTMONDGROUP@#$(MOND_GROUP)#g'; \
	  echo 's#@''GNTDAEMONSGROUP@#$(DAEMONS_GROUP)#g'; \
	  echo 's#@''CUSTOM_ENABLE_CONFD@#$(ENABLE_CONFD)#g'; \
	  echo 's#@''CUSTOM_ENABLE_MOND@#$(ENABLE_MOND)#g'; \
	  echo 's#@''MODULES@#$(strip $(lint_python_code))#g'; \
	  echo 's#@''XEN_CONFIG_DIR@#$(XEN_CONFIG_DIR)#g'; \
	  echo; \
	  echo '/^@SHELL_ENV_INIT@$$/ {'; \
	  echo '  r $(SHELL_ENV_INIT)'; \
	  echo '  d'; \
	  echo '}'; \
	} > $@

# Using deferred evaluation
daemons/ganeti-%: MODULE = ganeti.server.$(patsubst ganeti-%,%,$(notdir $@))
daemons/ganeti-watcher: MODULE = ganeti.watcher
scripts/%: MODULE = ganeti.client.$(subst -,_,$(notdir $@))
tools/burnin: MODULE = ganeti.tools.burnin
tools/ensure-dirs: MODULE = ganeti.tools.ensure_dirs
tools/node-daemon-setup: MODULE = ganeti.tools.node_daemon_setup
tools/prepare-node-join: MODULE = ganeti.tools.prepare_node_join
tools/ssh-update: MODULE = ganeti.tools.ssh_update
tools/node-cleanup: MODULE = ganeti.tools.node_cleanup
$(HS_BUILT_TEST_HELPERS): TESTROLE = $(patsubst test/hs/%,%,$@)

$(PYTHON_BOOTSTRAP) $(gnt_scripts) $(gnt_python_sbin_SCRIPTS): Makefile | stamp-directories
	test -n "$(MODULE)" || { echo Missing module; exit 1; }
	set -e; \
	{ echo '#!${PYTHON}'; \
	  echo '# This file is automatically generated, do not edit!'; \
	  echo "# Edit $(MODULE) instead."; \
	  echo; \
	  echo '"""Bootstrap script for L{$(MODULE)}"""'; \
	  echo; \
	  echo '# pylint: disable=C0103'; \
	  echo '# C0103: Invalid name'; \
	  echo; \
	  echo 'import sys'; \
	  echo 'import $(MODULE) as main'; \
	  echo; \
	  echo '# Temporarily alias commands until bash completion'; \
	  echo '# generator is changed'; \
	  echo 'if hasattr(main, "commands"):'; \
	  echo '  commands = main.commands # pylint: disable=E1101'; \
	  echo 'if hasattr(main, "aliases"):'; \
	  echo '  aliases = main.aliases # pylint: disable=E1101'; \
	  echo; \
	  echo 'if __name__ == "__main__":'; \
	  echo '  sys.exit(main.Main())'; \
	} > $@
	chmod u+x $@

$(HS_BUILT_TEST_HELPERS): Makefile
	@test -n "$(TESTROLE)" || { echo Missing TESTROLE; exit 1; }
	set -e; \
	{ echo '#!/bin/sh'; \
	  echo '# This file is automatically generated, do not edit!'; \
	  echo "# Edit Makefile.am instead."; \
	  echo; \
	  echo "HTOOLS=$(TESTROLE) exec ./test/hs/hpc-htools \"\$$@\""; \
	} > $@
	chmod u+x $@

stamp-directories: Makefile
	$(MAKE) $(AM_MAKEFLAGS) ganeti
	@mkdir_p@ $(DIRS) $(BUILDTIME_DIR_AUTOCREATE)
	touch $@

# We need to create symlinks because "make distcheck" will not install Python
# files when building.
stamp-srclinks: Makefile | stamp-directories
	set -e; \
	for i in $(srclink_files); do \
	  if test ! -f $$i -a -f $(abs_top_srcdir)/$$i; then \
	    $(LN_S) $(abs_top_srcdir)/$$i $$i; \
	  fi; \
	done
	touch $@

.PHONY: ganeti
ganeti:
	cd $(top_builddir) && test -h "$@" || { rm -f $@ && $(LN_S) lib $@; }

.PHONY: check-dirs
check-dirs: $(GENERATED_FILES)
	@set -e; \
	find . -type d \( -name . -o -name .git -prune -o -print \) | { \
	  error=; \
	  while read dir; do \
	    case "$$dir" in \
	      $(strip $(patsubst %,(./%) ;;,$(DIRCHECK_EXCLUDE) $(DIRS))) \
	      *) error=1; echo "Directory $$dir not listed in Makefile" >&2 ;; \
	    esac; \
	  done; \
	  for dir in $(DIRS); do \
	    if ! test -d "$$dir"; then \
	      echo "Directory $$dir listed in DIRS does not exist" >&2; \
	      error=1; \
	    fi \
	  done; \
	  test -z "$$error"; \
	}

.PHONY: check-news
check-news:
	RELEASE=$(PACKAGE_VERSION) $(CHECK_NEWS) < $(top_srcdir)/NEWS

.PHONY: check-local
check-local: check-dirs check-news $(GENERATED_FILES)
	$(CHECK_PYTHON_CODE) $(check_python_code)
	PYTHONPATH=. $(CHECK_HEADER) $(check_python_code)
	$(CHECK_VERSION) $(VERSION) $(top_srcdir)/NEWS
	PYTHONPATH=. $(RUN_IN_TEMPDIR) $(CURDIR)/$(CHECK_IMPORTS) . $(standalone_python_modules)
	error= ; \
	if [ "x`echo $(VERSION_SUFFIX)|grep 'alpha'`" == "x" ]; then \
	  expver=$(VERSION_MAJOR).$(VERSION_MINOR); \
	  if test "`head -n 1 $(top_srcdir)/README`" != "Ganeti $$expver"; then \
	    echo "Incorrect version in README, expected $$expver" >&2; \
	    error=1; \
	  fi; \
	  for file in doc/iallocator.rst doc/hooks.rst doc/virtual-cluster.rst \
	      doc/security.rst; do \
	    if test "`sed -ne '4 p' $(top_srcdir)/$$file`" != \
	      "Documents Ganeti version $$expver"; then \
	      echo "Incorrect version in $$file, expected $$expver" >&2; \
	      error=1; \
	    fi; \
	  done; \
	  if ! test -f $(top_srcdir)/doc/design-$$expver.rst; then \
	    echo "File $(top_srcdir)/doc/design-$$expver.rst not found" >&2; \
	    error=1; \
	  fi; \
	  if test "`sed -ne '5 p' $(top_srcdir)/doc/design-draft.rst`" != \
	    ".. Last updated for Ganeti $$expver"; then \
	    echo "doc/design-draft.rst was not updated for version $$expver" >&2; \
	    error=1; \
	  fi; \
	fi; \
	for file in configure.ac $(HS_LIBTEST_SRCS) $(HS_PROG_SRCS); do \
	  if test $$(wc --max-line-length < $(top_srcdir)/$$file) -gt 80; then \
	    echo "Longest line in $$file is longer than 80 characters" >&2; \
	    error=1; \
	  fi; \
	done; \
	test -z "$$error"

.PHONY: hs-test-%
hs-test-%: test/hs/htest
	@rm -f htest.tix
	test/hs/htest -t $*

.PHONY: hs-tests
hs-tests: test/hs/htest
	@rm -f htest.tix
	./test/hs/htest

.PHONY: py-tests
py-tests: $(python_tests) ganeti $(built_python_sources)
	error=; \
	for file in $(python_tests); \
	  do if ! $(TESTS_ENVIRONMENT) $$file; then error=1; fi; \
	done; \
	test -z "$$error"

.PHONY: hs-shell-%
hs-shell-%: test/hs/hpc-htools test/hs/hpc-mon-collector \
            $(HS_BUILT_TEST_HELPERS)
	@rm -f hpc-htools.tix hpc-mon-collector.tix
	HBINARY="./test/hs/hpc-htools" \
	SHELLTESTARGS=$(SHELLTESTARGS) \
	./test/hs/offline-test.sh $*

.PHONY: hs-shell
hs-shell: test/hs/hpc-htools test/hs/hpc-mon-collector $(HS_BUILT_TEST_HELPERS)
	@rm -f hpc-htools.tix hpc-mon-collector.tix
	HBINARY="./test/hs/hpc-htools" \
	SHELLTESTARGS=$(SHELLTESTARGS) \
	./test/hs/offline-test.sh

.PHONY: hs-check
hs-check: hs-tests hs-shell

# E111: indentation is not a multiple of four
# E121: continuation line indentation is not a multiple of four
#       (since our indent level is not 4)
# E125: continuation line does not distinguish itself from next logical line
#       (since our indent level is not 4)
# E123: closing bracket does not match indentation of opening bracket's line
# E127: continuation line over-indented for visual indent
#       (since our indent level is not 4)
# note: do NOT add E128 here; it's a valid style error in most cases!
# I've seen real errors, but also some cases were we indent wrongly
# due to line length; try to rework the cases where it is triggered,
# instead of silencing it
# E261: at least two spaces before inline comment
# E501: line too long (80 characters)
PEP8_IGNORE = E111,E121,E123,E125,E127,E261,E501

# For excluding pep8 expects filenames only, not whole paths
PEP8_EXCLUDE = $(subst $(space),$(comma),$(strip $(notdir $(built_python_sources))))

# A space-separated list of pylint warnings to completely ignore:
# I0013 = disable warnings for ignoring whole files
LINT_DISABLE = I0013
# Additional pylint options
LINT_OPTS =
# The combined set of pylint options
LINT_OPTS_ALL = $(LINT_OPTS) \
  $(addprefix --disable=,$(LINT_DISABLE))

LINT_TARGETS = pylint pylint-qa pylint-test
if HAS_PEP8
LINT_TARGETS += pep8
endif
if HAS_HLINT
LINT_TARGETS += hlint
endif

.PHONY: lint
lint: $(LINT_TARGETS)

.PHONY: pylint
pylint: $(GENERATED_FILES)
	@test -n "$(PYLINT)" || { echo 'pylint' not found during configure; exit 1; }
	$(PYLINT) $(LINT_OPTS_ALL) $(lint_python_code)

.PHONY: pylint-qa
pylint-qa: $(GENERATED_FILES)
	@test -n "$(PYLINT)" || { echo 'pylint' not found during configure; exit 1; }
	cd $(top_srcdir)/qa && \
	  PYTHONPATH=$(abs_top_srcdir) $(PYLINT) $(LINT_OPTS_ALL) \
		--rcfile  ../pylintrc $(patsubst qa/%.py,%,$(qa_scripts))
# FIXME: lint all test code, not just the newly added test support
pylint-test: $(GENERATED_FILES)
	@test -n "$(PYLINT)" || { echo 'pylint' not found during configure; exit 1; }
	cd $(top_srcdir) && \
		PYTHONPATH=.:./test/py $(PYLINT) $(LINT_OPTS_ALL) \
		--rcfile=pylintrc-test  $(python_test_support)

.PHONY: pep8
pep8: $(GENERATED_FILES)
	@test -n "$(PEP8)" || { echo 'pep8' not found during configure; exit 1; }
	$(PEP8) --ignore='$(PEP8_IGNORE)' --exclude='$(PEP8_EXCLUDE)' \
	  --repeat $(pep8_python_code)

# FIXME: remove ignore "Use void" when GHC 6.x is deprecated
HLINT_EXCLUDES = src/Ganeti/THH.hs test/hs/hpc-htools.hs
.PHONY: hlint
hlint: $(HS_BUILT_SRCS) src/lint-hints.hs
	@test -n "$(HLINT)" || { echo 'hlint' not found during configure; exit 1; }
	@rm -f doc/hs-lint.html
	if tty -s; then C="-c"; else C=""; fi; \
	$(HLINT) --utf8 --report=doc/hs-lint.html --cross $$C \
	  --ignore "Use first" \
	  --ignore "Use &&&" \
	  --ignore "Use &&" \
	  --ignore "Use void" \
	  --ignore "Reduce duplication" \
	  --hint src/lint-hints \
	  $(filter-out $(HLINT_EXCLUDES),$(HS_LIBTEST_SRCS) $(HS_PROG_SRCS))
	@if [ ! -f doc/hs-lint.html ]; then \
	  echo "All good" > doc/hs-lint.html; \
	fi

# a dist hook rule for updating the vcs-version file; this is
# hardcoded due to where it needs to build the file...
dist-hook:
	$(MAKE) $(AM_MAKEFLAGS) regen-vcs-version
	rm -f $(top_distdir)/vcs-version
	cp -p $(srcdir)/vcs-version $(top_distdir)

# a distcheck hook rule for catching revision control directories
distcheck-hook:
	if find $(top_distdir) -name .svn -or -name .git | grep .; then \
	  echo "Found revision control files in final archive." 1>&2; \
	  exit 1; \
	fi
	if find $(top_distdir) -name '*.py[co]' | grep .; then \
	  echo "Found Python byte code in final archive." 1>&2; \
	  exit 1; \
	fi
	if find $(top_distdir) -name '*~' | grep .; then \
	  echo "Found backup files in final archive." 1>&2; \
	  exit 1; \
	fi
# Empty files or directories should not be distributed. They can cause
# unnecessary warnings for packagers. Directories used by automake during
# distcheck must be excluded.
	if find $(top_distdir) -empty -and -not \( \
	    -path $(top_distdir)/_build -or \
	    -path $(top_distdir)/_inst \) | grep .; then \
	  echo "Found empty files or directories in final archive." 1>&2; \
	  exit 1; \
	fi
	if test -e $(top_distdir)/doc/man-html; then \
	  echo "Found documentation including man pages in final archive" >&2; \
	  exit 1; \
	fi

# Backwards compatible distcheck-release target
distcheck-release: distcheck

distrebuildcheck: dist
	set -e; \
	builddir=$$(mktemp -d $(abs_srcdir)/distrebuildcheck.XXXXXXX); \
	trap "echo Removing $$builddir; cd $(abs_srcdir); rm -rf $$builddir" EXIT; \
	cd $$builddir; \
	tar xzf $(abs_srcdir)/$(distdir).tar.gz; \
	cd $(distdir); \
	./configure; \
	$(MAKE) maintainer-clean; \
	cp $(abs_srcdir)/vcs-version .; \
	./configure; \
	$(MAKE) $(AM_MAKEFLAGS)

dist-release: dist
	set -e; \
	for i in $(DIST_ARCHIVES); do \
	  echo -n "Checking $$i ... "; \
	  autotools/check-tar < $$i; \
	  echo OK; \
	done

install-exec-local:
	@mkdir_p@ "$(DESTDIR)${localstatedir}/lib/ganeti" \
	  "$(DESTDIR)${localstatedir}/log/ganeti" \
	  "$(DESTDIR)${localstatedir}/run/ganeti"
	for dir in $(SYMLINK_TARGET_DIRS); do \
	  @mkdir_p@  $(DESTDIR)$$dir; \
	done
	$(LN_S) -f $(sysconfdir)/ganeti/lib $(DESTDIR)$(defaultversiondir)
	$(LN_S) -f $(sysconfdir)/ganeti/share $(DESTDIR)$(defaultversionedsharedir)
	for prog in $(HS_BIN_ROLES); do \
	  $(LN_S) -f $(defaultversiondir)$(BINDIR)/$$prog $(DESTDIR)$(BINDIR)/$$prog; \
	done
	$(LN_S) -f $(defaultversiondir)$(libdir)/ganeti/iallocators/hail $(DESTDIR)$(libdir)/ganeti/iallocators/hail
	for prog in $(all_sbin_scripts); do \
	  $(LN_S) -f $(defaultversiondir)$(SBINDIR)/$$prog $(DESTDIR)$(SBINDIR)/$$prog; \
	done
	for prog in $(gnt_scripts_basenames); do \
	  $(LN_S) -f $(defaultversionedsharedir)/$$prog $(DESTDIR)$(SBINDIR)/$$prog; \
	done
	for prog in $(pkglib_python_basenames); do \
	  $(LN_S) -f $(defaultversionedsharedir)/$$prog $(DESTDIR)$(libdir)/ganeti/$$prog; \
	done
	for prog in $(tools_python_basenames); do \
	  $(LN_S) -f $(defaultversionedsharedir)/$$prog $(DESTDIR)$(libdir)/ganeti/tools/$$prog; \
	done
	for prog in $(tools_basenames); do \
	  $(LN_S) -f $(defaultversiondir)/$(libdir)/ganeti/tools/$$prog $(DESTDIR)$(libdir)/ganeti/tools/$$prog; \
	done
	if ! test -n '$(ENABLE_MANPAGES)'; then \
	  for man in $(manfullpath); do \
	    $(LN_S) -f $(defaultversionedsharedir)/root$(MANDIR)/$$man $(DESTDIR)$(MANDIR)/$$man; \
	  done; \
	fi
	for prog in $(myexeclib_scripts_basenames); do \
	  $(LN_S) -f $(defaultversiondir)$(libdir)/ganeti/$$prog $(DESTDIR)$(libdir)/ganeti/$$prog; \
	done
if INSTALL_SYMLINKS
	$(LN_S) -f $(versionedsharedir) $(DESTDIR)$(sysconfdir)/ganeti/share
	$(LN_S) -f $(versiondir) $(DESTDIR)$(sysconfdir)/ganeti/lib
endif

.PHONY: apidoc
if WANT_HSAPIDOC
apidoc: py-apidoc hs-apidoc
else
apidoc: py-apidoc
endif

.PHONY: py-apidoc
py-apidoc: epydoc.conf $(RUN_IN_TEMPDIR) $(GENERATED_FILES)
	env - PATH="$$PATH" PYTHONPATH="$$PYTHONPATH" \
	$(RUN_IN_TEMPDIR) epydoc -v \
	  --conf $(CURDIR)/epydoc.conf \
	  --output $(CURDIR)/$(APIDOC_PY_DIR)

.PHONY: hs-apidoc
hs-apidoc: $(APIDOC_HS_DIR)/index.html

$(APIDOC_HS_DIR)/index.html: $(HS_LIBTESTBUILT_SRCS) Makefile
	@test -n "$(HSCOLOUR)" || \
	    { echo 'HsColour' not found during configure; exit 1; }
	@test -n "$(HADDOCK)" || \
	    { echo 'haddock' not found during configure; exit 1; }
	rm -rf $(APIDOC_HS_DIR)/*
	for i in $(ALL_APIDOC_HS_DIRS); do \
	  @mkdir_p@ $$i; \
	  $(HSCOLOUR) -print-css > $$i/hscolour.css; \
	done
	set -e ; \
	export LC_ALL=en_US.UTF-8; \
	OPTGHC="--optghc=-isrc --optghc=-itest/hs"; \
	if [ "$(HS_PARALLEL3)" ]; \
	then OPTGHC="$$OPTGHC --optghc=$(HS_PARALLEL3)"; \
	fi; \
	if [ "$(HS_REGEX_PCRE)" ]; \
	then OPTGHC="$$OPTGHC --optghc=$(HS_REGEX_PCRE)"; \
	fi; \
	for file in $(HS_LIBTESTBUILT_SRCS); do \
	  f_nosrc=$${file##src/}; \
	  f_notst=$${f_nosrc##test/hs/}; \
	  f_html=$${f_notst%%.hs}.html; \
	  $(HSCOLOUR) -css -anchor $$file > $(APIDOC_HS_DIR)/$$f_html ; \
	done ; \
	$(HADDOCK) --odir $(APIDOC_HS_DIR) --html --hoogle --ignore-all-exports -w \
	  -t ganeti -p src/haddock-prologue \
	  --source-module="%{MODULE/.//}.html" \
	  --source-entity="%{MODULE/.//}.html#%{NAME}" \
	  $$OPTGHC \
	  $(HS_LIBTESTBUILT_SRCS)

.PHONY: TAGS
TAGS: $(GENERATED_FILES)
	rm -f TAGS
	$(GHC) -e ":etags TAGS_hs" -v0 \
	  $(filter-out -O -Werror,$(HFLAGS)) \
		-osuf tags.o \
		-hisuf tags.hi \
    -lcurl \
	  $(HS_PARALLEL3) $(HS_REGEX_PCRE) \
	  $(HS_LIBTEST_SRCS)
	find . -path './lib/*.py' -o -path './scripts/gnt-*' -o \
	  -path './daemons/ganeti-*' -o -path './tools/*' -o \
	  -path './qa/*.py' | \
	  etags --etags-include=TAGS_hs -L -

.PHONY: coverage

COVERAGE_TESTS=
if HS_UNIT
COVERAGE_TESTS += hs-coverage
endif
if PY_UNIT
COVERAGE_TESTS += py-coverage
endif

coverage: $(COVERAGE_TESTS)

test/py/docs_unittest.py: $(gnt_scripts)

.PHONY: py-coverage
py-coverage: $(GENERATED_FILES) $(python_tests)
	@test -n "$(PYCOVERAGE)" || \
	    { echo 'python-coverage' not found during configure; exit 1; }
	set -e; \
	COVERAGE=$(PYCOVERAGE) \
	COVERAGE_FILE=$(CURDIR)/$(COVERAGE_PY_DIR)/data \
	TEXT_COVERAGE=$(CURDIR)/$(COVERAGE_PY_DIR)/report.txt \
	HTML_COVERAGE=$(CURDIR)/$(COVERAGE_PY_DIR) \
	$(PLAIN_TESTS_ENVIRONMENT) \
	$(abs_top_srcdir)/autotools/gen-py-coverage \
	$(python_tests)

.PHONY: hs-coverage
hs-coverage: $(haskell_tests) test/hs/hpc-htools test/hs/hpc-mon-collector
	rm -f *.tix
	$(MAKE) $(AM_MAKEFLAGS) hs-check
	@mkdir_p@ $(COVERAGE_HS_DIR)
	hpc sum --union $(HPCEXCL) \
	  htest.tix hpc-htools.tix hpc-mon-collector.tix > coverage-hs.tix
	hpc markup --destdir=$(COVERAGE_HS_DIR) coverage-hs.tix
	hpc report coverage-hs.tix | tee $(COVERAGE_HS_DIR)/report.txt
	$(LN_S) -f hpc_index.html $(COVERAGE_HS_DIR)/index.html

# Special "kind-of-QA" target for htools, needs special setup (all
# tools compiled with -fhpc)
.PHONY: live-test
live-test: all
	set -e ; \
	cd src; \
	rm -f .hpc; $(LN_S) ../.hpc .hpc; \
	rm -f *.tix *.mix; \
	./live-test.sh; \
	hpc sum --union $(HPCEXCL) $(addsuffix .tix,$(HS_PROGS:src/%=%)) \
	  --output=live-test.tix ; \
	@mkdir_p@ ../$(COVERAGE_HS_DIR) ; \
	hpc markup --destdir=../$(COVERAGE_HS_DIR) live-test \
	  --srcdir=.. $(HPCEXCL) ; \
	hpc report --srcdir=.. live-test $(HPCEXCL)

commit-check: autotools-check distcheck lint apidoc

autotools-check:
	TESTDATA_DIR=./test/data shelltest $(SHELLTESTARGS) \
  $(abs_top_srcdir)/test/autotools/*-*.test \
  -- --hide-successes

.PHONY: gitignore-check
gitignore-check:
	@if [ -n "`git status --short`" ]; then \
	  echo "Git status is not clean!" 1>&2 ; \
	  git status --short; \
	  exit 1; \
	fi

# target to rebuild all man pages (both groff and html output)
.PHONY: man
man: $(man_MANS) $(manhtml)

# Target that builds all binaries (including those that are not
# rebuilt except when running the tests)
.PHONY: really-all
really-all: all $(check_SCRIPTS) $(haskell_tests) $(HS_ALL_PROGS)

# we don't need the ancient implicit rules:
%: %,v
%: RCS/%,v
%: RCS/%
%: s.%
%: SCCS/s.%

-include ./Makefile.local

# support inspecting the value of a make variable

print-%:
	@echo $($*)

# vim: set noet :<|MERGE_RESOLUTION|>--- conflicted
+++ resolved
@@ -322,12 +322,9 @@
 	tools/net-common \
 	tools/users-setup \
 	tools/vcluster-setup \
-<<<<<<< HEAD
 	tools/prepare-node-join \
 	tools/ssh-update \
-=======
 	$(python_scripts_shebang) \
->>>>>>> d61fe8a0
 	stamp-directories \
 	stamp-srclinks \
 	$(nodist_pkgpython_PYTHON) \
