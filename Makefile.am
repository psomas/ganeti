--- conflicted
+++ resolved
@@ -302,16 +302,12 @@
 	$(addsuffix /*.o,$(HS_DIRS)) \
 	$(addsuffix /*.$(HTEST_SUFFIX)_hi,$(HS_DIRS)) \
 	$(addsuffix /*.$(HTEST_SUFFIX)_o,$(HS_DIRS)) \
-<<<<<<< HEAD
 	$(HASKELL_PACKAGE_VERSIONS_FILE) \
 	$(CABAL_EXECUTABLES_APPS_STAMPS) \
 	empty-cabal-config \
 	ganeti.cabal \
 	$(HASKELL_PACKAGE_IDS_FILE) \
 	$(HASKELL_PACKAGE_VERSIONS_FILE) \
-=======
-	hs-lens-version \
->>>>>>> 8b24ee63
 	Makefile.ghc \
 	Makefile.ghc.bak \
 	$(PYTHON_BOOTSTRAP) \
@@ -1299,30 +1295,15 @@
 
 HS_SRCS = $(HS_LIBTESTBUILT_SRCS)
 
-hs-lens-version:
-	ghc-pkg list --simple-output lens \
-	| sed -r -e 's/^lens-([0-9]+)\.([0-9]+)\.([0-9]+)(\.([0-9]+))?/\
-	  -DLENS_MAJOR=\1 -DLENS_MINOR=\2 -DLENS_REV=\3/' \
-	> $@
-
 HS_MAKEFILE_GHC_SRCS = $(HS_SRC_PROGS:%=%.hs)
 if WANT_HSTESTS
 HS_MAKEFILE_GHC_SRCS += $(HS_TEST_PROGS:%=%.hs)
 endif
-<<<<<<< HEAD
 Makefile.ghc: $(HS_MAKEFILE_GHC_SRCS) Makefile $(HASKELL_PACKAGE_VERSIONS_FILE) \
               | $(built_base_sources) $(HS_BUILT_SRCS)
 	$(GHC) -M -dep-makefile $@ $(DEP_SUFFIXES) $(HFLAGS) $(HFLAGS_DYNAMIC) \
 		-itest/hs \
 		$(HEXTRA_COMBINED) $(HS_MAKEFILE_GHC_SRCS)
-=======
-Makefile.ghc: $(HS_MAKEFILE_GHC_SRCS) Makefile hs-lens-version \
-              | $(built_base_sources) $(HS_BUILT_SRCS)
-	$(GHC) -M -dep-makefile $@ -dep-suffix $(HPROF_SUFFIX) \
-		-dep-suffix $(HTEST_SUFFIX) $(HFLAGS) -itest/hs \
-	  $(shell cat hs-lens-version) \
-		$(HS_PARALLEL3) $(HS_REGEX_PCRE) $(HEXTRA_COMBINED) $(HS_MAKEFILE_GHC_SRCS)
->>>>>>> 8b24ee63
 # Since ghc -M does not generate dependency line for object files, dependencies
 # from a target executable seed object (e.g. src/hluxid.o) to objects which
 # finally will be linked to the target object (e.g. src/Ganeti/Daemon.o) are
@@ -1337,7 +1318,6 @@
 
 @include_makefile_ghc@
 
-<<<<<<< HEAD
 # Contains the package-id flags for the current build: "-package-id" followed
 # by the name and hash of the package, one for each dependency.
 # Obtained from the setup-config using the Cabal API
@@ -1381,28 +1361,19 @@
 	@echo '[GHC]: $@ <- $^'
 	@$(GHC) -c $(HFLAGS) $(HFLAGS_DYNAMIC) \
 		$(HEXTRA_COMBINED) $(@:%.o=%.hs)
-=======
-%.o: hs-lens-version
-	@echo '[GHC]: $@ <- $^'
-	@$(GHC) -c $(HFLAGS) \
-	  $(shell cat hs-lens-version) \
-		$(HS_PARALLEL3) $(HS_REGEX_PCRE) $(HEXTRA_COMBINED) $(@:%.o=%.hs)
->>>>>>> 8b24ee63
 
 # For TH+profiling we need to compile twice: Once without profiling,
 # and then once with profiling. See
 # http://www.haskell.org/ghc/docs/7.0.4/html/users_guide/template-haskell.html#id636646
 if HPROFILE
-%.$(HPROF_SUFFIX)_o: %.o hs-lens-version
+%.$(HPROF_SUFFIX)_o: %.o
 	@echo '[GHC|prof]: $@ <- $^'
 	@$(GHC) -c $(HFLAGS) \
-	  $(shell cat hs-lens-version) \
 	  $(HPROFFLAGS) \
 		$(HEXTRA_COMBINED) \
 		$(@:%.$(HPROF_SUFFIX)_o=%.hs)
 endif
 
-<<<<<<< HEAD
 # We depend on the non-test .o file here because we need the corresponding .so
 # file for GHC > 7.6 ghci dynamic loading for TH, and creating the .o file
 # will create the .so file since we use -dynamic-too (using the `test/hs/%.o`
@@ -1411,13 +1382,6 @@
 	@echo '[GHC|test]: $@ <- $^'
 	@$(GHC) -c $(HTEST_FLAGS) \
 		$(HEXTRA_COMBINED) $(@:%.$(HTEST_SUFFIX)_o=%.hs)
-=======
-%.$(HTEST_SUFFIX)_o: hs-lens-version
-	@echo '[GHC|test]: $@ <- $^'
-	@$(GHC) -c $(HTEST_FLAGS) \
-	  $(shell cat hs-lens-version) \
-		$(HS_PARALLEL3) $(HS_REGEX_PCRE) $(HEXTRA_COMBINED) $(@:%.$(HTEST_SUFFIX)_o=%.hs)
->>>>>>> 8b24ee63
 
 %.hi: %.o ;
 %.$(HTEST_SUFFIX)_hi: %.$(HTEST_SUFFIX)_o ;
@@ -1429,25 +1393,15 @@
 	$(GHC) $(HFLAGS) $(HPROFFLAGS) \
 		$(HEXTRA_COMBINED) --make $(@:%=%.hs)
 else
-<<<<<<< HEAD
 $(HS_SRC_PROGS): %: %.o | stamp-directories
 	@echo '[GHC-link]: $@'
 	$(GHC) $(HFLAGS) $(HFLAGS_DYNAMIC) \
 		$(HEXTRA_COMBINED) --make $(@:%=%.hs)
 endif
-=======
-$(HS_SRC_PROGS): %: %.o hs-lens-version | stamp-directories
-endif
-	@echo '[GHC-link]: $@'
-	$(GHC) $(HFLAGS) \
-	  $(shell cat hs-lens-version) \
-		$(HPROFFLAGS) \
-		$(HS_PARALLEL3) $(HS_REGEX_PCRE) $(HEXTRA_COMBINED) --make $(@:%=%.hs)
->>>>>>> 8b24ee63
 	@rm -f $(notdir $@).tix
 	@touch "$@"
 
-$(HS_TEST_PROGS): %: %.$(HTEST_SUFFIX)_o hs-lens-version \
+$(HS_TEST_PROGS): %: %.$(HTEST_SUFFIX)_o \
 	                   | stamp-directories $(built_python_sources)
 	@if [ "$(HS_NODEV)" ]; then \
 	  echo "Error: cannot run unittests without the development" \
@@ -1456,12 +1410,7 @@
 	fi
 	@echo '[GHC-link|test]: $@'
 	$(GHC) $(HTEST_FLAGS) \
-<<<<<<< HEAD
 		$(HEXTRA_COMBINED) --make $(@:%=%.hs)
-=======
-	  $(shell cat hs-lens-version) \
-		$(HS_PARALLEL3) $(HS_REGEX_PCRE) $(HEXTRA_COMBINED) --make $(@:%=%.hs)
->>>>>>> 8b24ee63
 	@rm -f $(notdir $@).tix
 	@touch "$@"
 
@@ -2871,11 +2820,10 @@
 	  $(HS_LIBTESTBUILT_SRCS)
 
 .PHONY: TAGS
-TAGS: $(GENERATED_FILES) hs-lens-version
+TAGS: $(GENERATED_FILES)
 	rm -f TAGS
 	$(GHC) -e ":etags TAGS_hs" -v0 \
 	  $(filter-out -O -Werror,$(HFLAGS)) \
-	  $(shell cat hs-lens-version) \
 		-osuf tags.o \
 		-hisuf tags.hi \
     -lcurl \
