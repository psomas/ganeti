--- conflicted
+++ resolved
@@ -684,16 +684,11 @@
 dist_tools_SCRIPTS = \
 	$(python_scripts) \
 	tools/kvm-console-wrapper \
-<<<<<<< HEAD
 	tools/master-ip-setup \
-	tools/xm-console-wrapper
+	tools/xen-console-wrapper
 
 nodist_tools_SCRIPTS = \
 	tools/vcluster-setup
-=======
-	tools/xen-console-wrapper \
-	tools/master-ip-setup
->>>>>>> 27639c4e
 
 pkglib_python_scripts = \
 	daemons/import-export \
