--- conflicted
+++ resolved
@@ -599,14 +599,9 @@
 	lib/tools/node_cleanup.py \
 	lib/tools/node_daemon_setup.py \
 	lib/tools/prepare_node_join.py \
-<<<<<<< HEAD
-	lib/tools/common.py \
 	lib/tools/ssh_update.py \
+	lib/tools/ssl_update.py \
 	lib/tools/cfgupgrade.py
-=======
-	lib/tools/ssh_update.py \
-	lib/tools/ssl_update.py
->>>>>>> 7f1ac87a
 
 utils_PYTHON = \
 	lib/utils/__init__.py \
