News
====


<<<<<<< HEAD
Version 2.12.0 alpha1
---------------------

*(unreleased)*

Incompatible/important changes
~~~~~~~~~~~~~~~~~~~~~~~~~~~~~~

- Do not use debug mode in production. Certain daemons will issue warnings
  when launched in debug mode. Some debug logging violates some of the new
  invariants in the system (see "New features"). The logging has been kept as
  it aids diagnostics and development.

New features
~~~~~~~~~~~~

- OS install script parameters now come in public, private and secret
  varieties:

  - Public parameters are like all other parameters in Ganeti.
  - Ganeti will not log private and secret parameters, *unless* it is running
    in debug mode.
  - Ganeti will not save secret parameters to configuration. Secret parameters
    must be supplied every time you install, or reinstall, an instance.
  - Attempting to override public parameters with private or secret parameters
    results in an error. Similarly, you may not use secret parameters to
    override private parameters.

- The move-instance tool can now attempt to allocate an instance by using
  opportunistic locking when an iallocator is used.
- The build system creates sample systemd unit files, available under
  doc/examples/systemd. These unit files allow systemd to natively
  manage and supervise all Ganeti processes.
- Different types of compression can be applied during instance moves, including
  user-specified ones.
=======
Version 2.11.1
--------------

*(Released Wed, 14 May 2014)*

- Add design-node-security.rst to docinput
- kvm: use a dedicated QMP socket for kvmd

Inherited from the 2.10 branch:

- Set correct Ganeti version on setup commands
- Add a utility to combine shell commands
- Add design doc for performance tests
- Fix failed DRBD disk creation cleanup
- Hooking up verification for shared file storage
- Fix --shared-file-storage-dir option of gnt-cluster modify
- Clarify default setting of 'metavg'
- Fix invocation of GetCommandOutput in QA
- Clean up RunWithLocks
- Add an exception-trapping thread class
- Wait for delay to provide interruption information
- Add an expected block option to RunWithLocks
- Track if a QA test was blocked by locks
- Add a RunWithLocks QA utility function
- Add restricted migration
- Add an example for node evacuation
- Add a test for parsing version strings
- Tests for parallel job execution
- Fail in replace-disks if attaching disks fails
- Fix passing of ispecs in cluster init during QA
- Move QAThreadGroup to qa_job_utils.py
- Extract GetJobStatuses and use an unified version
- Run disk template specific tests only if possible

Inherited from the 2.9 branch:

- If Automake version > 1.11, force serial tests
- KVM: set IFF_ONE_QUEUE on created tap interfaces
- Add configure option to pass GHC flags
>>>>>>> bccc3658


Version 2.11.0
--------------

*(Released Fri, 25 Apr 2014)*

Incompatible/important changes
~~~~~~~~~~~~~~~~~~~~~~~~~~~~~~

- ``gnt-node list`` no longer shows disk space information for shared file
  disk templates because it is not a node attribute. (For example, if you have
  both the file and shared file disk templates enabled, ``gnt-node list`` now
  only shows information about the file disk template.)
- The shared file disk template is now in the new 'sharedfile' storage type.
  As a result, ``gnt-node list-storage -t file`` now only shows information
  about the file disk template and you may use ``gnt-node list-storage -t
  sharedfile`` to query storage information for the shared file disk template.
- Over luxi, syntactially incorrect queries are now rejected as a whole;
  before, a 'SumbmitManyJobs' request was partially executed, if the outer
  structure of the request was syntactically correct. As the luxi protocol
  is internal (external applications are expected to use RAPI), the impact
  of this incompatible change should be limited.
- Queries for nodes, instances, groups, backups and networks are now
  exclusively done via the luxi daemon. Legacy python code was removed,
  as well as the --enable-split-queries configuration option.
- Orphan volumes errors are demoted to warnings and no longer affect the exit
  code of ``gnt-cluster verify``.
- RPC security got enhanced by using different client SSL certificates
  for each node. In this context 'gnt-cluster renew-crypto' got a new
  option '--renew-node-certificates', which renews the client
  certificates of all nodes. After a cluster upgrade from pre-2.11, run
  this to create client certificates and activate this feature.

New features
~~~~~~~~~~~~

- Instance moves, backups and imports can now use compression to transfer the
  instance data.
- Node groups can be configured to use an SSH port different than the
  default 22.
- Added experimental support for Gluster distributed file storage as the
  ``gluster`` disk template under the new ``sharedfile`` storage type through
  automatic management of per-node FUSE mount points. You can configure the
  mount point location at ``gnt-cluster init`` time by using the new
  ``--gluster-storage-dir`` switch.
- Job scheduling is now handled by luxid, and the maximal number of jobs running
  in parallel is a run-time parameter of the cluster.
- A new tool for planning dynamic power management, called ``hsqueeze``, has
  been added. It suggests nodes to power up or down and corresponding instance
  moves.

New dependencies
~~~~~~~~~~~~~~~~

The following new dependencies have been added:

For Haskell:

- ``zlib`` library (http://hackage.haskell.org/package/base64-bytestring)

- ``base64-bytestring`` library (http://hackage.haskell.org/package/zlib),
  at least version 1.0.0.0

- ``lifted-base`` library (http://hackage.haskell.org/package/lifted-base)

- ``lens`` library (http://hackage.haskell.org/package/lens)

Since 2.11.0 rc1
~~~~~~~~~~~~~~~~

- Fix Xen instance state

Inherited from the 2.10 branch:

- Fix conflict between virtio + spice or soundhw
- Fix bitarray ops wrt PCI slots
- Allow releases scheduled 5 days in advance
- Make watcher submit queries low priority
- Fix specification of TIDiskParams
- Add unittests for instance modify parameter renaming
- Add renaming of instance custom params
- Add RAPI symmetry tests for groups
- Extend RAPI symmetry tests with RAPI-only aliases
- Add test for group custom parameter renaming
- Add renaming of group custom ndparams, ipolicy, diskparams
- Add the RAPI symmetry test for nodes
- Add aliases for nodes
- Allow choice of HTTP method for modification
- Add cluster RAPI symmetry test
- Fix failing cluster query test
- Add aliases for cluster parameters
- Add support for value aliases to RAPI
- Provide tests for GET/PUT symmetry
- Sort imports
- Also consider filter fields for deciding if using live data
- Document the python-fdsend dependency
- Verify configuration version number before parsing
- KVM: use running HVPs to calc blockdev options
- KVM: reserve a PCI slot for the SCSI controller
- Check for LVM-based verification results only when enabled
- Fix "existing" typos
- Fix output of gnt-instance info after migration
- Warn in UPGRADE about not tar'ing exported insts
- Fix non-running test and remove custom_nicparams rename
- Account for NODE_RES lock in opportunistic locking
- Fix request flooding of noded during disk sync

Inherited from the 2.9 branch:

- Make watcher submit queries low priority
- Fix failing gnt-node list-drbd command
- Update installation guide wrt to DRBD version
- Fix list-drbd QA test
- Add messages about skipped QA disk template tests
- Allow QA asserts to produce more messages
- Set exclusion tags correctly in requested instance
- Export extractExTags and updateExclTags
- Document spindles in the hbal man page
- Sample logrotate conf breaks permissions with split users
- Fix 'gnt-cluster' and 'gnt-node list-storage' outputs

Inherited from the 2.8 branch:

- Add reason parameter to RAPI client functions
- Include qa/patch in Makefile
- Handle empty patches better
- Move message formatting functions to separate file
- Add optional ordering of QA patch files
- Allow multiple QA patches
- Refactor current patching code


Version 2.11.0 rc1
------------------

*(Released Thu, 20 Mar 2014)*

This was the first RC release of the 2.11 series. Since 2.11.0 beta1:

- Convert int to float when checking config. consistency
- Rename compression option in gnt-backup export

Inherited from the 2.9 branch:

- Fix error introduced during merge
- gnt-cluster copyfile: accept relative paths

Inherited from the 2.8 branch:

- Improve RAPI detection of the watcher
- Add patching QA configuration files on buildbots
- Enable a timeout for instance shutdown
- Allow KVM commands to have a timeout
- Allow xen commands to have a timeout
- Fix wrong docstring


Version 2.11.0 beta1
--------------------

*(Released Wed, 5 Mar 2014)*

This was the first beta release of the 2.11 series. All important changes
are listed in the latest 2.11 entry.


Version 2.10.4
--------------

*(Released Thu, 15 May 2014)*

- Support restricted migration in hbal
- Fix for the --shared-file-storage-dir of gnt-cluster modify (issue 811)
- Fail in replace-disks if attaching disks fails (issue 814)
- Set IFF_ONE_QUEUE on created tap interfaces for KVM
- Small fixes and enhancements in the build system
- Various documentation fixes (e.g. issue 810)


Version 2.10.3
--------------

*(Released Wed, 16 Apr 2014)*

- Fix filtering of pending jobs with -o id (issue 778)
- Make RAPI API calls more symmetric (issue 770)
- Make parsing of old cluster configuration more robust (issue 783)
- Fix wrong output of gnt-instance info after migrations
- Fix reserved PCI slots for KVM hotplugging
- Use runtime hypervisor parameters to calculate bockdevice options for KVM
- Fix high node daemon load during disk sync if the sync is paused manually
  (issue 792)
- Improve opportunistic locking during instance creation (issue 791)

Inherited from the 2.9 branch:

- Make watcher submit queries low priority (issue 772)
- Add reason parameter to RAPI client functions (issue 776)
- Fix failing gnt-node list-drbd command (issue 777)
- Properly display fake job locks in gnt-debug.
- small fixes in documentation


Version 2.10.2
--------------

*(Released Mon, 24 Mar 2014)*

- Fix conflict between virtio + spice or soundhw (issue 757)
- accept relative paths in gnt-cluster copyfile (issue 754)
- Introduce shutdown timeout for 'xm shutdown' command
- Improve RAPI detection of the watcher (issue 752)


Version 2.10.1
--------------

*(Released Wed, 5 Mar 2014)*

- Fix incorrect invocation of hooks on offline nodes (issue 742)
- Fix incorrect exit code of gnt-cluster verify in certain circumstances
  (issue 744)

Inherited from the 2.9 branch:

- Fix overflow problem in hbal that caused it to break when waiting for
  jobs for more than 10 minutes (issue 717)
- Make hbal properly handle non-LVM storage
- Properly export and import NIC parameters, and do so in a backwards
  compatible way (issue 716)
- Fix net-common script in case of routed mode (issue 728)
- Improve documentation (issues 724, 730)


Version 2.10.0
--------------

*(Released Thu, 20 Feb 2014)*

Incompatible/important changes
~~~~~~~~~~~~~~~~~~~~~~~~~~~~~~

- Adding disks with 'gnt-instance modify' now waits for the disks to sync per
  default. Specify --no-wait-for-sync to override this behavior.
- The Ganeti python code now adheres to a private-module layout. In particular,
  the module 'ganeti' is no longer in the python search path.
- On instance allocation, the iallocator now considers non-LVM storage
  properly. In particular, actual file storage space information is used
  when allocating space for a file/sharedfile instance.
- When disabling disk templates cluster-wide, the cluster now first
  checks whether there are instances still using those templates.
- 'gnt-node list-storage' now also reports storage information about
  file-based storage types.
- In case of non drbd instances, export \*_SECONDARY environment variables
  as empty strings (and not "None") during 'instance-migrate' related hooks.

New features
~~~~~~~~~~~~

- KVM hypervisors can now access RBD storage directly without having to
  go through a block device.
- A new command 'gnt-cluster upgrade' was added that automates the upgrade
  procedure between two Ganeti versions that are both 2.10 or higher.
- The move-instance command can now change disk templates when moving
  instances, and does not require any node placement options to be
  specified if the destination cluster has a default iallocator.
- Users can now change the soundhw and cpuid settings for XEN hypervisors.
- Hail and hbal now have the (optional) capability of accessing average CPU
  load information through the monitoring deamon, and to use it to dynamically
  adapt the allocation of instances.
- Hotplug support. Introduce new option '--hotplug' to ``gnt-instance modify``
  so that disk and NIC modifications take effect without the need of actual
  reboot. There are a couple of constrains currently for this feature:

   - only KVM hypervisor (versions >= 1.0) supports it,
   - one can not (yet) hotplug a disk using userspace access mode for RBD
   - in case of a downgrade instances should suffer a reboot in order to
     be migratable (due to core change of runtime files)
   - ``python-fdsend`` is required for NIC hotplugging.

Misc changes
~~~~~~~~~~~~

- A new test framework for logical units was introduced and the test
  coverage for logical units was improved significantly.
- Opcodes are entirely generated from Haskell using the tool 'hs2py' and
  the module 'src/Ganeti/OpCodes.hs'.
- Constants are also generated from Haskell using the tool
  'hs2py-constants' and the module 'src/Ganeti/Constants.hs', with the
  exception of socket related constants, which require changing the
  cluster configuration file, and HVS related constants, because they
  are part of a port of instance queries to Haskell.  As a result, these
  changes will be part of the next release of Ganeti.

New dependencies
~~~~~~~~~~~~~~~~

The following new dependencies have been added/updated.

Python

- The version requirements for ``python-mock`` have increased to at least
  version 1.0.1. It is still used for testing only.
- ``python-fdsend`` (https://gitorious.org/python-fdsend) is optional
  but required for KVM NIC hotplugging to work.

Since 2.10.0 rc3
~~~~~~~~~~~~~~~~

- Fix integer overflow problem in hbal


Version 2.10.0 rc3
------------------

*(Released Wed, 12 Feb 2014)*

This was the third RC release of the 2.10 series. Since 2.10.0 rc2:

- Improved hotplug robustness
- Start Ganeti daemons after ensure-dirs during upgrade
- Documentation improvements

Inherited from the 2.9 branch:

- Fix the RAPI instances-multi-alloc call
- assign unique filenames to file-based disks
- gracefully handle degraded non-diskless instances with 0 disks (issue 697)
- noded now runs with its specified group, which is the default group,
  defaulting to root (issue 707)
- make using UUIDs to identify nodes in gnt-node consistently possible
  (issue 703)


Version 2.10.0 rc2
------------------

*(Released Fri, 31 Jan 2014)*

This was the second RC release of the 2.10 series. Since 2.10.0 rc1:

- Documentation improvements
- Run drbdsetup syncer only on network attach
- Include target node in hooks nodes for migration
- Fix configure dirs
- Support post-upgrade hooks during cluster upgrades

Inherited from the 2.9 branch:

- Ensure that all the hypervisors exist in the config file (Issue 640)
- Correctly recognise the role as master node (Issue 687)
- configure: allow detection of Sphinx 1.2+ (Issue 502)
- gnt-instance now honors the KVM path correctly (Issue 691)

Inherited from the 2.8 branch:

- Change the list separator for the usb_devices parameter from comma to space.
  Commas could not work because they are already the hypervisor option
  separator (Issue 649)
- Add support for blktap2 file-driver (Issue 638)
- Add network tag definitions to the haskell codebase (Issue 641)
- Fix RAPI network tag handling
- Add the network tags to the tags searched by gnt-cluster search-tags
- Fix caching bug preventing jobs from being cancelled
- Start-master/stop-master was always failing if ConfD was disabled. (Issue 685)


Version 2.10.0 rc1
------------------

*(Released Tue, 17 Dec 2013)*

This was the first RC release of the 2.10 series. Since 2.10.0 beta1:

- All known issues in 2.10.0 beta1 have been resolved (see changes from
  the 2.8 branch).
- Improve handling of KVM runtime files from earlier Ganeti versions
- Documentation fixes

Inherited from the 2.9 branch:

- use custom KVM path if set for version checking
- SingleNotifyPipeCondition: don't share pollers

Inherited from the 2.8 branch:

- Fixed Luxi daemon socket permissions after master-failover
- Improve IP version detection code directly checking for colons rather than
  passing the family from the cluster object
- Fix NODE/NODE_RES locking in LUInstanceCreate by not acquiring NODE_RES locks
  opportunistically anymore (Issue 622)
- Allow link local IPv6 gateways (Issue 624)
- Fix error printing (Issue 616)
- Fix a bug in InstanceSetParams concerning names: in case no name is passed in
  disk modifications, keep the old one. If name=none then set disk name to
  None.
- Update build_chroot script to work with the latest hackage packages
- Add a packet number limit to "fping" in master-ip-setup (Issue 630)
- Fix evacuation out of drained node (Issue 615)
- Add default file_driver if missing (Issue 571)
- Fix job error message after unclean master shutdown (Issue 618)
- Lock group(s) when creating instances (Issue 621)
- SetDiskID() before accepting an instance (Issue 633)
- Allow the ext template disks to receive arbitrary parameters, both at creation
  time and while being modified
- Xen handle domain shutdown (future proofing cherry-pick)
- Refactor reading live data in htools (future proofing cherry-pick)


Version 2.10.0 beta1
--------------------

*(Released Wed, 27 Nov 2013)*

This was the first beta release of the 2.10 series. All important changes
are listed in the latest 2.10 entry.

Known issues
~~~~~~~~~~~~

The following issues are known to be present in the beta and will be fixed
before rc1.

- Issue 477: Wrong permissions for confd LUXI socket
- Issue 621: Instance related opcodes do not aquire network/group locks
- Issue 622: Assertion Error: Node locks differ from node resource locks
- Issue 623: IPv6 Masterd <-> Luxid communication error


Version 2.9.6
-------------

*(Released Mon, 7 Apr 2014)*

- Improve RAPI detection of the watcher (Issue 752)
- gnt-cluster copyfile: accept relative paths (Issue 754)
- Make watcher submit queries low priority (Issue 772)
- Add reason parameter to RAPI client functions (Issue 776)
- Fix failing gnt-node list-drbd command (Issue 777)
- Properly display fake job locks in gnt-debug.
- Enable timeout for instance shutdown
- small fixes in documentation


Version 2.9.5
-------------

*(Released Tue, 25 Feb 2014)*

- Fix overflow problem in hbal that caused it to break when waiting for
  jobs for more than 10 minutes (issue 717)
- Make hbal properly handle non-LVM storage
- Properly export and import NIC parameters, and do so in a backwards
  compatible way (issue 716)
- Fix net-common script in case of routed mode (issue 728)
- Improve documentation (issues 724, 730)


Version 2.9.4
-------------

*(Released Mon, 10 Feb 2014)*

- Fix the RAPI instances-multi-alloc call
- assign unique filenames to file-based disks
- gracefully handle degraded non-diskless instances with 0 disks (issue 697)
- noded now runs with its specified group, which is the default group,
  defaulting to root (issue 707)
- make using UUIDs to identify nodes in gnt-node consistently possible
  (issue 703)


Version 2.9.3
-------------

*(Released Mon, 27 Jan 2014)*

- Ensure that all the hypervisors exist in the config file (Issue 640)
- Correctly recognise the role as master node (Issue 687)
- configure: allow detection of Sphinx 1.2+ (Issue 502)
- gnt-instance now honors the KVM path correctly (Issue 691)

Inherited from the 2.8 branch:

- Change the list separator for the usb_devices parameter from comma to space.
  Commas could not work because they are already the hypervisor option
  separator (Issue 649)
- Add support for blktap2 file-driver (Issue 638)
- Add network tag definitions to the haskell codebase (Issue 641)
- Fix RAPI network tag handling
- Add the network tags to the tags searched by gnt-cluster search-tags
- Fix caching bug preventing jobs from being cancelled
- Start-master/stop-master was always failing if ConfD was disabled. (Issue 685)


Version 2.9.2
-------------

*(Released Fri, 13 Dec 2013)*

- use custom KVM path if set for version checking
- SingleNotifyPipeCondition: don't share pollers

Inherited from the 2.8 branch:

- Fixed Luxi daemon socket permissions after master-failover
- Improve IP version detection code directly checking for colons rather than
  passing the family from the cluster object
- Fix NODE/NODE_RES locking in LUInstanceCreate by not acquiring NODE_RES locks
  opportunistically anymore (Issue 622)
- Allow link local IPv6 gateways (Issue 624)
- Fix error printing (Issue 616)
- Fix a bug in InstanceSetParams concerning names: in case no name is passed in
  disk modifications, keep the old one. If name=none then set disk name to
  None.
- Update build_chroot script to work with the latest hackage packages
- Add a packet number limit to "fping" in master-ip-setup (Issue 630)
- Fix evacuation out of drained node (Issue 615)
- Add default file_driver if missing (Issue 571)
- Fix job error message after unclean master shutdown (Issue 618)
- Lock group(s) when creating instances (Issue 621)
- SetDiskID() before accepting an instance (Issue 633)
- Allow the ext template disks to receive arbitrary parameters, both at creation
  time and while being modified
- Xen handle domain shutdown (future proofing cherry-pick)
- Refactor reading live data in htools (future proofing cherry-pick)


Version 2.9.1
-------------

*(Released Wed, 13 Nov 2013)*

- fix bug, that kept nodes offline when readding
- when verifying DRBD versions, ignore unavailable nodes
- fix bug that made the console unavailable on kvm in split-user
  setup (issue 608)
- DRBD: ensure peers are UpToDate for dual-primary (inherited 2.8.2)


Version 2.9.0
-------------

*(Released Tue, 5 Nov 2013)*

Incompatible/important changes
~~~~~~~~~~~~~~~~~~~~~~~~~~~~~~

- hroller now also plans for capacity to move non-redundant instances off
  any node to be rebooted; the old behavior of completely ignoring any
  non-redundant instances can be restored by adding the --ignore-non-redundant
  option.
- The cluster option '--no-lvm-storage' was removed in favor of the new option
  '--enabled-disk-templates'.
- On instance creation, disk templates no longer need to be specified
  with '-t'. The default disk template will be taken from the list of
  enabled disk templates.
- The monitoring daemon is now running as root, in order to be able to collect
  information only available to root (such as the state of Xen instances).
- The ConfD client is now IPv6 compatible.
- File and shared file storage is no longer dis/enabled at configure time,
  but using the option '--enabled-disk-templates' at cluster initialization and
  modification.
- The default directories for file and shared file storage are not anymore
  specified at configure time, but taken from the cluster's configuration.
  They can be set at cluster initialization and modification with
  '--file-storage-dir' and '--shared-file-storage-dir'.
- Cluster verification now includes stricter checks regarding the
  default file and shared file storage directories. It now checks that
  the directories are explicitely allowed in the 'file-storage-paths' file and
  that the directories exist on all nodes.
- The list of allowed disk templates in the instance policy and the list
  of cluster-wide enabled disk templates is now checked for consistency
  on cluster or group modification. On cluster initialization, the ipolicy
  disk templates are ensured to be a subset of the cluster-wide enabled
  disk templates.

New features
~~~~~~~~~~~~

- DRBD 8.4 support. Depending on the installed DRBD version, Ganeti now uses
  the correct command syntax. It is possible to use different DRBD versions
  on different nodes as long as they are compatible to each other. This
  enables rolling upgrades of DRBD with no downtime. As permanent operation
  of different DRBD versions within a node group is discouraged,
  ``gnt-cluster verify`` will emit a warning if it detects such a situation.
- New "inst-status-xen" data collector for the monitoring daemon, providing
  information about the state of the xen instances on the nodes.
- New "lv" data collector for the monitoring daemon, collecting data about the
  logical volumes on the nodes, and pairing them with the name of the instances
  they belong to.
- New "diskstats" data collector, collecting the data from /proc/diskstats and
  presenting them over the monitoring daemon interface.
- The ConfD client is now IPv6 compatible.

New dependencies
~~~~~~~~~~~~~~~~
The following new dependencies have been added.

Python

- ``python-mock`` (http://www.voidspace.org.uk/python/mock/) is now a required
  for the unit tests (and only used for testing).

Haskell

- ``hslogger`` (http://software.complete.org/hslogger) is now always
  required, even if confd is not enabled.

Since 2.9.0 rc3
~~~~~~~~~~~~~~~

- Correctly start/stop luxid during gnt-cluster master-failover (inherited
  from stable-2.8)
- Improved error messsages (inherited from stable-2.8)


Version 2.9.0 rc3
-----------------

*(Released Tue, 15 Oct 2013)*

The third release candidate in the 2.9 series. Since 2.9.0 rc2:

- in implicit configuration upgrade, match ipolicy with enabled disk templates
- improved harep documentation (inherited from stable-2.8)


Version 2.9.0 rc2
-----------------

*(Released Wed, 9 Oct 2013)*

The second release candidate in the 2.9 series. Since 2.9.0 rc1:

- Fix bug in cfgupgrade that led to failure when upgrading from 2.8 with
  at least one DRBD instance.
- Fix bug in cfgupgrade that led to an invalid 2.8 configuration after
  downgrading.


Version 2.9.0 rc1
-----------------

*(Released Tue, 1 Oct 2013)*

The first release candidate in the 2.9 series. Since 2.9.0 beta1:

- various bug fixes
- update of the documentation, in particular installation instructions
- merging of LD_* constants into DT_* constants
- python style changes to be compatible with newer versions of pylint


Version 2.9.0 beta1
-------------------

*(Released Thu, 29 Aug 2013)*

This was the first beta release of the 2.9 series. All important changes
are listed in the latest 2.9 entry.


Version 2.8.4
-------------

*(Released Thu, 23 Jan 2014)*

- Change the list separator for the usb_devices parameter from comma to space.
  Commas could not work because they are already the hypervisor option
  separator (Issue 649)
- Add support for blktap2 file-driver (Issue 638)
- Add network tag definitions to the haskell codebase (Issue 641)
- Fix RAPI network tag handling
- Add the network tags to the tags searched by gnt-cluster search-tags
- Fix caching bug preventing jobs from being cancelled
- Start-master/stop-master was always failing if ConfD was disabled. (Issue 685)


Version 2.8.3
-------------

*(Released Thu, 12 Dec 2013)*

- Fixed Luxi daemon socket permissions after master-failover
- Improve IP version detection code directly checking for colons rather than
  passing the family from the cluster object
- Fix NODE/NODE_RES locking in LUInstanceCreate by not acquiring NODE_RES locks
  opportunistically anymore (Issue 622)
- Allow link local IPv6 gateways (Issue 624)
- Fix error printing (Issue 616)
- Fix a bug in InstanceSetParams concerning names: in case no name is passed in
  disk modifications, keep the old one. If name=none then set disk name to
  None.
- Update build_chroot script to work with the latest hackage packages
- Add a packet number limit to "fping" in master-ip-setup (Issue 630)
- Fix evacuation out of drained node (Issue 615)
- Add default file_driver if missing (Issue 571)
- Fix job error message after unclean master shutdown (Issue 618)
- Lock group(s) when creating instances (Issue 621)
- SetDiskID() before accepting an instance (Issue 633)
- Allow the ext template disks to receive arbitrary parameters, both at creation
  time and while being modified
- Xen handle domain shutdown (future proofing cherry-pick)
- Refactor reading live data in htools (future proofing cherry-pick)


Version 2.8.2
-------------

*(Released Thu, 07 Nov 2013)*

- DRBD: ensure peers are UpToDate for dual-primary
- Improve error message for replace-disks
- More dependency checks at configure time
- Placate warnings on ganeti.outils_unittest.py


Version 2.8.1
-------------

*(Released Thu, 17 Oct 2013)*

- Correctly start/stop luxid during gnt-cluster master-failover
- Don't attempt IPv6 ssh in case of IPv4 cluster (Issue 595)
- Fix path for the job queue serial file
- Improved harep man page
- Minor documentation improvements


Version 2.8.0
-------------

*(Released Mon, 30 Sep 2013)*

Incompatible/important changes
~~~~~~~~~~~~~~~~~~~~~~~~~~~~~~

- Instance policy can contain multiple instance specs, as described in
  the “Constrained instance sizes” section of :doc:`Partitioned Ganeti
  <design-partitioned>`. As a consequence, it's not possible to partially change
  or override instance specs. Bounding specs (min and max) can be specified as a
  whole using the new option ``--ipolicy-bounds-specs``, while standard
  specs use the new option ``--ipolicy-std-specs``.
- The output of the info command of gnt-cluster, gnt-group, gnt-node,
  gnt-instance is a valid YAML object.
- hail now honors network restrictions when allocating nodes. This led to an
  update of the IAllocator protocol. See the IAllocator documentation for
  details.
- confd now only answers static configuration request over the network. luxid
  was extracted, listens on the local LUXI socket and responds to live queries.
  This allows finer grained permissions if using separate users.

New features
~~~~~~~~~~~~

- The :doc:`Remote API <rapi>` daemon now supports a command line flag
  to always require authentication, ``--require-authentication``. It can
  be specified in ``$sysconfdir/default/ganeti``.
- A new cluster attribute 'enabled_disk_templates' is introduced. It will
  be used to manage the disk templates to be used by instances in the cluster.
  Initially, it will be set to a list that includes plain, drbd, if they were
  enabled by specifying a volume group name, and file and sharedfile, if those
  were enabled at configure time. Additionally, it will include all disk
  templates that are currently used by instances. The order of disk templates
  will be based on Ganeti's history of supporting them. In the future, the
  first entry of the list will be used as a default disk template on instance
  creation.
- ``cfgupgrade`` now supports a ``--downgrade`` option to bring the
  configuration back to the previous stable version.
- Disk templates in group ipolicy can be restored to the default value.
- Initial support for diskless instances and virtual clusters in QA.
- More QA and unit tests for instance policies.
- Every opcode now contains a reason trail (visible through ``gnt-job info``)
  describing why the opcode itself was executed.
- The monitoring daemon is now available. It allows users to query the cluster
  for obtaining information about the status of the system. The daemon is only
  responsible for providing the information over the network: the actual data
  gathering is performed by data collectors (currently, only the DRBD status
  collector is available).
- In order to help developers work on Ganeti, a new script
  (``devel/build_chroot``) is provided, for building a chroot that contains all
  the required development libraries and tools for compiling Ganeti on a Debian
  Squeeze system.
- A new tool, ``harep``, for performing self-repair and recreation of instances
  in Ganeti has been added.
- Split queries are enabled for tags, network, exports, cluster info, groups,
  jobs, nodes.
- New command ``show-ispecs-cmd`` for ``gnt-cluster`` and ``gnt-group``.
  It prints the command line to set the current policies, to ease
  changing them.
- Add the ``vnet_hdr`` HV parameter for KVM, to control whether the tap
  devices for KVM virtio-net interfaces will get created with VNET_HDR
  (IFF_VNET_HDR) support. If set to false, it disables offloading on the
  virtio-net interfaces, which prevents host kernel tainting and log
  flooding, when dealing with broken or malicious virtio-net drivers.
  It's set to true by default.
- Instance failover now supports a ``--cleanup`` parameter for fixing previous
  failures.
- Support 'viridian' parameter in Xen HVM
- Support DSA SSH keys in bootstrap
- To simplify the work of packaging frameworks that want to add the needed users
  and groups in a split-user setup themselves, at build time three files in
  ``doc/users`` will be generated. The ``groups`` files contains, one per line,
  the groups to be generated, the ``users`` file contains, one per line, the
  users to be generated, optionally followed by their primary group, where
  important. The ``groupmemberships`` file contains, one per line, additional
  user-group membership relations that need to be established. The syntax of
  these files will remain stable in all future versions.


New dependencies
~~~~~~~~~~~~~~~~
The following new dependencies have been added:

For Haskell:
- The ``curl`` library is not optional anymore for compiling the Haskell code.
- ``snap-server`` library (if monitoring is enabled).

For Python:
- The minimum Python version needed to run Ganeti is now 2.6.
- ``yaml`` library (only for running the QA).

Since 2.8.0 rc3
~~~~~~~~~~~~~~~
- Perform proper cleanup on termination of Haskell daemons
- Fix corner-case in handling of remaining retry time


Version 2.8.0 rc3
-----------------

*(Released Tue, 17 Sep 2013)*

- To simplify the work of packaging frameworks that want to add the needed users
  and groups in a split-user setup themselves, at build time three files in
  ``doc/users`` will be generated. The ``groups`` files contains, one per line,
  the groups to be generated, the ``users`` file contains, one per line, the
  users to be generated, optionally followed by their primary group, where
  important. The ``groupmemberships`` file contains, one per line, additional
  user-group membership relations that need to be established. The syntax of
  these files will remain stable in all future versions.
- Add a default to file-driver when unspecified over RAPI (Issue 571)
- Mark the DSA host pubkey as optional, and remove it during config downgrade
  (Issue 560)
- Some documentation fixes


Version 2.8.0 rc2
-----------------

*(Released Tue, 27 Aug 2013)*

The second release candidate of the 2.8 series. Since 2.8.0. rc1:

- Support 'viridian' parameter in Xen HVM (Issue 233)
- Include VCS version in ``gnt-cluster version``
- Support DSA SSH keys in bootstrap (Issue 338)
- Fix batch creation of instances
- Use FQDN to check master node status (Issue 551)
- Make the DRBD collector more failure-resilient


Version 2.8.0 rc1
-----------------

*(Released Fri, 2 Aug 2013)*

The first release candidate of the 2.8 series. Since 2.8.0 beta1:

- Fix upgrading/downgrading from 2.7
- Increase maximum RAPI message size
- Documentation updates
- Split ``confd`` between ``luxid`` and ``confd``
- Merge 2.7 series up to the 2.7.1 release
- Allow the ``modify_etc_hosts`` option to be changed
- Add better debugging for ``luxid`` queries
- Expose bulk parameter for GetJobs in RAPI client
- Expose missing ``network`` fields in RAPI
- Add some ``cluster verify`` tests
- Some unittest fixes
- Fix a malfunction in ``hspace``'s tiered allocation
- Fix query compatibility between haskell and python implementations
- Add the ``vnet_hdr`` HV parameter for KVM
- Add ``--cleanup`` to instance failover
- Change the connected groups format in ``gnt-network info`` output; it
  was previously displayed as a raw list by mistake. (Merged from 2.7)


Version 2.8.0 beta1
-------------------

*(Released Mon, 24 Jun 2013)*

This was the first beta release of the 2.8 series. All important changes
are listed in the latest 2.8 entry.


Version 2.7.2
-------------

*(Released Thu, 26 Sep 2013)*

- Change the connected groups format in ``gnt-network info`` output; it
  was previously displayed as a raw list by mistake
- Check disk template in right dict when copying
- Support multi-instance allocs without iallocator
- Fix some errors in the documentation
- Fix formatting of tuple in an error message


Version 2.7.1
-------------

*(Released Thu, 25 Jul 2013)*

- Add logrotate functionality in daemon-util
- Add logrotate example file
- Add missing fields to network queries over rapi
- Fix network object timestamps
- Add support for querying network timestamps
- Fix a typo in the example crontab
- Fix a documentation typo


Version 2.7.0
-------------

*(Released Thu, 04 Jul 2013)*

Incompatible/important changes
~~~~~~~~~~~~~~~~~~~~~~~~~~~~~~

- Instance policies for disk size were documented to be on a per-disk
  basis, but hail applied them to the sum of all disks. This has been
  fixed.
- ``hbal`` will now exit with status 0 if, during job execution over
  LUXI, early exit has been requested and all jobs are successful;
  before, exit status 1 was used, which cannot be differentiated from
  "job error" case
- Compatibility with newer versions of rbd has been fixed
- ``gnt-instance batch-create`` has been changed to use the bulk create
  opcode from Ganeti. This lead to incompatible changes in the format of
  the JSON file. It's now not a custom dict anymore but a dict
  compatible with the ``OpInstanceCreate`` opcode.
- Parent directories for file storage need to be listed in
  ``$sysconfdir/ganeti/file-storage-paths`` now. ``cfgupgrade`` will
  write the file automatically based on old configuration values, but it
  can not distribute it across all nodes and the file contents should be
  verified. Use ``gnt-cluster copyfile
  $sysconfdir/ganeti/file-storage-paths`` once the cluster has been
  upgraded. The reason for requiring this list of paths now is that
  before it would have been possible to inject new paths via RPC,
  allowing files to be created in arbitrary locations. The RPC protocol
  is protected using SSL/X.509 certificates, but as a design principle
  Ganeti does not permit arbitrary paths to be passed.
- The parsing of the variants file for OSes (see
  :manpage:`ganeti-os-interface(7)`) has been slightly changed: now empty
  lines and comment lines (starting with ``#``) are ignored for better
  readability.
- The ``setup-ssh`` tool added in Ganeti 2.2 has been replaced and is no
  longer available. ``gnt-node add`` now invokes a new tool on the
  destination node, named ``prepare-node-join``, to configure the SSH
  daemon. Paramiko is no longer necessary to configure nodes' SSH
  daemons via ``gnt-node add``.
- Draining (``gnt-cluster queue drain``) and un-draining the job queue
  (``gnt-cluster queue undrain``) now affects all nodes in a cluster and
  the flag is not reset after a master failover.
- Python 2.4 has *not* been tested with this release. Using 2.6 or above
  is recommended. 2.6 will be mandatory from the 2.8 series.


New features
~~~~~~~~~~~~

- New network management functionality to support automatic allocation
  of IP addresses and managing of network parameters. See
  :manpage:`gnt-network(8)` for more details.
- New external storage backend, to allow managing arbitrary storage
  systems external to the cluster. See
  :manpage:`ganeti-extstorage-interface(7)`.
- New ``exclusive-storage`` node parameter added, restricted to
  nodegroup level. When it's set to true, physical disks are assigned in
  an exclusive fashion to instances, as documented in :doc:`Partitioned
  Ganeti <design-partitioned>`.  Currently, only instances using the
  ``plain`` disk template are supported.
- The KVM hypervisor has been updated with many new hypervisor
  parameters, including a generic one for passing arbitrary command line
  values. See a complete list in :manpage:`gnt-instance(8)`. It is now
  compatible up to qemu 1.4.
- A new tool, called ``mon-collector``, is the stand-alone executor of
  the data collectors for a monitoring system. As of this version, it
  just includes the DRBD data collector, that can be executed by calling
  ``mon-collector`` using the ``drbd`` parameter. See
  :manpage:`mon-collector(7)`.
- A new user option, :pyeval:`rapi.RAPI_ACCESS_READ`, has been added
  for RAPI users. It allows granting permissions to query for
  information to a specific user without giving
  :pyeval:`rapi.RAPI_ACCESS_WRITE` permissions.
- A new tool named ``node-cleanup`` has been added. It cleans remains of
  a cluster from a machine by stopping all daemons, removing
  certificates and ssconf files. Unless the ``--no-backup`` option is
  given, copies of the certificates are made.
- Instance creations now support the use of opportunistic locking,
  potentially speeding up the (parallel) creation of multiple instances.
  This feature is currently only available via the :doc:`RAPI
  <rapi>` interface and when an instance allocator is used. If the
  ``opportunistic_locking`` parameter is set the opcode will try to
  acquire as many locks as possible, but will not wait for any locks
  held by other opcodes. If not enough resources can be found to
  allocate the instance, the temporary error code
  :pyeval:`errors.ECODE_TEMP_NORES` is returned. The operation can be
  retried thereafter, with or without opportunistic locking.
- New experimental linux-ha resource scripts.
- Restricted-commands support: ganeti can now be asked (via command line
  or rapi) to perform commands on a node. These are passed via ganeti
  RPC rather than ssh. This functionality is restricted to commands
  specified on the ``$sysconfdir/ganeti/restricted-commands`` for security
  reasons. The file is not copied automatically.


Misc changes
~~~~~~~~~~~~

- Diskless instances are now externally mirrored (Issue 237). This for
  now has only been tested in conjunction with explicit target nodes for
  migration/failover.
- Queries not needing locks or RPC access to the node can now be
  performed by the confd daemon, making them independent from jobs, and
  thus faster to execute. This is selectable at configure time.
- The functionality for allocating multiple instances at once has been
  overhauled and is now also available through :doc:`RAPI <rapi>`.

There are no significant changes from version 2.7.0~rc3.


Version 2.7.0 rc3
-----------------

*(Released Tue, 25 Jun 2013)*

- Fix permissions on the confd query socket (Issue 477)
- Fix permissions on the job archive dir (Issue 498)
- Fix handling of an internal exception in replace-disks (Issue 472)
- Fix gnt-node info handling of shortened names (Issue 497)
- Fix gnt-instance grow-disk when wiping is enabled
- Documentation improvements, and support for newer pandoc
- Fix hspace honoring ipolicy for disks (Issue 484)
- Improve handling of the ``kvm_extra`` HV parameter


Version 2.7.0 rc2
-----------------

*(Released Fri, 24 May 2013)*

- ``devel/upload`` now works when ``/var/run`` on the target nodes is a
  symlink.
- Disks added through ``gnt-instance modify`` or created through
  ``gnt-instance recreate-disks`` are wiped, if the
  ``prealloc_wipe_disks`` flag is set.
- If wiping newly created disks fails, the disks are removed. Also,
  partial failures in creating disks through ``gnt-instance modify``
  triggers a cleanup of the partially-created disks.
- Removing the master IP address doesn't fail if the address has been
  already removed.
- Fix ownership of the OS log dir
- Workaround missing SO_PEERCRED constant (Issue 191)


Version 2.7.0 rc1
-----------------

*(Released Fri, 3 May 2013)*

This was the first release candidate of the 2.7 series. Since beta3:

- Fix kvm compatibility with qemu 1.4 (Issue 389)
- Documentation updates (admin guide, upgrade notes, install
  instructions) (Issue 372)
- Fix gnt-group list nodes and instances count (Issue 436)
- Fix compilation without non-mandatory libraries (Issue 441)
- Fix xen-hvm hypervisor forcing nics to type 'ioemu' (Issue 247)
- Make confd logging more verbose at INFO level (Issue 435)
- Improve "networks" documentation in :manpage:`gnt-instance(8)`
- Fix failure path for instance storage type conversion (Issue 229)
- Update htools text backend documentation
- Improve the renew-crypto section of :manpage:`gnt-cluster(8)`
- Disable inter-cluster instance move for file-based instances, because
  it is dependant on instance export, which is not supported for
  file-based instances. (Issue 414)
- Fix gnt-job crashes on non-ascii characters (Issue 427)
- Fix volume group checks on non-vm-capable nodes (Issue 432)


Version 2.7.0 beta3
-------------------

*(Released Mon, 22 Apr 2013)*

This was the third beta release of the 2.7 series. Since beta2:

- Fix hail to verify disk instance policies on a per-disk basis (Issue 418).
- Fix data loss on wrong usage of ``gnt-instance move``
- Properly export errors in confd-based job queries
- Add ``users-setup`` tool
- Fix iallocator protocol to report 0 as a disk size for diskless
  instances. This avoids hail breaking when a diskless instance is
  present.
- Fix job queue directory permission problem that made confd job queries
  fail. This requires running an ``ensure-dirs --full-run`` on upgrade
  for access to archived jobs (Issue 406).
- Limit the sizes of networks supported by ``gnt-network`` to something
  between a ``/16`` and a ``/30`` to prevent memory bloat and crashes.
- Fix bugs in instance disk template conversion
- Fix GHC 7 compatibility
- Fix ``burnin`` install path (Issue 426).
- Allow very small disk grows (Issue 347).
- Fix a ``ganeti-noded`` memory bloat introduced in 2.5, by making sure
  that noded doesn't import masterd code (Issue 419).
- Make sure the default metavg at cluster init is the same as the vg, if
  unspecified (Issue 358).
- Fix cleanup of partially created disks (part of Issue 416)


Version 2.7.0 beta2
-------------------

*(Released Tue, 2 Apr 2013)*

This was the second beta release of the 2.7 series. Since beta1:

- Networks no longer have a "type" slot, since this information was
  unused in Ganeti: instead of it tags should be used.
- The rapi client now has a ``target_node`` option to MigrateInstance.
- Fix early exit return code for hbal (Issue 386).
- Fix ``gnt-instance migrate/failover -n`` (Issue 396).
- Fix ``rbd showmapped`` output parsing (Issue 312).
- Networks are now referenced indexed by UUID, rather than name. This
  will require running cfgupgrade, from 2.7.0beta1, if networks are in
  use.
- The OS environment now includes network information.
- Deleting of a network is now disallowed if any instance nic is using
  it, to prevent dangling references.
- External storage is now documented in man pages.
- The exclusive_storage flag can now only be set at nodegroup level.
- Hbal can now submit an explicit priority with its jobs.
- Many network related locking fixes.
- Bump up the required pylint version to 0.25.1.
- Fix the ``no_remember`` option in RAPI client.
- Many ipolicy related tests, qa, and fixes.
- Many documentation improvements and fixes.
- Fix building with ``--disable-file-storage``.
- Fix ``-q`` option in htools, which was broken if passed more than
  once.
- Some haskell/python interaction improvements and fixes.
- Fix iallocator in case of missing LVM storage.
- Fix confd config load in case of ``--no-lvm-storage``.
- The confd/query functionality is now mentioned in the security
  documentation.


Version 2.7.0 beta1
-------------------

*(Released Wed, 6 Feb 2013)*

This was the first beta release of the 2.7 series. All important changes
are listed in the latest 2.7 entry.


Version 2.6.2
-------------

*(Released Fri, 21 Dec 2012)*

Important behaviour change: hbal won't rebalance anymore instances which
have the ``auto_balance`` attribute set to false. This was the intention
all along, but until now it only skipped those from the N+1 memory
reservation (DRBD-specific).

A significant number of bug fixes in this release:

- Fixed disk adoption interaction with ipolicy checks.
- Fixed networking issues when instances are started, stopped or
  migrated, by forcing the tap device's MAC prefix to "fe" (issue 217).
- Fixed the warning in cluster verify for shared storage instances not
  being redundant.
- Fixed removal of storage directory on shared file storage (issue 262).
- Fixed validation of LVM volume group name in OpClusterSetParams
  (``gnt-cluster modify``) (issue 285).
- Fixed runtime memory increases (``gnt-instance modify -m``).
- Fixed live migration under Xen's ``xl`` mode.
- Fixed ``gnt-instance console`` with ``xl``.
- Fixed building with newer Haskell compiler/libraries.
- Fixed PID file writing in Haskell daemons (confd); this prevents
  restart issues if confd was launched manually (outside of
  ``daemon-util``) while another copy of it was running
- Fixed a type error when doing live migrations with KVM (issue 297) and
  the error messages for failing migrations have been improved.
- Fixed opcode validation for the out-of-band commands (``gnt-node
  power``).
- Fixed a type error when unsetting OS hypervisor parameters (issue
  311); now it's possible to unset all OS-specific hypervisor
  parameters.
- Fixed the ``dry-run`` mode for many operations: verification of
  results was over-zealous but didn't take into account the ``dry-run``
  operation, resulting in "wrong" failures.
- Fixed bash completion in ``gnt-job list`` when the job queue has
  hundreds of entries; especially with older ``bash`` versions, this
  results in significant CPU usage.

And lastly, a few other improvements have been made:

- Added option to force master-failover without voting (issue 282).
- Clarified error message on lock conflict (issue 287).
- Logging of newly submitted jobs has been improved (issue 290).
- Hostname checks have been made uniform between instance rename and
  create (issue 291).
- The ``--submit`` option is now supported by ``gnt-debug delay``.
- Shutting down the master daemon by sending SIGTERM now stops it from
  processing jobs waiting for locks; instead, those jobs will be started
  once again after the master daemon is started the next time (issue
  296).
- Support for Xen's ``xl`` program has been improved (besides the fixes
  above).
- Reduced logging noise in the Haskell confd daemon (only show one log
  entry for each config reload, instead of two).
- Several man page updates and typo fixes.


Version 2.6.1
-------------

*(Released Fri, 12 Oct 2012)*

A small bugfix release. Among the bugs fixed:

- Fixed double use of ``PRIORITY_OPT`` in ``gnt-node migrate``, that
  made the command unusable.
- Commands that issue many jobs don't fail anymore just because some jobs
  take so long that other jobs are archived.
- Failures during ``gnt-instance reinstall`` are reflected by the exit
  status.
- Issue 190 fixed. Check for DRBD in cluster verify is enabled only when
  DRBD is enabled.
- When ``always_failover`` is set, ``--allow-failover`` is not required
  in migrate commands anymore.
- ``bash_completion`` works even if extglob is disabled.
- Fixed bug with locks that made failover for RDB-based instances fail.
- Fixed bug in non-mirrored instance allocation that made Ganeti choose
  a random node instead of one based on the allocator metric.
- Support for newer versions of pylint and pep8.
- Hail doesn't fail anymore when trying to add an instance of type
  ``file``, ``sharedfile`` or ``rbd``.
- Added new Makefile target to rebuild the whole distribution, so that
  all files are included.


Version 2.6.0
-------------

*(Released Fri, 27 Jul 2012)*


.. attention:: The ``LUXI`` protocol has been made more consistent
   regarding its handling of command arguments. This, however, leads to
   incompatibility issues with previous versions. Please ensure that you
   restart Ganeti daemons soon after the upgrade, otherwise most
   ``LUXI`` calls (job submission, setting/resetting the drain flag,
   pausing/resuming the watcher, cancelling and archiving jobs, querying
   the cluster configuration) will fail.


New features
~~~~~~~~~~~~

Instance run status
+++++++++++++++++++

The current ``admin_up`` field, which used to denote whether an instance
should be running or not, has been removed. Instead, ``admin_state`` is
introduced, with 3 possible values -- ``up``, ``down`` and ``offline``.

The rational behind this is that an instance being “down” can have
different meanings:

- it could be down during a reboot
- it could be temporarily be down for a reinstall
- or it could be down because it is deprecated and kept just for its
  disk

The previous Boolean state was making it difficult to do capacity
calculations: should Ganeti reserve memory for a down instance? Now, the
tri-state field makes it clear:

- in ``up`` and ``down`` state, all resources are reserved for the
  instance, and it can be at any time brought up if it is down
- in ``offline`` state, only disk space is reserved for it, but not
  memory or CPUs

The field can have an extra use: since the transition between ``up`` and
``down`` and vice-versus is done via ``gnt-instance start/stop``, but
transition between ``offline`` and ``down`` is done via ``gnt-instance
modify``, it is possible to given different rights to users. For
example, owners of an instance could be allowed to start/stop it, but
not transition it out of the offline state.

Instance policies and specs
+++++++++++++++++++++++++++

In previous Ganeti versions, an instance creation request was not
limited on the minimum size and on the maximum size just by the cluster
resources. As such, any policy could be implemented only in third-party
clients (RAPI clients, or shell wrappers over ``gnt-*``
tools). Furthermore, calculating cluster capacity via ``hspace`` again
required external input with regards to instance sizes.

In order to improve these workflows and to allow for example better
per-node group differentiation, we introduced instance specs, which
allow declaring:

- minimum instance disk size, disk count, memory size, cpu count
- maximum values for the above metrics
- and “standard” values (used in ``hspace`` to calculate the standard
  sized instances)

The minimum/maximum values can be also customised at node-group level,
for example allowing more powerful hardware to support bigger instance
memory sizes.

Beside the instance specs, there are a few other settings belonging to
the instance policy framework. It is possible now to customise, per
cluster and node-group:

- the list of allowed disk templates
- the maximum ratio of VCPUs per PCPUs (to control CPU oversubscription)
- the maximum ratio of instance to spindles (see below for more
  information) for local storage

All these together should allow all tools that talk to Ganeti to know
what are the ranges of allowed values for instances and the
over-subscription that is allowed.

For the VCPU/PCPU ratio, we already have the VCPU configuration from the
instance configuration, and the physical CPU configuration from the
node. For the spindle ratios however, we didn't track before these
values, so new parameters have been added:

- a new node parameter ``spindle_count``, defaults to 1, customisable at
  node group or node level
- at new backend parameter (for instances), ``spindle_use`` defaults to 1

Note that spindles in this context doesn't need to mean actual
mechanical hard-drives; it's just a relative number for both the node
I/O capacity and instance I/O consumption.

Instance migration behaviour
++++++++++++++++++++++++++++

While live-migration is in general desirable over failover, it is
possible that for some workloads it is actually worse, due to the
variable time of the “suspend” phase during live migration.

To allow the tools to work consistently over such instances (without
having to hard-code instance names), a new backend parameter
``always_failover`` has been added to control the migration/failover
behaviour. When set to True, all migration requests for an instance will
instead fall-back to failover.

Instance memory ballooning
++++++++++++++++++++++++++

Initial support for memory ballooning has been added. The memory for an
instance is no longer fixed (backend parameter ``memory``), but instead
can vary between minimum and maximum values (backend parameters
``minmem`` and ``maxmem``). Currently we only change an instance's
memory when:

- live migrating or failing over and instance and the target node
  doesn't have enough memory
- user requests changing the memory via ``gnt-instance modify
  --runtime-memory``

Instance CPU pinning
++++++++++++++++++++

In order to control the use of specific CPUs by instance, support for
controlling CPU pinning has been added for the Xen, HVM and LXC
hypervisors. This is controlled by a new hypervisor parameter
``cpu_mask``; details about possible values for this are in the
:manpage:`gnt-instance(8)`. Note that use of the most specific (precise
VCPU-to-CPU mapping) form will work well only when all nodes in your
cluster have the same amount of CPUs.

Disk parameters
+++++++++++++++

Another area in which Ganeti was not customisable were the parameters
used for storage configuration, e.g. how many stripes to use for LVM,
DRBD resync configuration, etc.

To improve this area, we've added disks parameters, which are
customisable at cluster and node group level, and which allow to
specify various parameters for disks (DRBD has the most parameters
currently), for example:

- DRBD resync algorithm and parameters (e.g. speed)
- the default VG for meta-data volumes for DRBD
- number of stripes for LVM (plain disk template)
- the RBD pool

These parameters can be modified via ``gnt-cluster modify -D …`` and
``gnt-group modify -D …``, and are used at either instance creation (in
case of LVM stripes, for example) or at disk “activation” time
(e.g. resync speed).

Rados block device support
++++++++++++++++++++++++++

A Rados (http://ceph.com/wiki/Rbd) storage backend has been added,
denoted by the ``rbd`` disk template type. This is considered
experimental, feedback is welcome. For details on configuring it, see
the :doc:`install` document and the :manpage:`gnt-cluster(8)` man page.

Master IP setup
+++++++++++++++

The existing master IP functionality works well only in simple setups (a
single network shared by all nodes); however, if nodes belong to
different networks, then the ``/32`` setup and lack of routing
information is not enough.

To allow the master IP to function well in more complex cases, the
system was reworked as follows:

- a master IP netmask setting has been added
- the master IP activation/turn-down code was moved from the node daemon
  to a separate script
- whether to run the Ganeti-supplied master IP script or a user-supplied
  on is a ``gnt-cluster init`` setting

Details about the location of the standard and custom setup scripts are
in the man page :manpage:`gnt-cluster(8)`; for information about the
setup script protocol, look at the Ganeti-supplied script.

SPICE support
+++++++++++++

The `SPICE <http://www.linux-kvm.org/page/SPICE>`_ support has been
improved.

It is now possible to use TLS-protected connections, and when renewing
or changing the cluster certificates (via ``gnt-cluster renew-crypto``,
it is now possible to specify spice or spice CA certificates. Also, it
is possible to configure a password for SPICE sessions via the
hypervisor parameter ``spice_password_file``.

There are also new parameters to control the compression and streaming
options (e.g. ``spice_image_compression``, ``spice_streaming_video``,
etc.). For details, see the man page :manpage:`gnt-instance(8)` and look
for the spice parameters.

Lastly, it is now possible to see the SPICE connection information via
``gnt-instance console``.

OVF converter
+++++++++++++

A new tool (``tools/ovfconverter``) has been added that supports
conversion between Ganeti and the `Open Virtualization Format
<http://en.wikipedia.org/wiki/Open_Virtualization_Format>`_ (both to and
from).

This relies on the ``qemu-img`` tool to convert the disk formats, so the
actual compatibility with other virtualization solutions depends on it.

Confd daemon changes
++++++++++++++++++++

The configuration query daemon (``ganeti-confd``) is now optional, and
has been rewritten in Haskell; whether to use the daemon at all, use the
Python (default) or the Haskell version is selectable at configure time
via the ``--enable-confd`` parameter, which can take one of the
``haskell``, ``python`` or ``no`` values. If not used, disabling the
daemon will result in a smaller footprint; for larger systems, we
welcome feedback on the Haskell version which might become the default
in future versions.

If you want to use ``gnt-node list-drbd`` you need to have the Haskell
daemon running. The Python version doesn't implement the new call.


User interface changes
~~~~~~~~~~~~~~~~~~~~~~

We have replaced the ``--disks`` option of ``gnt-instance
replace-disks`` with a more flexible ``--disk`` option, which allows
adding and removing disks at arbitrary indices (Issue 188). Furthermore,
disk size and mode can be changed upon recreation (via ``gnt-instance
recreate-disks``, which accepts the same ``--disk`` option).

As many people are used to a ``show`` command, we have added that as an
alias to ``info`` on all ``gnt-*`` commands.

The ``gnt-instance grow-disk`` command has a new mode in which it can
accept the target size of the disk, instead of the delta; this can be
more safe since two runs in absolute mode will be idempotent, and
sometimes it's also easier to specify the desired size directly.

Also the handling of instances with regard to offline secondaries has
been improved. Instance operations should not fail because one of it's
secondary nodes is offline, even though it's safe to proceed.

A new command ``list-drbd`` has been added to the ``gnt-node`` script to
support debugging of DRBD issues on nodes. It provides a mapping of DRBD
minors to instance name.

API changes
~~~~~~~~~~~

RAPI coverage has improved, with (for example) new resources for
recreate-disks, node power-cycle, etc.

Compatibility
~~~~~~~~~~~~~

There is partial support for ``xl`` in the Xen hypervisor; feedback is
welcome.

Python 2.7 is better supported, and after Ganeti 2.6 we will investigate
whether to still support Python 2.4 or move to Python 2.6 as minimum
required version.

Support for Fedora has been slightly improved; the provided example
init.d script should work better on it and the INSTALL file should
document the needed dependencies.

Internal changes
~~~~~~~~~~~~~~~~

The deprecated ``QueryLocks`` LUXI request has been removed. Use
``Query(what=QR_LOCK, ...)`` instead.

The LUXI requests :pyeval:`luxi.REQ_QUERY_JOBS`,
:pyeval:`luxi.REQ_QUERY_INSTANCES`, :pyeval:`luxi.REQ_QUERY_NODES`,
:pyeval:`luxi.REQ_QUERY_GROUPS`, :pyeval:`luxi.REQ_QUERY_EXPORTS` and
:pyeval:`luxi.REQ_QUERY_TAGS` are deprecated and will be removed in a
future version. :pyeval:`luxi.REQ_QUERY` should be used instead.

RAPI client: ``CertificateError`` now derives from
``GanetiApiError``. This should make it more easy to handle Ganeti
errors.

Deprecation warnings due to PyCrypto/paramiko import in
``tools/setup-ssh`` have been silenced, as usually they are safe; please
make sure to run an up-to-date paramiko version, if you use this tool.

The QA scripts now depend on Python 2.5 or above (the main code base
still works with Python 2.4).

The configuration file (``config.data``) is now written without
indentation for performance reasons; if you want to edit it, it can be
re-formatted via ``tools/fmtjson``.

A number of bugs has been fixed in the cluster merge tool.

``x509`` certification verification (used in import-export) has been
changed to allow the same clock skew as permitted by the cluster
verification. This will remove some rare but hard to diagnose errors in
import-export.


Version 2.6.0 rc4
-----------------

*(Released Thu, 19 Jul 2012)*

Very few changes from rc4 to the final release, only bugfixes:

- integrated fixes from release 2.5.2 (fix general boot flag for KVM
  instance, fix CDROM booting for KVM instances)
- fixed node group modification of node parameters
- fixed issue in LUClusterVerifyGroup with multi-group clusters
- fixed generation of bash completion to ensure a stable ordering
- fixed a few typos


Version 2.6.0 rc3
-----------------

*(Released Fri, 13 Jul 2012)*

Third release candidate for 2.6. The following changes were done from
rc3 to rc4:

- Fixed ``UpgradeConfig`` w.r.t. to disk parameters on disk objects.
- Fixed an inconsistency in the LUXI protocol with the provided
  arguments (NOT backwards compatible)
- Fixed a bug with node groups ipolicy where ``min`` was greater than
  the cluster ``std`` value
- Implemented a new ``gnt-node list-drbd`` call to list DRBD minors for
  easier instance debugging on nodes (requires ``hconfd`` to work)


Version 2.6.0 rc2
-----------------

*(Released Tue, 03 Jul 2012)*

Second release candidate for 2.6. The following changes were done from
rc2 to rc3:

- Fixed ``gnt-cluster verify`` regarding ``master-ip-script`` on non
  master candidates
- Fixed a RAPI regression on missing beparams/memory
- Fixed redistribution of files on offline nodes
- Added possibility to run activate-disks even though secondaries are
  offline. With this change it relaxes also the strictness on some other
  commands which use activate disks internally:
  * ``gnt-instance start|reboot|rename|backup|export``
- Made it possible to remove safely an instance if its secondaries are
  offline
- Made it possible to reinstall even though secondaries are offline


Version 2.6.0 rc1
-----------------

*(Released Mon, 25 Jun 2012)*

First release candidate for 2.6. The following changes were done from
rc1 to rc2:

- Fixed bugs with disk parameters and ``rbd`` templates as well as
  ``instance_os_add``
- Made ``gnt-instance modify`` more consistent regarding new NIC/Disk
  behaviour. It supports now the modify operation
- ``hcheck`` implemented to analyze cluster health and possibility of
  improving health by rebalance
- ``hbal`` has been improved in dealing with split instances


Version 2.6.0 beta2
-------------------

*(Released Mon, 11 Jun 2012)*

Second beta release of 2.6. The following changes were done from beta2
to rc1:

- Fixed ``daemon-util`` with non-root user models
- Fixed creation of plain instances with ``--no-wait-for-sync``
- Fix wrong iv_names when running ``cfgupgrade``
- Export more information in RAPI group queries
- Fixed bug when changing instance network interfaces
- Extended burnin to do NIC changes
- query: Added ``<``, ``>``, ``<=``, ``>=`` comparison operators
- Changed default for DRBD barriers
- Fixed DRBD error reporting for syncer rate
- Verify the options on disk parameters

And of course various fixes to documentation and improved unittests and
QA.


Version 2.6.0 beta1
-------------------

*(Released Wed, 23 May 2012)*

First beta release of 2.6. The following changes were done from beta1 to
beta2:

- integrated patch for distributions without ``start-stop-daemon``
- adapted example init.d script to work on Fedora
- fixed log handling in Haskell daemons
- adapted checks in the watcher for pycurl linked against libnss
- add partial support for ``xl`` instead of ``xm`` for Xen
- fixed a type issue in cluster verification
- fixed ssconf handling in the Haskell code (was breaking confd in IPv6
  clusters)

Plus integrated fixes from the 2.5 branch:

- fixed ``kvm-ifup`` to use ``/bin/bash``
- fixed parallel build failures
- KVM live migration when using a custom keymap


Version 2.5.2
-------------

*(Released Tue, 24 Jul 2012)*

A small bugfix release, with no new features:

- fixed bash-isms in kvm-ifup, for compatibility with systems which use a
  different default shell (e.g. Debian, Ubuntu)
- fixed KVM startup and live migration with a custom keymap (fixes Issue
  243 and Debian bug #650664)
- fixed compatibility with KVM versions that don't support multiple boot
  devices (fixes Issue 230 and Debian bug #624256)

Additionally, a few fixes were done to the build system (fixed parallel
build failures) and to the unittests (fixed race condition in test for
FileID functions, and the default enable/disable mode for QA test is now
customisable).


Version 2.5.1
-------------

*(Released Fri, 11 May 2012)*

A small bugfix release.

The main issues solved are on the topic of compatibility with newer LVM
releases:

- fixed parsing of ``lv_attr`` field
- adapted to new ``vgreduce --removemissing`` behaviour where sometimes
  the ``--force`` flag is needed

Also on the topic of compatibility, ``tools/lvmstrap`` has been changed
to accept kernel 3.x too (was hardcoded to 2.6.*).

A regression present in 2.5.0 that broke handling (in the gnt-* scripts)
of hook results and that also made display of other errors suboptimal
was fixed; the code behaves now like 2.4 and earlier.

Another change in 2.5, the cleanup of the OS scripts environment, is too
aggressive: it removed even the ``PATH`` variable, which requires the OS
scripts to *always* need to export it. Since this is a bit too strict,
we now export a minimal PATH, the same that we export for hooks.

The fix for issue 201 (Preserve bridge MTU in KVM ifup script) was
integrated into this release.

Finally, a few other miscellaneous changes were done (no new features,
just small improvements):

- Fix ``gnt-group --help`` display
- Fix hardcoded Xen kernel path
- Fix grow-disk handling of invalid units
- Update synopsis for ``gnt-cluster repair-disk-sizes``
- Accept both PUT and POST in noded (makes future upgrade to 2.6 easier)


Version 2.5.0
-------------

*(Released Thu, 12 Apr 2012)*

Incompatible/important changes and bugfixes
~~~~~~~~~~~~~~~~~~~~~~~~~~~~~~~~~~~~~~~~~~~

- The default of the ``/2/instances/[instance_name]/rename`` RAPI
  resource's ``ip_check`` parameter changed from ``True`` to ``False``
  to match the underlying LUXI interface.
- The ``/2/nodes/[node_name]/evacuate`` RAPI resource was changed to use
  body parameters, see :doc:`RAPI documentation <rapi>`. The server does
  not maintain backwards-compatibility as the underlying operation
  changed in an incompatible way. The RAPI client can talk to old
  servers, but it needs to be told so as the return value changed.
- When creating file-based instances via RAPI, the ``file_driver``
  parameter no longer defaults to ``loop`` and must be specified.
- The deprecated ``bridge`` NIC parameter is no longer supported. Use
  ``link`` instead.
- Support for the undocumented and deprecated RAPI instance creation
  request format version 0 has been dropped. Use version 1, supported
  since Ganeti 2.1.3 and :doc:`documented <rapi>`, instead.
- Pyparsing 1.4.6 or above is required, see :doc:`installation
  documentation <install>`.
- The "cluster-verify" hooks are now executed per group by the
  ``OP_CLUSTER_VERIFY_GROUP`` opcode. This maintains the same behavior
  if you just run ``gnt-cluster verify``, which generates one opcode per
  group.
- The environment as passed to the OS scripts is cleared, and thus no
  environment variables defined in the node daemon's environment will be
  inherited by the scripts.
- The :doc:`iallocator <iallocator>` mode ``multi-evacuate`` has been
  deprecated.
- :doc:`New iallocator modes <design-multi-reloc>` have been added to
  support operations involving multiple node groups.
- Offline nodes are ignored when failing over an instance.
- Support for KVM version 1.0, which changed the version reporting format
  from 3 to 2 digits.
- TCP/IP ports used by DRBD disks are returned to a pool upon instance
  removal.
- ``Makefile`` is now compatible with Automake 1.11.2
- Includes all bugfixes made in the 2.4 series

New features
~~~~~~~~~~~~

- The ganeti-htools project has been merged into the ganeti-core source
  tree and will be built as part of Ganeti (see :doc:`install-quick`).
- Implemented support for :doc:`shared storage <design-shared-storage>`.
- Add support for disks larger than 2 TB in ``lvmstrap`` by supporting
  GPT-style partition tables (requires `parted
  <http://www.gnu.org/s/parted/>`_).
- Added support for floppy drive and 2nd CD-ROM drive in KVM hypervisor.
- Allowed adding tags on instance creation.
- Export instance tags to hooks (``INSTANCE_TAGS``, see :doc:`hooks`)
- Allow instances to be started in a paused state, enabling the user to
  see the complete console output on boot using the console.
- Added new hypervisor flag to control default reboot behaviour
  (``reboot_behavior``).
- Added support for KVM keymaps (hypervisor parameter ``keymap``).
- Improved out-of-band management support:

  - Added ``gnt-node health`` command reporting the health status of
    nodes.
  - Added ``gnt-node power`` command to manage power status of nodes.
  - Added command for emergency power-off (EPO), ``gnt-cluster epo``.

- Instance migration can fall back to failover if instance is not
  running.
- Filters can be used when listing nodes, instances, groups and locks;
  see :manpage:`ganeti(7)` manpage.
- Added post-execution status as variables to :doc:`hooks <hooks>`
  environment.
- Instance tags are exported/imported together with the instance.
- When given an explicit job ID, ``gnt-job info`` will work for archived
  jobs.
- Jobs can define dependencies on other jobs (not yet supported via
  RAPI or command line, but used by internal commands and usable via
  LUXI).

  - Lock monitor (``gnt-debug locks``) shows jobs waiting for
    dependencies.

- Instance failover is now available as a RAPI resource
  (``/2/instances/[instance_name]/failover``).
- ``gnt-instance info`` defaults to static information if primary node
  is offline.
- Opcodes have a new ``comment`` attribute.
- Added basic SPICE support to KVM hypervisor.
- ``tools/ganeti-listrunner`` allows passing of arguments to executable.

Node group improvements
~~~~~~~~~~~~~~~~~~~~~~~

- ``gnt-cluster verify`` has been modified to check groups separately,
  thereby improving performance.
- Node group support has been added to ``gnt-cluster verify-disks``,
  which now operates per node group.
- Watcher has been changed to work better with node groups.

  - One process and state file per node group.
  - Slow watcher in one group doesn't block other group's watcher.

- Added new command, ``gnt-group evacuate``, to move all instances in a
  node group to other groups.
- Added ``gnt-instance change-group`` to move an instance to another
  node group.
- ``gnt-cluster command`` and ``gnt-cluster copyfile`` now support
  per-group operations.
- Node groups can be tagged.
- Some operations switch from an exclusive to a shared lock as soon as
  possible.
- Instance's primary and secondary nodes' groups are now available as
  query fields (``pnode.group``, ``pnode.group.uuid``, ``snodes.group``
  and ``snodes.group.uuid``).

Misc
~~~~

- Numerous updates to documentation and manpages.

  - :doc:`RAPI <rapi>` documentation now has detailed parameter
    descriptions.
  - Some opcode/job results are now also documented, see :doc:`RAPI
    <rapi>`.

- A lockset's internal lock is now also visible in lock monitor.
- Log messages from job queue workers now contain information about the
  opcode they're processing.
- ``gnt-instance console`` no longer requires the instance lock.
- A short delay when waiting for job changes reduces the number of LUXI
  requests significantly.
- DRBD metadata volumes are overwritten with zeros during disk creation.
- Out-of-band commands no longer acquire the cluster lock in exclusive
  mode.
- ``devel/upload`` now uses correct permissions for directories.


Version 2.5.0 rc6
-----------------

*(Released Fri, 23 Mar 2012)*

This was the sixth release candidate of the 2.5 series.


Version 2.5.0 rc5
-----------------

*(Released Mon, 9 Jan 2012)*

This was the fifth release candidate of the 2.5 series.


Version 2.5.0 rc4
-----------------

*(Released Thu, 27 Oct 2011)*

This was the fourth release candidate of the 2.5 series.


Version 2.5.0 rc3
-----------------

*(Released Wed, 26 Oct 2011)*

This was the third release candidate of the 2.5 series.


Version 2.5.0 rc2
-----------------

*(Released Tue, 18 Oct 2011)*

This was the second release candidate of the 2.5 series.


Version 2.5.0 rc1
-----------------

*(Released Tue, 4 Oct 2011)*

This was the first release candidate of the 2.5 series.


Version 2.5.0 beta3
-------------------

*(Released Wed, 31 Aug 2011)*

This was the third beta release of the 2.5 series.


Version 2.5.0 beta2
-------------------

*(Released Mon, 22 Aug 2011)*

This was the second beta release of the 2.5 series.


Version 2.5.0 beta1
-------------------

*(Released Fri, 12 Aug 2011)*

This was the first beta release of the 2.5 series.


Version 2.4.5
-------------

*(Released Thu, 27 Oct 2011)*

- Fixed bug when parsing command line parameter values ending in
  backslash
- Fixed assertion error after unclean master shutdown
- Disable HTTP client pool for RPC, significantly reducing memory usage
  of master daemon
- Fixed queue archive creation with wrong permissions


Version 2.4.4
-------------

*(Released Tue, 23 Aug 2011)*

Small bug-fixes:

- Fixed documentation for importing with ``--src-dir`` option
- Fixed a bug in ``ensure-dirs`` with queue/archive permissions
- Fixed a parsing issue with DRBD 8.3.11 in the Linux kernel


Version 2.4.3
-------------

*(Released Fri, 5 Aug 2011)*

Many bug-fixes and a few small features:

- Fixed argument order in ``ReserveLV`` and ``ReserveMAC`` which caused
  issues when you tried to add an instance with two MAC addresses in one
  request
- KVM: fixed per-instance stored UID value
- KVM: configure bridged NICs at migration start
- KVM: Fix a bug where instance will not start with never KVM versions
  (>= 0.14)
- Added OS search path to ``gnt-cluster info``
- Fixed an issue with ``file_storage_dir`` where you were forced to
  provide an absolute path, but the documentation states it is a
  relative path, the documentation was right
- Added a new parameter to instance stop/start called ``--no-remember``
  that will make the state change to not be remembered
- Implemented ``no_remember`` at RAPI level
- Improved the documentation
- Node evacuation: don't call IAllocator if node is already empty
- Fixed bug in DRBD8 replace disks on current nodes
- Fixed bug in recreate-disks for DRBD instances
- Moved assertion checking locks in ``gnt-instance replace-disks``
  causing it to abort with not owning the right locks for some situation
- Job queue: Fixed potential race condition when cancelling queued jobs
- Fixed off-by-one bug in job serial generation
- ``gnt-node volumes``: Fix instance names
- Fixed aliases in bash completion
- Fixed a bug in reopening log files after being sent a SIGHUP
- Added a flag to burnin to allow specifying VCPU count
- Bugfixes to non-root Ganeti configuration


Version 2.4.2
-------------

*(Released Thu, 12 May 2011)*

Many bug-fixes and a few new small features:

- Fixed a bug related to log opening failures
- Fixed a bug in instance listing with orphan instances
- Fixed a bug which prevented resetting the cluster-level node parameter
  ``oob_program`` to the default
- Many fixes related to the ``cluster-merge`` tool
- Fixed a race condition in the lock monitor, which caused failures
  during (at least) creation of many instances in parallel
- Improved output for gnt-job info
- Removed the quiet flag on some ssh calls which prevented debugging
  failures
- Improved the N+1 failure messages in cluster verify by actually
  showing the memory values (needed and available)
- Increased lock attempt timeouts so that when executing long operations
  (e.g. DRBD replace-disks) other jobs do not enter 'blocking acquire'
  too early and thus prevent the use of the 'fair' mechanism
- Changed instance query data (``gnt-instance info``) to not acquire
  locks unless needed, thus allowing its use on locked instance if only
  static information is asked for
- Improved behaviour with filesystems that do not support rename on an
  opened file
- Fixed the behaviour of ``prealloc_wipe_disks`` cluster parameter which
  kept locks on all nodes during the wipe, which is unneeded
- Fixed ``gnt-watcher`` handling of errors during hooks execution
- Fixed bug in ``prealloc_wipe_disks`` with small disk sizes (less than
  10GiB) which caused the wipe to fail right at the end in some cases
- Fixed master IP activation when doing master failover with no-voting
- Fixed bug in ``gnt-node add --readd`` which allowed the re-adding of
  the master node itself
- Fixed potential data-loss in under disk full conditions, where Ganeti
  wouldn't check correctly the return code and would consider
  partially-written files 'correct'
- Fixed bug related to multiple VGs and DRBD disk replacing
- Added new disk parameter ``metavg`` that allows placement of the meta
  device for DRBD in a different volume group
- Fixed error handling in the node daemon when the system libc doesn't
  have major number 6 (i.e. if ``libc.so.6`` is not the actual libc)
- Fixed lock release during replace-disks, which kept cluster-wide locks
  when doing disk replaces with an iallocator script
- Added check for missing bridges in cluster verify
- Handle EPIPE errors while writing to the terminal better, so that
  piping the output to e.g. ``less`` doesn't cause a backtrace
- Fixed rare case where a ^C during Luxi calls could have been
  interpreted as server errors, instead of simply terminating
- Fixed a race condition in LUGroupAssignNodes (``gnt-group
  assign-nodes``)
- Added a few more parameters to the KVM hypervisor, allowing a second
  CDROM, custom disk type for CDROMs and a floppy image
- Removed redundant message in instance rename when the name is given
  already as a FQDN
- Added option to ``gnt-instance recreate-disks`` to allow creating the
  disks on new nodes, allowing recreation when the original instance
  nodes are completely gone
- Added option when converting disk templates to DRBD to skip waiting
  for the resync, in order to make the instance available sooner
- Added two new variables to the OS scripts environment (containing the
  instance's nodes)
- Made the root_path and optional parameter for the xen-pvm hypervisor,
  to allow use of ``pvgrub`` as bootloader
- Changed the instance memory modifications to only check out-of-memory
  conditions on memory increases, and turned the secondary node warnings
  into errors (they can still be overridden via ``--force``)
- Fixed the handling of a corner case when the Python installation gets
  corrupted (e.g. a bad disk) while ganeti-noded is running and we try
  to execute a command that doesn't exist
- Fixed a bug in ``gnt-instance move`` (LUInstanceMove) when the primary
  node of the instance returned failures during instance shutdown; this
  adds the option ``--ignore-consistency`` to gnt-instance move

And as usual, various improvements to the error messages, documentation
and man pages.


Version 2.4.1
-------------

*(Released Wed, 09 Mar 2011)*

Emergency bug-fix release. ``tools/cfgupgrade`` was broken and overwrote
the RAPI users file if run twice (even with ``--dry-run``).

The release fixes that bug (nothing else changed).


Version 2.4.0
-------------

*(Released Mon, 07 Mar 2011)*

Final 2.4.0 release. Just a few small fixes:

- Fixed RAPI node evacuate
- Fixed the kvm-ifup script
- Fixed internal error handling for special job cases
- Updated man page to specify the escaping feature for options


Version 2.4.0 rc3
-----------------

*(Released Mon, 28 Feb 2011)*

A critical fix for the ``prealloc_wipe_disks`` feature: it is possible
that this feature wiped the disks of the wrong instance, leading to loss
of data.

Other changes:

- Fixed title of query field containing instance name
- Expanded the glossary in the documentation
- Fixed one unittest (internal issue)


Version 2.4.0 rc2
-----------------

*(Released Mon, 21 Feb 2011)*

A number of bug fixes plus just a couple functionality changes.

On the user-visible side, the ``gnt-* list`` command output has changed
with respect to "special" field states. The current rc1 style of display
can be re-enabled by passing a new ``--verbose`` (``-v``) flag, but in
the default output mode special fields states are displayed as follows:

- Offline resource: ``*``
- Unavailable/not applicable: ``-``
- Data missing (RPC failure): ``?``
- Unknown field: ``??``

Another user-visible change is the addition of ``--force-join`` to
``gnt-node add``.

As for bug fixes:

- ``tools/cluster-merge`` has seen many fixes and is now enabled again
- Fixed regression in RAPI/instance reinstall where all parameters were
  required (instead of optional)
- Fixed ``gnt-cluster repair-disk-sizes``, was broken since Ganeti 2.2
- Fixed iallocator usage (offline nodes were not considered offline)
- Fixed ``gnt-node list`` with respect to non-vm_capable nodes
- Fixed hypervisor and OS parameter validation with respect to
  non-vm_capable nodes
- Fixed ``gnt-cluster verify`` with respect to offline nodes (mostly
  cosmetic)
- Fixed ``tools/listrunner`` with respect to agent-based usage


Version 2.4.0 rc1
-----------------

*(Released Fri,  4 Feb 2011)*

Many changes and fixes since the beta1 release. While there were some
internal changes, the code has been mostly stabilised for the RC
release.

Note: the dumb allocator was removed in this release, as it was not kept
up-to-date with the IAllocator protocol changes. It is recommended to
use the ``hail`` command from the ganeti-htools package.

Note: the 2.4 and up versions of Ganeti are not compatible with the
0.2.x branch of ganeti-htools. You need to upgrade to
ganeti-htools-0.3.0 (or later).

Regressions fixed from 2.3
~~~~~~~~~~~~~~~~~~~~~~~~~~

- Fixed the ``gnt-cluster verify-disks`` command
- Made ``gnt-cluster verify-disks`` work in parallel (as opposed to
  serially on nodes)
- Fixed disk adoption breakage
- Fixed wrong headers in instance listing for field aliases

Other bugs fixed
~~~~~~~~~~~~~~~~

- Fixed corner case in KVM handling of NICs
- Fixed many cases of wrong handling of non-vm_capable nodes
- Fixed a bug where a missing instance symlink was not possible to
  recreate with any ``gnt-*`` command (now ``gnt-instance
  activate-disks`` does it)
- Fixed the volume group name as reported by ``gnt-cluster
  verify-disks``
- Increased timeouts for the import-export code, hopefully leading to
  fewer aborts due network or instance timeouts
- Fixed bug in ``gnt-node list-storage``
- Fixed bug where not all daemons were started on cluster
  initialisation, but only at the first watcher run
- Fixed many bugs in the OOB implementation
- Fixed watcher behaviour in presence of instances with offline
  secondaries
- Fixed instance list output for instances running on the wrong node
- a few fixes to the cluster-merge tool, but it still cannot merge
  multi-node groups (currently it is not recommended to use this tool)


Improvements
~~~~~~~~~~~~

- Improved network configuration for the KVM hypervisor
- Added e1000 as a supported NIC for Xen-HVM
- Improved the lvmstrap tool to also be able to use partitions, as
  opposed to full disks
- Improved speed of disk wiping (the cluster parameter
  ``prealloc_wipe_disks``, so that it has a low impact on the total time
  of instance creations
- Added documentation for the OS parameters
- Changed ``gnt-instance deactivate-disks`` so that it can work if the
  hypervisor is not responding
- Added display of blacklisted and hidden OS information in
  ``gnt-cluster info``
- Extended ``gnt-cluster verify`` to also validate hypervisor, backend,
  NIC and node parameters, which might create problems with currently
  invalid (but undetected) configuration files, but prevents validation
  failures when unrelated parameters are modified
- Changed cluster initialisation to wait for the master daemon to become
  available
- Expanded the RAPI interface:

  - Added config redistribution resource
  - Added activation/deactivation of instance disks
  - Added export of console information

- Implemented log file reopening on SIGHUP, which allows using
  logrotate(8) for the Ganeti log files
- Added a basic OOB helper script as an example


Version 2.4.0 beta1
-------------------

*(Released Fri, 14 Jan 2011)*

User-visible
~~~~~~~~~~~~

- Fixed timezone issues when formatting timestamps
- Added support for node groups, available via ``gnt-group`` and other
  commands
- Added out-of-band framework and management, see :doc:`design
  document <design-oob>`
- Removed support for roman numbers from ``gnt-node list`` and
  ``gnt-instance list``.
- Allowed modification of master network interface via ``gnt-cluster
  modify --master-netdev``
- Accept offline secondaries while shutting down instance disks
- Added ``blockdev_prefix`` parameter to Xen PVM and HVM hypervisors
- Added support for multiple LVM volume groups
- Avoid sorting nodes for ``gnt-node list`` if specific nodes are
  requested
- Added commands to list available fields:

  - ``gnt-node list-fields``
  - ``gnt-group list-fields``
  - ``gnt-instance list-fields``

- Updated documentation and man pages

Integration
~~~~~~~~~~~

- Moved ``rapi_users`` file into separate directory, now named
  ``.../ganeti/rapi/users``, ``cfgupgrade`` moves the file and creates a
  symlink
- Added new tool for running commands on many machines,
  ``tools/ganeti-listrunner``
- Implemented more verbose result in ``OpInstanceConsole`` opcode, also
  improving the ``gnt-instance console`` output
- Allowed customisation of disk index separator at ``configure`` time
- Export node group allocation policy to :doc:`iallocator <iallocator>`
- Added support for non-partitioned md disks in ``lvmstrap``
- Added script to gracefully power off KVM instances
- Split ``utils`` module into smaller parts
- Changed query operations to return more detailed information, e.g.
  whether an information is unavailable due to an offline node. To use
  this new functionality, the LUXI call ``Query`` must be used. Field
  information is now stored by the master daemon and can be retrieved
  using ``QueryFields``. Instances, nodes and groups can also be queried
  using the new opcodes ``OpQuery`` and ``OpQueryFields`` (not yet
  exposed via RAPI). The following commands make use of this
  infrastructure change:

  - ``gnt-group list``
  - ``gnt-group list-fields``
  - ``gnt-node list``
  - ``gnt-node list-fields``
  - ``gnt-instance list``
  - ``gnt-instance list-fields``
  - ``gnt-debug locks``

Remote API
~~~~~~~~~~

- New RAPI resources (see :doc:`rapi`):

  - ``/2/modify``
  - ``/2/groups``
  - ``/2/groups/[group_name]``
  - ``/2/groups/[group_name]/assign-nodes``
  - ``/2/groups/[group_name]/modify``
  - ``/2/groups/[group_name]/rename``
  - ``/2/instances/[instance_name]/disk/[disk_index]/grow``

- RAPI changes:

  - Implemented ``no_install`` for instance creation
  - Implemented OS parameters for instance reinstallation, allowing
    use of special settings on reinstallation (e.g. for preserving data)

Misc
~~~~

- Added IPv6 support in import/export
- Pause DRBD synchronization while wiping disks on instance creation
- Updated unittests and QA scripts
- Improved network parameters passed to KVM
- Converted man pages from docbook to reStructuredText


Version 2.3.1
-------------

*(Released Mon, 20 Dec 2010)*

Released version 2.3.1~rc1 without any changes.


Version 2.3.1 rc1
-----------------

*(Released Wed, 1 Dec 2010)*

- impexpd: Disable OpenSSL compression in socat if possible (backport
  from master, commit e90739d625b, see :doc:`installation guide
  <install-quick>` for details)
- Changed unittest coverage report to exclude test scripts
- Added script to check version format


Version 2.3.0
-------------

*(Released Wed, 1 Dec 2010)*

Released version 2.3.0~rc1 without any changes.


Version 2.3.0 rc1
-----------------

*(Released Fri, 19 Nov 2010)*

A number of bugfixes and documentation updates:

- Update ganeti-os-interface documentation
- Fixed a bug related to duplicate MACs or similar items which should be
  unique
- Fix breakage in OS state modify
- Reinstall instance: disallow offline secondaries (fixes bug related to
  OS changing but reinstall failing)
- plus all the other fixes between 2.2.1 and 2.2.2


Version 2.3.0 rc0
-----------------

*(Released Tue, 2 Nov 2010)*

- Fixed clearing of the default iallocator using ``gnt-cluster modify``
- Fixed master failover race with watcher
- Fixed a bug in ``gnt-node modify`` which could lead to an inconsistent
  configuration
- Accept previously stopped instance for export with instance removal
- Simplify and extend the environment variables for instance OS scripts
- Added new node flags, ``master_capable`` and ``vm_capable``
- Added optional instance disk wiping prior during allocation. This is a
  cluster-wide option and can be set/modified using
  ``gnt-cluster {init,modify} --prealloc-wipe-disks``.
- Added IPv6 support, see :doc:`design document <design-2.3>` and
  :doc:`install-quick`
- Added a new watcher option (``--ignore-pause``)
- Added option to ignore offline node on instance start/stop
  (``--ignore-offline``)
- Allow overriding OS parameters with ``gnt-instance reinstall``
- Added ability to change node's secondary IP address using ``gnt-node
  modify``
- Implemented privilege separation for all daemons except
  ``ganeti-noded``, see ``configure`` options
- Complain if an instance's disk is marked faulty in ``gnt-cluster
  verify``
- Implemented job priorities (see ``ganeti(7)`` manpage)
- Ignore failures while shutting down instances during failover from
  offline node
- Exit daemon's bootstrap process only once daemon is ready
- Export more information via ``LUInstanceQuery``/remote API
- Improved documentation, QA and unittests
- RAPI daemon now watches ``rapi_users`` all the time and doesn't need a
  restart if the file was created or changed
- Added LUXI protocol version sent with each request and response,
  allowing detection of server/client mismatches
- Moved the Python scripts among gnt-* and ganeti-* into modules
- Moved all code related to setting up SSH to an external script,
  ``setup-ssh``
- Infrastructure changes for node group support in future versions


Version 2.2.2
-------------

*(Released Fri, 19 Nov 2010)*

A few small bugs fixed, and some improvements to the build system:

- Fix documentation regarding conversion to drbd
- Fix validation of parameters in cluster modify (``gnt-cluster modify
  -B``)
- Fix error handling in node modify with multiple changes
- Allow remote imports without checked names


Version 2.2.1
-------------

*(Released Tue, 19 Oct 2010)*

- Disable SSL session ID cache in RPC client


Version 2.2.1 rc1
-----------------

*(Released Thu, 14 Oct 2010)*

- Fix interaction between Curl/GnuTLS and the Python's HTTP server
  (thanks Apollon Oikonomopoulos!), finally allowing the use of Curl
  with GnuTLS
- Fix problems with interaction between Curl and Python's HTTP server,
  resulting in increased speed in many RPC calls
- Improve our release script to prevent breakage with older aclocal and
  Python 2.6


Version 2.2.1 rc0
-----------------

*(Released Thu, 7 Oct 2010)*

- Fixed issue 125, replace hardcoded "xenvg" in ``gnt-cluster`` with
  value retrieved from master
- Added support for blacklisted or hidden OS definitions
- Added simple lock monitor (accessible via (``gnt-debug locks``)
- Added support for -mem-path in KVM hypervisor abstraction layer
- Allow overriding instance parameters in tool for inter-cluster
  instance moves (``tools/move-instance``)
- Improved opcode summaries (e.g. in ``gnt-job list``)
- Improve consistency of OS listing by sorting it
- Documentation updates


Version 2.2.0.1
---------------

*(Released Fri, 8 Oct 2010)*

- Rebuild with a newer autotools version, to fix python 2.6 compatibility


Version 2.2.0
-------------

*(Released Mon, 4 Oct 2010)*

- Fixed regression in ``gnt-instance rename``


Version 2.2.0 rc2
-----------------

*(Released Wed, 22 Sep 2010)*

- Fixed OS_VARIANT variable for OS scripts
- Fixed cluster tag operations via RAPI
- Made ``setup-ssh`` exit with non-zero code if an error occurred
- Disabled RAPI CA checks in watcher


Version 2.2.0 rc1
-----------------

*(Released Mon, 23 Aug 2010)*

- Support DRBD versions of the format "a.b.c.d"
- Updated manpages
- Re-introduce support for usage from multiple threads in RAPI client
- Instance renames and modify via RAPI
- Work around race condition between processing and archival in job
  queue
- Mark opcodes following failed one as failed, too
- Job field ``lock_status`` was removed due to difficulties making it
  work with the changed job queue in Ganeti 2.2; a better way to monitor
  locks is expected for a later 2.2.x release
- Fixed dry-run behaviour with many commands
- Support ``ssh-agent`` again when adding nodes
- Many additional bugfixes


Version 2.2.0 rc0
-----------------

*(Released Fri, 30 Jul 2010)*

Important change: the internal RPC mechanism between Ganeti nodes has
changed from using a home-grown http library (based on the Python base
libraries) to use the PycURL library. This requires that PycURL is
installed on nodes. Please note that on Debian/Ubuntu, PycURL is linked
against GnuTLS by default. cURL's support for GnuTLS had known issues
before cURL 7.21.0 and we recommend using the latest cURL release or
linking against OpenSSL. Most other distributions already link PycURL
and cURL against OpenSSL. The command::

  python -c 'import pycurl; print pycurl.version'

can be used to determine the libraries PycURL and cURL are linked
against.

Other significant changes:

- Rewrote much of the internals of the job queue, in order to achieve
  better parallelism; this decouples job query operations from the job
  processing, and it should allow much nicer behaviour of the master
  daemon under load, and it also has uncovered some long-standing bugs
  related to the job serialisation (now fixed)
- Added a default iallocator setting to the cluster parameters,
  eliminating the need to always pass nodes or an iallocator for
  operations that require selection of new node(s)
- Added experimental support for the LXC virtualization method
- Added support for OS parameters, which allows the installation of
  instances to pass parameter to OS scripts in order to customise the
  instance
- Added a hypervisor parameter controlling the migration type (live or
  non-live), since hypervisors have various levels of reliability; this
  has renamed the 'live' parameter to 'mode'
- Added a cluster parameter ``reserved_lvs`` that denotes reserved
  logical volumes, meaning that cluster verify will ignore them and not
  flag their presence as errors
- The watcher will now reset the error count for failed instances after
  8 hours, thus allowing self-healing if the problem that caused the
  instances to be down/fail to start has cleared in the meantime
- Added a cluster parameter ``drbd_usermode_helper`` that makes Ganeti
  check for, and warn, if the drbd module parameter ``usermode_helper``
  is not consistent with the cluster-wide setting; this is needed to
  make diagnose easier of failed drbd creations
- Started adding base IPv6 support, but this is not yet
  enabled/available for use
- Rename operations (cluster, instance) will now return the new name,
  which is especially useful if a short name was passed in
- Added support for instance migration in RAPI
- Added a tool to pre-configure nodes for the SSH setup, before joining
  them to the cluster; this will allow in the future a simplified model
  for node joining (but not yet fully enabled in 2.2); this needs the
  paramiko python library
- Fixed handling of name-resolving errors
- Fixed consistency of job results on the error path
- Fixed master-failover race condition when executed multiple times in
  sequence
- Fixed many bugs related to the job queue (mostly introduced during the
  2.2 development cycle, so not all are impacting 2.1)
- Fixed instance migration with missing disk symlinks
- Fixed handling of unknown jobs in ``gnt-job archive``
- And many other small fixes/improvements

Internal changes:

- Enhanced both the unittest and the QA coverage
- Switched the opcode validation to a generic model, and extended the
  validation to all opcode parameters
- Changed more parts of the code that write shell scripts to use the
  same class for this
- Switched the master daemon to use the asyncore library for the Luxi
  server endpoint


Version 2.2.0 beta0
-------------------

*(Released Thu, 17 Jun 2010)*

- Added tool (``move-instance``) and infrastructure to move instances
  between separate clusters (see :doc:`separate documentation
  <move-instance>` and :doc:`design document <design-2.2>`)
- Added per-request RPC timeout
- RAPI now requires a Content-Type header for requests with a body (e.g.
  ``PUT`` or ``POST``) which must be set to ``application/json`` (see
  :rfc:`2616` (HTTP/1.1), section 7.2.1)
- ``ganeti-watcher`` attempts to restart ``ganeti-rapi`` if RAPI is not
  reachable
- Implemented initial support for running Ganeti daemons as separate
  users, see configure-time flags ``--with-user-prefix`` and
  ``--with-group-prefix`` (only ``ganeti-rapi`` is supported at this
  time)
- Instances can be removed after export (``gnt-backup export
  --remove-instance``)
- Self-signed certificates generated by Ganeti now use a 2048 bit RSA
  key (instead of 1024 bit)
- Added new cluster configuration file for cluster domain secret
- Import/export now use SSL instead of SSH
- Added support for showing estimated time when exporting an instance,
  see the ``ganeti-os-interface(7)`` manpage and look for
  ``EXP_SIZE_FD``


Version 2.1.8
-------------

*(Released Tue, 16 Nov 2010)*

Some more bugfixes. Unless critical bugs occur, this will be the last
2.1 release:

- Fix case of MAC special-values
- Fix mac checker regex
- backend: Fix typo causing "out of range" error
- Add missing --units in gnt-instance list man page


Version 2.1.7
-------------

*(Released Tue, 24 Aug 2010)*

Bugfixes only:
  - Don't ignore secondary node silently on non-mirrored disk templates
    (issue 113)
  - Fix --master-netdev arg name in gnt-cluster(8) (issue 114)
  - Fix usb_mouse parameter breaking with vnc_console (issue 109)
  - Properly document the usb_mouse parameter
  - Fix path in ganeti-rapi(8) (issue 116)
  - Adjust error message when the ganeti user's .ssh directory is
    missing
  - Add same-node-check when changing the disk template to drbd


Version 2.1.6
-------------

*(Released Fri, 16 Jul 2010)*

Bugfixes only:
  - Add an option to only select some reboot types during qa/burnin.
    (on some hypervisors consequent reboots are not supported)
  - Fix infrequent race condition in master failover. Sometimes the old
    master ip address would be still detected as up for a short time
    after it was removed, causing failover to fail.
  - Decrease mlockall warnings when the ctypes module is missing. On
    Python 2.4 we support running even if no ctypes module is installed,
    but we were too verbose about this issue.
  - Fix building on old distributions, on which man doesn't have a
    --warnings option.
  - Fix RAPI not to ignore the MAC address on instance creation
  - Implement the old instance creation format in the RAPI client.


Version 2.1.5
-------------

*(Released Thu, 01 Jul 2010)*

A small bugfix release:
  - Fix disk adoption: broken by strict --disk option checking in 2.1.4
  - Fix batch-create: broken in the whole 2.1 series due to a lookup on
    a non-existing option
  - Fix instance create: the --force-variant option was ignored
  - Improve pylint 0.21 compatibility and warnings with Python 2.6
  - Fix modify node storage with non-FQDN arguments
  - Fix RAPI client to authenticate under Python 2.6 when used
    for more than 5 requests needing authentication
  - Fix gnt-instance modify -t (storage) giving a wrong error message
    when converting a non-shutdown drbd instance to plain


Version 2.1.4
-------------

*(Released Fri, 18 Jun 2010)*

A small bugfix release:

  - Fix live migration of KVM instances started with older Ganeti
    versions which had fewer hypervisor parameters
  - Fix gnt-instance grow-disk on down instances
  - Fix an error-reporting bug during instance migration
  - Better checking of the ``--net`` and ``--disk`` values, to avoid
    silently ignoring broken ones
  - Fix an RPC error reporting bug affecting, for example, RAPI client
    users
  - Fix bug triggered by different API version os-es on different nodes
  - Fix a bug in instance startup with custom hvparams: OS level
    parameters would fail to be applied.
  - Fix the RAPI client under Python 2.6 (but more work is needed to
    make it work completely well with OpenSSL)
  - Fix handling of errors when resolving names from DNS


Version 2.1.3
-------------

*(Released Thu, 3 Jun 2010)*

A medium sized development cycle. Some new features, and some
fixes/small improvements/cleanups.

Significant features
~~~~~~~~~~~~~~~~~~~~

The node deamon now tries to mlock itself into memory, unless the
``--no-mlock`` flag is passed. It also doesn't fail if it can't write
its logs, and falls back to console logging. This allows emergency
features such as ``gnt-node powercycle`` to work even in the event of a
broken node disk (tested offlining the disk hosting the node's
filesystem and dropping its memory caches; don't try this at home)

KVM: add vhost-net acceleration support. It can be tested with a new
enough version of the kernel and of qemu-kvm.

KVM: Add instance chrooting feature. If you use privilege dropping for
your VMs you can also now force them to chroot to an empty directory,
before starting the emulated guest.

KVM: Add maximum migration bandwith and maximum downtime tweaking
support (requires a new-enough version of qemu-kvm).

Cluster verify will now warn if the master node doesn't have the master
ip configured on it.

Add a new (incompatible) instance creation request format to RAPI which
supports all parameters (previously only a subset was supported, and it
wasn't possible to extend the old format to accomodate all the new
features. The old format is still supported, and a client can check for
this feature, before using it, by checking for its presence in the
``features`` RAPI resource.

Now with ancient latin support. Try it passing the ``--roman`` option to
``gnt-instance info``, ``gnt-cluster info`` or ``gnt-node list``
(requires the python-roman module to be installed, in order to work).

Other changes
~~~~~~~~~~~~~

As usual many internal code refactorings, documentation updates, and
such. Among others:

  - Lots of improvements and cleanups to the experimental Remote API
    (RAPI) client library.
  - A new unit test suite for the core daemon libraries.
  - A fix to creating missing directories makes sure the umask is not
    applied anymore. This enforces the same directory permissions
    everywhere.
  - Better handling terminating daemons with ctrl+c (used when running
    them in debugging mode).
  - Fix a race condition in live migrating a KVM instance, when stat()
    on the old proc status file returned EINVAL, which is an unexpected
    value.
  - Fixed manpage checking with newer man and utf-8 charachters. But now
    you need the en_US.UTF-8 locale enabled to build Ganeti from git.


Version 2.1.2.1
---------------

*(Released Fri, 7 May 2010)*

Fix a bug which prevented untagged KVM instances from starting.


Version 2.1.2
-------------

*(Released Fri, 7 May 2010)*

Another release with a long development cycle, during which many
different features were added.

Significant features
~~~~~~~~~~~~~~~~~~~~

The KVM hypervisor now can run the individual instances as non-root, to
reduce the impact of a VM being hijacked due to bugs in the
hypervisor. It is possible to run all instances as a single (non-root)
user, to manually specify a user for each instance, or to dynamically
allocate a user out of a cluster-wide pool to each instance, with the
guarantee that no two instances will run under the same user ID on any
given node.

An experimental RAPI client library, that can be used standalone
(without the other Ganeti libraries), is provided in the source tree as
``lib/rapi/client.py``. Note this client might change its interface in
the future, as we iterate on its capabilities.

A new command, ``gnt-cluster renew-crypto`` has been added to easily
replace the cluster's certificates and crypto keys. This might help in
case they have been compromised, or have simply expired.

A new disk option for instance creation has been added that allows one
to "adopt" currently existing logical volumes, with data
preservation. This should allow easier migration to Ganeti from
unmanaged (or managed via other software) instances.

Another disk improvement is the possibility to convert between redundant
(DRBD) and plain (LVM) disk configuration for an instance. This should
allow better scalability (starting with one node and growing the
cluster, or shrinking a two-node cluster to one node).

A new feature that could help with automated node failovers has been
implemented: if a node sees itself as offline (by querying the master
candidates), it will try to shutdown (hard) all instances and any active
DRBD devices. This reduces the risk of duplicate instances if an
external script automatically failovers the instances on such nodes. To
enable this, the cluster parameter ``maintain_node_health`` should be
enabled; in the future this option (per the name) will enable other
automatic maintenance features.

Instance export/import now will reuse the original instance
specifications for all parameters; that means exporting an instance,
deleting it and the importing it back should give an almost identical
instance. Note that the default import behaviour has changed from
before, where it created only one NIC; now it recreates the original
number of NICs.

Cluster verify has added a few new checks: SSL certificates validity,
/etc/hosts consistency across the cluster, etc.

Other changes
~~~~~~~~~~~~~

As usual, many internal changes were done, documentation fixes,
etc. Among others:

- Fixed cluster initialization with disabled cluster storage (regression
  introduced in 2.1.1)
- File-based storage supports growing the disks
- Fixed behaviour of node role changes
- Fixed cluster verify for some corner cases, plus a general rewrite of
  cluster verify to allow future extension with more checks
- Fixed log spamming by watcher and node daemon (regression introduced
  in 2.1.1)
- Fixed possible validation issues when changing the list of enabled
  hypervisors
- Fixed cleanup of /etc/hosts during node removal
- Fixed RAPI response for invalid methods
- Fixed bug with hashed passwords in ``ganeti-rapi`` daemon
- Multiple small improvements to the KVM hypervisor (VNC usage, booting
  from ide disks, etc.)
- Allow OS changes without re-installation (to record a changed OS
  outside of Ganeti, or to allow OS renames)
- Allow instance creation without OS installation (useful for example if
  the OS will be installed manually, or restored from a backup not in
  Ganeti format)
- Implemented option to make cluster ``copyfile`` use the replication
  network
- Added list of enabled hypervisors to ssconf (possibly useful for
  external scripts)
- Added a new tool (``tools/cfgupgrade12``) that allows upgrading from
  1.2 clusters
- A partial form of node re-IP is possible via node readd, which now
  allows changed node primary IP
- Command line utilities now show an informational message if the job is
  waiting for a lock
- The logs of the master daemon now show the PID/UID/GID of the
  connected client


Version 2.1.1
-------------

*(Released Fri, 12 Mar 2010)*

During the 2.1.0 long release candidate cycle, a lot of improvements and
changes have accumulated with were released later as 2.1.1.

Major changes
~~~~~~~~~~~~~

The node evacuate command (``gnt-node evacuate``) was significantly
rewritten, and as such the IAllocator protocol was changed - a new
request type has been added. This unfortunate change during a stable
series is designed to improve performance of node evacuations; on
clusters with more than about five nodes and which are well-balanced,
evacuation should proceed in parallel for all instances of the node
being evacuated. As such, any existing IAllocator scripts need to be
updated, otherwise the above command will fail due to the unknown
request. The provided "dumb" allocator has not been updated; but the
ganeti-htools package supports the new protocol since version 0.2.4.

Another important change is increased validation of node and instance
names. This might create problems in special cases, if invalid host
names are being used.

Also, a new layer of hypervisor parameters has been added, that sits at
OS level between the cluster defaults and the instance ones. This allows
customisation of virtualization parameters depending on the installed
OS. For example instances with OS 'X' may have a different KVM kernel
(or any other parameter) than the cluster defaults. This is intended to
help managing a multiple OSes on the same cluster, without manual
modification of each instance's parameters.

A tool for merging clusters, ``cluster-merge``, has been added in the
tools sub-directory.

Bug fixes
~~~~~~~~~

- Improved the int/float conversions that should make the code more
  robust in face of errors from the node daemons
- Fixed the remove node code in case of internal configuration errors
- Fixed the node daemon behaviour in face of inconsistent queue
  directory (e.g. read-only file-system where we can't open the files
  read-write, etc.)
- Fixed the behaviour of gnt-node modify for master candidate demotion;
  now it either aborts cleanly or, if given the new "auto_promote"
  parameter, will automatically promote other nodes as needed
- Fixed compatibility with (unreleased yet) Python 2.6.5 that would
  completely prevent Ganeti from working
- Fixed bug for instance export when not all disks were successfully
  exported
- Fixed behaviour of node add when the new node is slow in starting up
  the node daemon
- Fixed handling of signals in the LUXI client, which should improve
  behaviour of command-line scripts
- Added checks for invalid node/instance names in the configuration (now
  flagged during cluster verify)
- Fixed watcher behaviour for disk activation errors
- Fixed two potentially endless loops in http library, which led to the
  RAPI daemon hanging and consuming 100% CPU in some cases
- Fixed bug in RAPI daemon related to hashed passwords
- Fixed bug for unintended qemu-level bridging of multi-NIC KVM
  instances
- Enhanced compatibility with non-Debian OSes, but not using absolute
  path in some commands and allowing customisation of the ssh
  configuration directory
- Fixed possible future issue with new Python versions by abiding to the
  proper use of ``__slots__`` attribute on classes
- Added checks that should prevent directory traversal attacks
- Many documentation fixes based on feedback from users

New features
~~~~~~~~~~~~

- Added an "early_release" more for instance replace disks and node
  evacuate, where we release locks earlier and thus allow higher
  parallelism within the cluster
- Added watcher hooks, intended to allow the watcher to restart other
  daemons (e.g. from the ganeti-nbma project), but they can be used of
  course for any other purpose
- Added a compile-time disable for DRBD barriers, to increase
  performance if the administrator trusts the power supply or the
  storage system to not lose writes
- Added the option of using syslog for logging instead of, or in
  addition to, Ganeti's own log files
- Removed boot restriction for paravirtual NICs for KVM, recent versions
  can indeed boot from a paravirtual NIC
- Added a generic debug level for many operations; while this is not
  used widely yet, it allows one to pass the debug value all the way to
  the OS scripts
- Enhanced the hooks environment for instance moves (failovers,
  migrations) where the primary/secondary nodes changed during the
  operation, by adding {NEW,OLD}_{PRIMARY,SECONDARY} vars
- Enhanced data validations for many user-supplied values; one important
  item is the restrictions imposed on instance and node names, which
  might reject some (invalid) host names
- Add a configure-time option to disable file-based storage, if it's not
  needed; this allows greater security separation between the master
  node and the other nodes from the point of view of the inter-node RPC
  protocol
- Added user notification in interactive tools if job is waiting in the
  job queue or trying to acquire locks
- Added log messages when a job is waiting for locks
- Added filtering by node tags in instance operations which admit
  multiple instances (start, stop, reboot, reinstall)
- Added a new tool for cluster mergers, ``cluster-merge``
- Parameters from command line which are of the form ``a=b,c=d`` can now
  use backslash escapes to pass in values which contain commas,
  e.g. ``a=b\\c,d=e`` where the 'a' parameter would get the value
  ``b,c``
- For KVM, the instance name is the first parameter passed to KVM, so
  that it's more visible in the process list


Version 2.1.0
-------------

*(Released Tue, 2 Mar 2010)*

Ganeti 2.1 brings many improvements with it. Major changes:

- Added infrastructure to ease automated disk repairs
- Added new daemon to export configuration data in a cheaper way than
  using the remote API
- Instance NICs can now be routed instead of being associated with a
  networking bridge
- Improved job locking logic to reduce impact of jobs acquiring multiple
  locks waiting for other long-running jobs

In-depth implementation details can be found in the Ganeti 2.1 design
document.

Details
~~~~~~~

- Added chroot hypervisor
- Added more options to xen-hvm hypervisor (``kernel_path`` and
  ``device_model``)
- Added more options to xen-pvm hypervisor (``use_bootloader``,
  ``bootloader_path`` and ``bootloader_args``)
- Added the ``use_localtime`` option for the xen-hvm and kvm
  hypervisors, and the default value for this has changed to false (in
  2.0 xen-hvm always enabled it)
- Added luxi call to submit multiple jobs in one go
- Added cluster initialization option to not modify ``/etc/hosts``
  file on nodes
- Added network interface parameters
- Added dry run mode to some LUs
- Added RAPI resources:

  - ``/2/instances/[instance_name]/info``
  - ``/2/instances/[instance_name]/replace-disks``
  - ``/2/nodes/[node_name]/evacuate``
  - ``/2/nodes/[node_name]/migrate``
  - ``/2/nodes/[node_name]/role``
  - ``/2/nodes/[node_name]/storage``
  - ``/2/nodes/[node_name]/storage/modify``
  - ``/2/nodes/[node_name]/storage/repair``

- Added OpCodes to evacuate or migrate all instances on a node
- Added new command to list storage elements on nodes (``gnt-node
  list-storage``) and modify them (``gnt-node modify-storage``)
- Added new ssconf files with master candidate IP address
  (``ssconf_master_candidates_ips``), node primary IP address
  (``ssconf_node_primary_ips``) and node secondary IP address
  (``ssconf_node_secondary_ips``)
- Added ``ganeti-confd`` and a client library to query the Ganeti
  configuration via UDP
- Added ability to run hooks after cluster initialization and before
  cluster destruction
- Added automatic mode for disk replace (``gnt-instance replace-disks
  --auto``)
- Added ``gnt-instance recreate-disks`` to re-create (empty) disks
  after catastrophic data-loss
- Added ``gnt-node repair-storage`` command to repair damaged LVM volume
  groups
- Added ``gnt-instance move`` command to move instances
- Added ``gnt-cluster watcher`` command to control watcher
- Added ``gnt-node powercycle`` command to powercycle nodes
- Added new job status field ``lock_status``
- Added parseable error codes to cluster verification (``gnt-cluster
  verify --error-codes``) and made output less verbose (use
  ``--verbose`` to restore previous behaviour)
- Added UUIDs to the main config entities (cluster, nodes, instances)
- Added support for OS variants
- Added support for hashed passwords in the Ganeti remote API users file
  (``rapi_users``)
- Added option to specify maximum timeout on instance shutdown
- Added ``--no-ssh-init`` option to ``gnt-cluster init``
- Added new helper script to start and stop Ganeti daemons
  (``daemon-util``), with the intent to reduce the work necessary to
  adjust Ganeti for non-Debian distributions and to start/stop daemons
  from one place
- Added more unittests
- Fixed critical bug in ganeti-masterd startup
- Removed the configure-time ``kvm-migration-port`` parameter, this is
  now customisable at the cluster level for both the KVM and Xen
  hypervisors using the new ``migration_port`` parameter
- Pass ``INSTANCE_REINSTALL`` variable to OS installation script when
  reinstalling an instance
- Allowed ``@`` in tag names
- Migrated to Sphinx (http://sphinx.pocoo.org/) for documentation
- Many documentation updates
- Distribute hypervisor files on ``gnt-cluster redist-conf``
- ``gnt-instance reinstall`` can now reinstall multiple instances
- Updated many command line parameters
- Introduced new OS API version 15
- No longer support a default hypervisor
- Treat virtual LVs as inexistent
- Improved job locking logic to reduce lock contention
- Match instance and node names case insensitively
- Reimplemented bash completion script to be more complete
- Improved burnin


Version 2.0.6
-------------

*(Released Thu, 4 Feb 2010)*

- Fix cleaner behaviour on nodes not in a cluster (Debian bug 568105)
- Fix a string formatting bug
- Improve safety of the code in some error paths
- Improve data validation in the master of values returned from nodes


Version 2.0.5
-------------

*(Released Thu, 17 Dec 2009)*

- Fix security issue due to missing validation of iallocator names; this
  allows local and remote execution of arbitrary executables
- Fix failure of gnt-node list during instance removal
- Ship the RAPI documentation in the archive


Version 2.0.4
-------------

*(Released Wed, 30 Sep 2009)*

- Fixed many wrong messages
- Fixed a few bugs related to the locking library
- Fixed MAC checking at instance creation time
- Fixed a DRBD parsing bug related to gaps in /proc/drbd
- Fixed a few issues related to signal handling in both daemons and
  scripts
- Fixed the example startup script provided
- Fixed insserv dependencies in the example startup script (patch from
  Debian)
- Fixed handling of drained nodes in the iallocator framework
- Fixed handling of KERNEL_PATH parameter for xen-hvm (Debian bug
  #528618)
- Fixed error related to invalid job IDs in job polling
- Fixed job/opcode persistence on unclean master shutdown
- Fixed handling of partial job processing after unclean master
  shutdown
- Fixed error reporting from LUs, previously all errors were converted
  into execution errors
- Fixed error reporting from burnin
- Decreased significantly the memory usage of the job queue
- Optimised slightly multi-job submission
- Optimised slightly opcode loading
- Backported the multi-job submit framework from the development
  branch; multi-instance start and stop should be faster
- Added script to clean archived jobs after 21 days; this will reduce
  the size of the queue directory
- Added some extra checks in disk size tracking
- Added an example ethers hook script
- Added a cluster parameter that prevents Ganeti from modifying of
  /etc/hosts
- Added more node information to RAPI responses
- Added a ``gnt-job watch`` command that allows following the ouput of a
  job
- Added a bind-address option to ganeti-rapi
- Added more checks to the configuration verify
- Enhanced the burnin script such that some operations can be retried
  automatically
- Converted instance reinstall to multi-instance model


Version 2.0.3
-------------

*(Released Fri, 7 Aug 2009)*

- Added ``--ignore-size`` to the ``gnt-instance activate-disks`` command
  to allow using the pre-2.0.2 behaviour in activation, if any existing
  instances have mismatched disk sizes in the configuration
- Added ``gnt-cluster repair-disk-sizes`` command to check and update
  any configuration mismatches for disk sizes
- Added ``gnt-master cluste-failover --no-voting`` to allow master
  failover to work on two-node clusters
- Fixed the ``--net`` option of ``gnt-backup import``, which was
  unusable
- Fixed detection of OS script errors in ``gnt-backup export``
- Fixed exit code of ``gnt-backup export``


Version 2.0.2
-------------

*(Released Fri, 17 Jul 2009)*

- Added experimental support for stripped logical volumes; this should
  enhance performance but comes with a higher complexity in the block
  device handling; stripping is only enabled when passing
  ``--with-lvm-stripecount=N`` to ``configure``, but codepaths are
  affected even in the non-stripped mode
- Improved resiliency against transient failures at the end of DRBD
  resyncs, and in general of DRBD resync checks
- Fixed a couple of issues with exports and snapshot errors
- Fixed a couple of issues in instance listing
- Added display of the disk size in ``gnt-instance info``
- Fixed checking for valid OSes in instance creation
- Fixed handling of the "vcpus" parameter in instance listing and in
  general of invalid parameters
- Fixed http server library, and thus RAPI, to handle invalid
  username/password combinations correctly; this means that now they
  report unauthorized for queries too, not only for modifications,
  allowing earlier detect of configuration problems
- Added a new "role" node list field, equivalent to the master/master
  candidate/drained/offline flags combinations
- Fixed cluster modify and changes of candidate pool size
- Fixed cluster verify error messages for wrong files on regular nodes
- Fixed a couple of issues with node demotion from master candidate role
- Fixed node readd issues
- Added non-interactive mode for ``ganeti-masterd --no-voting`` startup
- Added a new ``--no-voting`` option for masterfailover to fix failover
  on two-nodes clusters when the former master node is unreachable
- Added instance reinstall over RAPI


Version 2.0.1
-------------

*(Released Tue, 16 Jun 2009)*

- added ``-H``/``-B`` startup parameters to ``gnt-instance``, which will
  allow re-adding the start in single-user option (regression from 1.2)
- the watcher writes the instance status to a file, to allow monitoring
  to report the instance status (from the master) based on cached
  results of the watcher's queries; while this can get stale if the
  watcher is being locked due to other work on the cluster, this is
  still an improvement
- the watcher now also restarts the node daemon and the rapi daemon if
  they died
- fixed the watcher to handle full and drained queue cases
- hooks export more instance data in the environment, which helps if
  hook scripts need to take action based on the instance's properties
  (no longer need to query back into ganeti)
- instance failovers when the instance is stopped do not check for free
  RAM, so that failing over a stopped instance is possible in low memory
  situations
- rapi uses queries for tags instead of jobs (for less job traffic), and
  for cluster tags it won't talk to masterd at all but read them from
  ssconf
- a couple of error handling fixes in RAPI
- drbd handling: improved the error handling of inconsistent disks after
  resync to reduce the frequency of "there are some degraded disks for
  this instance" messages
- fixed a bug in live migration when DRBD doesn't want to reconnect (the
  error handling path called a wrong function name)


Version 2.0.0
-------------

*(Released Wed, 27 May 2009)*

- no changes from rc5


Version 2.0 rc5
---------------

*(Released Wed, 20 May 2009)*

- fix a couple of bugs (validation, argument checks)
- fix ``gnt-cluster getmaster`` on non-master nodes (regression)
- some small improvements to RAPI and IAllocator
- make watcher automatically start the master daemon if down


Version 2.0 rc4
---------------

*(Released Mon, 27 Apr 2009)*

- change the OS list to not require locks; this helps with big clusters
- fix ``gnt-cluster verify`` and ``gnt-cluster verify-disks`` when the
  volume group is broken
- ``gnt-instance info``, without any arguments, doesn't run for all
  instances anymore; either pass ``--all`` or pass the desired
  instances; this helps against mistakes on big clusters where listing
  the information for all instances takes a long time
- miscellaneous doc and man pages fixes


Version 2.0 rc3
---------------

*(Released Wed, 8 Apr 2009)*

- Change the internal locking model of some ``gnt-node`` commands, in
  order to reduce contention (and blocking of master daemon) when
  batching many creation/reinstall jobs
- Fixes to Xen soft reboot
- No longer build documentation at build time, instead distribute it in
  the archive, in order to reduce the need for the whole docbook/rst
  toolchains


Version 2.0 rc2
---------------

*(Released Fri, 27 Mar 2009)*

- Now the cfgupgrade scripts works and can upgrade 1.2.7 clusters to 2.0
- Fix watcher startup sequence, improves the behaviour of busy clusters
- Some other fixes in ``gnt-cluster verify``, ``gnt-instance
  replace-disks``, ``gnt-instance add``, ``gnt-cluster queue``, KVM VNC
  bind address and other places
- Some documentation fixes and updates


Version 2.0 rc1
---------------

*(Released Mon, 2 Mar 2009)*

- More documentation updates, now all docs should be more-or-less
  up-to-date
- A couple of small fixes (mixed hypervisor clusters, offline nodes,
  etc.)
- Added a customizable HV_KERNEL_ARGS hypervisor parameter (for Xen PVM
  and KVM)
- Fix an issue related to $libdir/run/ganeti and cluster creation


Version 2.0 beta2
-----------------

*(Released Thu, 19 Feb 2009)*

- Xen PVM and KVM have switched the default value for the instance root
  disk to the first partition on the first drive, instead of the whole
  drive; this means that the OS installation scripts must be changed
  accordingly
- Man pages have been updated
- RAPI has been switched by default to HTTPS, and the exported functions
  should all work correctly
- RAPI v1 has been removed
- Many improvements to the KVM hypervisor
- Block device errors are now better reported
- Many other bugfixes and small improvements


Version 2.0 beta1
-----------------

*(Released Mon, 26 Jan 2009)*

- Version 2 is a general rewrite of the code and therefore the
  differences are too many to list, see the design document for 2.0 in
  the ``doc/`` subdirectory for more details
- In this beta version there is not yet a migration path from 1.2 (there
  will be one in the final 2.0 release)
- A few significant changes are:

  - all commands are executed by a daemon (``ganeti-masterd``) and the
    various ``gnt-*`` commands are just front-ends to it
  - all the commands are entered into, and executed from a job queue,
    see the ``gnt-job(8)`` manpage
  - the RAPI daemon supports read-write operations, secured by basic
    HTTP authentication on top of HTTPS
  - DRBD version 0.7 support has been removed, DRBD 8 is the only
    supported version (when migrating from Ganeti 1.2 to 2.0, you need
    to migrate to DRBD 8 first while still running Ganeti 1.2)
  - DRBD devices are using statically allocated minor numbers, which
    will be assigned to existing instances during the migration process
  - there is support for both Xen PVM and Xen HVM instances running on
    the same cluster
  - KVM virtualization is supported too
  - file-based storage has been implemented, which means that it is
    possible to run the cluster without LVM and DRBD storage, for
    example using a shared filesystem exported from shared storage (and
    still have live migration)


Version 1.2.7
-------------

*(Released Tue, 13 Jan 2009)*

- Change the default reboot type in ``gnt-instance reboot`` to "hard"
- Reuse the old instance mac address by default on instance import, if
  the instance name is the same.
- Handle situations in which the node info rpc returns incomplete
  results (issue 46)
- Add checks for tcp/udp ports collisions in ``gnt-cluster verify``
- Improved version of batcher:

  - state file support
  - instance mac address support
  - support for HVM clusters/instances

- Add an option to show the number of cpu sockets and nodes in
  ``gnt-node list``
- Support OSes that handle more than one version of the OS api (but do
  not change the current API in any other way)
- Fix ``gnt-node migrate``
- ``gnt-debug`` man page
- Fixes various more typos and small issues
- Increase disk resync maximum speed to 60MB/s (from 30MB/s)


Version 1.2.6
-------------

*(Released Wed, 24 Sep 2008)*

- new ``--hvm-nic-type`` and ``--hvm-disk-type`` flags to control the
  type of disk exported to fully virtualized instances.
- provide access to the serial console of HVM instances
- instance auto_balance flag, set by default. If turned off it will
  avoid warnings on cluster verify if there is not enough memory to fail
  over an instance. in the future it will prevent automatically failing
  it over when we will support that.
- batcher tool for instance creation, see ``tools/README.batcher``
- ``gnt-instance reinstall --select-os`` to interactively select a new
  operating system when reinstalling an instance.
- when changing the memory amount on instance modify a check has been
  added that the instance will be able to start. also warnings are
  emitted if the instance will not be able to fail over, if auto_balance
  is true.
- documentation fixes
- sync fields between ``gnt-instance list/modify/add/import``
- fix a race condition in drbd when the sync speed was set after giving
  the device a remote peer.


Version 1.2.5
-------------

*(Released Tue, 22 Jul 2008)*

- note: the allowed size and number of tags per object were reduced
- fix a bug in ``gnt-cluster verify`` with inconsistent volume groups
- fixed twisted 8.x compatibility
- fixed ``gnt-instance replace-disks`` with iallocator
- add TCP keepalives on twisted connections to detect restarted nodes
- disk increase support, see ``gnt-instance grow-disk``
- implement bulk node/instance query for RAPI
- add tags in node/instance listing (optional)
- experimental migration (and live migration) support, read the man page
  for ``gnt-instance migrate``
- the ``ganeti-watcher`` logs are now timestamped, and the watcher also
  has some small improvements in handling its state file


Version 1.2.4
-------------

*(Released Fri, 13 Jun 2008)*

- Experimental readonly, REST-based remote API implementation;
  automatically started on master node, TCP port 5080, if enabled by
  ``--enable-rapi`` parameter to configure script.
- Instance allocator support. Add and import instance accept a
  ``--iallocator`` parameter, and call that instance allocator to decide
  which node to use for the instance. The iallocator document describes
  what's expected from an allocator script.
- ``gnt-cluster verify`` N+1 memory redundancy checks: Unless passed the
  ``--no-nplus1-mem`` option ``gnt-cluster verify`` now checks that if a
  node is lost there is still enough memory to fail over the instances
  that reside on it.
- ``gnt-cluster verify`` hooks: it is now possible to add post-hooks to
  ``gnt-cluster verify``, to check for site-specific compliance. All the
  hooks will run, and their output, if any, will be displayed. Any
  failing hook will make the verification return an error value.
- ``gnt-cluster verify`` now checks that its peers are reachable on the
  primary and secondary interfaces
- ``gnt-node add`` now supports the ``--readd`` option, to readd a node
  that is still declared as part of the cluster and has failed.
- ``gnt-* list`` commands now accept a new ``-o +field`` way of
  specifying output fields, that just adds the chosen fields to the
  default ones.
- ``gnt-backup`` now has a new ``remove`` command to delete an existing
  export from the filesystem.
- New per-instance parameters hvm_acpi, hvm_pae and hvm_cdrom_image_path
  have been added. Using them you can enable/disable acpi and pae
  support, and specify a path for a cd image to be exported to the
  instance. These parameters as the name suggest only work on HVM
  clusters.
- When upgrading an HVM cluster to Ganeti 1.2.4, the values for ACPI and
  PAE support will be set to the previously hardcoded values, but the
  (previously hardcoded) path to the CDROM ISO image will be unset and
  if required, needs to be set manually with ``gnt-instance modify``
  after the upgrade.
- The address to which an instance's VNC console is bound is now
  selectable per-instance, rather than being cluster wide. Of course
  this only applies to instances controlled via VNC, so currently just
  applies to HVM clusters.


Version 1.2.3
-------------

*(Released Mon, 18 Feb 2008)*

- more tweaks to the disk activation code (especially helpful for DRBD)
- change the default ``gnt-instance list`` output format, now there is
  one combined status field (see the manpage for the exact values this
  field will have)
- some more fixes for the mac export to hooks change
- make Ganeti not break with DRBD 8.2.x (which changed the version
  format in ``/proc/drbd``) (issue 24)
- add an upgrade tool from "remote_raid1" disk template to "drbd" disk
  template, allowing migration from DRBD0.7+MD to DRBD8


Version 1.2.2
-------------

*(Released Wed, 30 Jan 2008)*

- fix ``gnt-instance modify`` breakage introduced in 1.2.1 with the HVM
  support (issue 23)
- add command aliases infrastructure and a few aliases
- allow listing of VCPUs in the ``gnt-instance list`` and improve the
  man pages and the ``--help`` option of ``gnt-node
  list``/``gnt-instance list``
- fix ``gnt-backup list`` with down nodes (issue 21)
- change the tools location (move from $pkgdatadir to $pkglibdir/tools)
- fix the dist archive and add a check for including svn/git files in
  the future
- some developer-related changes: improve the burnin and the QA suite,
  add an upload script for testing during development


Version 1.2.1
-------------

*(Released Wed, 16 Jan 2008)*

- experimental HVM support, read the install document, section
  "Initializing the cluster"
- allow for the PVM hypervisor per-instance kernel and initrd paths
- add a new command ``gnt-cluster verify-disks`` which uses a new
  algorithm to improve the reconnection of the DRBD pairs if the device
  on the secondary node has gone away
- make logical volume code auto-activate LVs at disk activation time
- slightly improve the speed of activating disks
- allow specification of the MAC address at instance creation time, and
  changing it later via ``gnt-instance modify``
- fix handling of external commands that generate lots of output on
  stderr
- update documentation with regard to minimum version of DRBD8 supported


Version 1.2.0
-------------

*(Released Tue, 4 Dec 2007)*

- Log the ``xm create`` output to the node daemon log on failure (to
  help diagnosing the error)
- In debug mode, log all external commands output if failed to the logs
- Change parsing of lvm commands to ignore stderr


Version 1.2 beta3
-----------------

*(Released Wed, 28 Nov 2007)*

- Another round of updates to the DRBD 8 code to deal with more failures
  in the replace secondary node operation
- Some more logging of failures in disk operations (lvm, drbd)
- A few documentation updates
- QA updates


Version 1.2 beta2
-----------------

*(Released Tue, 13 Nov 2007)*

- Change configuration file format from Python's Pickle to JSON.
  Upgrading is possible using the cfgupgrade utility.
- Add support for DRBD 8.0 (new disk template ``drbd``) which allows for
  faster replace disks and is more stable (DRBD 8 has many improvements
  compared to DRBD 0.7)
- Added command line tags support (see man pages for ``gnt-instance``,
  ``gnt-node``, ``gnt-cluster``)
- Added instance rename support
- Added multi-instance startup/shutdown
- Added cluster rename support
- Added ``gnt-node evacuate`` to simplify some node operations
- Added instance reboot operation that can speedup reboot as compared to
  stop and start
- Soften the requirement that hostnames are in FQDN format
- The ``ganeti-watcher`` now activates drbd pairs after secondary node
  reboots
- Removed dependency on debian's patched fping that uses the
  non-standard ``-S`` option
- Now the OS definitions are searched for in multiple, configurable
  paths (easier for distros to package)
- Some changes to the hooks infrastructure (especially the new
  post-configuration update hook)
- Other small bugfixes

.. vim: set textwidth=72 syntax=rst :
.. Local Variables:
.. mode: rst
.. fill-column: 72
.. End:<|MERGE_RESOLUTION|>--- conflicted
+++ resolved
@@ -2,7 +2,6 @@
 ====
 
 
-<<<<<<< HEAD
 Version 2.12.0 alpha1
 ---------------------
 
@@ -38,7 +37,8 @@
   manage and supervise all Ganeti processes.
 - Different types of compression can be applied during instance moves, including
   user-specified ones.
-=======
+
+
 Version 2.11.1
 --------------
 
@@ -78,7 +78,6 @@
 - If Automake version > 1.11, force serial tests
 - KVM: set IFF_ONE_QUEUE on created tap interfaces
 - Add configure option to pass GHC flags
->>>>>>> bccc3658
 
 
 Version 2.11.0
