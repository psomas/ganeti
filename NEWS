--- conflicted
+++ resolved
@@ -2,7 +2,6 @@
 ====
 
 
-<<<<<<< HEAD
 Version 2.14.0 beta2
 --------------------
 
@@ -60,12 +59,8 @@
 are listed in the latest 2.14 entry.
 
 
-Version 2.13.0 rc1
-------------------
-=======
 Version 2.13.0
 --------------
->>>>>>> d95f32a4
 
 *(Released Tue, 28 Apr 2015)*
 
