News
====


<<<<<<< HEAD
Version 2.14.1
--------------

*(Released Fri, 10 Jul 2015)*
=======
Version 2.13.2
--------------

*(Released Mon, 13 Jul 2015)*
>>>>>>> 0c05c5d9

Incompatible/important changes
~~~~~~~~~~~~~~~~~~~~~~~~~~~~~~

<<<<<<< HEAD
- The SSH security changes reduced the number of nodes which can SSH into
  other nodes. Unfortunately enough, the Ganeti implementation of migration
  for the xl stack of Xen required SSH to be able to migrate the instance,
  leading to a situation where full movement of an instance around the cluster
  was not possible. This version fixes the issue by using socat to transfer
  instance data. While socat is less secure than SSH, it is about as secure as
  xm migrations, and occurs over the secondary network if present. As a
  consequence of this change, Xen instance migrations using xl cannot occur
  between nodes running 2.14.0 and 2.14.1.
- This release contains a fix for the problem that different encodings in
  SSL certificates can break RPC communication (issue 1094). The fix makes
  it necessary to rerun 'gnt-cluster renew-crypto --new-node-certificates'
  after the cluster is fully upgraded to 2.14.1

Other Changes
~~~~~~~~~~~~~

- The ``htools`` now properly work also on shared-storage clusters.
- Instance moves now work properly also for the plain disk template.
- Filter-evaluation for run-time data filter was fixed (issue 1100).
- Various improvements to the documentation have been added.


Version 2.14.0
--------------

*(Released Tue, 2 Jun 2015)*

New features
~~~~~~~~~~~~

- The build system now enforces external Haskell dependencies to lie in
  a supported range as declared by our new ganeti.cabal file.
- Basic support for instance reservations has been added. Instance addition
  supports a --forthcoming option telling Ganeti to only reserve the resources
  but not create the actual instance. The instance can later be created with
  by passing the --commit option to the instance addition command.
- Node tags starting with htools:nlocation: now have a special meaning to htools(1).
  They control between which nodes migration is possible, e.g., during hypervisor
  upgrades. See hbal(1) for details.
- The node-allocation lock as been removed for good, thus speeding up parallel
  instance allocation and creation.
- The external storage interface has been extended by optional ``open``
  and ``close`` scripts.

New dependencies
~~~~~~~~~~~~~~~~

- Building the Haskell part of Ganeti now requires Cabal and cabal-install.

Known issues
~~~~~~~~~~~~

- Under certain conditions instance doesn't get unpaused after live
  migration (issue #1050)

Since 2.14.0 rc1
~~~~~~~~~~~~~~~~

- The call to the IAllocator in 'gnt-node evacuate' has been fixed.
- In opportunistic locking, only ask for those node resource locks where
  the node lock is held.
- Lock requests are repeatable now; this avoids failure of a job in a
  race condition with a signal sent to the job.
- Various improvements to the QA.


Version 2.14.0 rc2
------------------

*(Released Tue, 19 May 2015)*

This was the second release candidate in the 2.14 series. All important
changes are listed in the 2.14.0 entry.

Since 2.14.0 rc1
~~~~~~~~~~~~~~~~

- private parameters are now properly exported to instance create scripts
- unnecessary config unlocks and upgrades have been removed, improving
  performance, in particular of cluster verification
- some rarely occuring file-descriptor leaks have been fixed
- The checks for orphan and lost volumes have been fixed to also work
  correctly when multiple volume groups are used.


Version 2.14.0 rc1
------------------

*(Released Wed, 29 Apr 2015)*

This was the first release candidate in the 2.14 series. All important
changes are listed in the latest 2.14 entry.

Since 2.14.0 beta2
~~~~~~~~~~~~~~~~~~

The following issue has been fixed:

- A race condition where a badly timed kill of WConfD could lead to
  an incorrect configuration.

Fixes inherited from the 2.12 branch:

- Upgrade from old versions (2.5 and 2.6) was failing (issues 1070, 1019).
- gnt-network info outputs wrong external reservations (issue 1068)
- Refuse to demote master from master capability (issue 1023)

Fixes inherited from the 2.13 branch:

- bugs related to ssh-key handling of master candidate (issues 1045, 1046, 1047)


Version 2.14.0 beta2
--------------------

*(Released Thu, 26 Mar 2015)*

This was the second beta release in the 2.14 series. All important changes
are listed in the latest 2.14 entry.

Since 2.14.0 beta1
~~~~~~~~~~~~~~~~~~

The following issues have been fixed:

- Issue 1018: Cluster init (and possibly other jobs) occasionally fail to start

The extension of the external storage interface was not present in 2.14.0 beta1.


Version 2.14.0 beta1
--------------------

*(Released Fri, 13 Feb 2015)*

This was the first beta release of the 2.14 series. All important changes
are listed in the latest 2.14 entry.
=======
- This release contains a fix for the problem that different encodings in
  SSL certificates can break RPC communication (issue 1094). The fix makes
  it necessary to rerun 'gnt-cluster renew-crypto --new-node-certificates'
  after the cluster is fully upgraded to 2.13.2

Other fixes and known issues
~~~~~~~~~~~~~~~~~~~~~~~~~~~~

Inherited from 2.12:

- Fixed Issue #1115: Race between starting WConfD and updating the config
- Fixed Issue #1114: Binding RAPI to a specific IP makes the watcher
  restart the RAPI
- Fixed Issue #1100: Filter-evaluation for run-time data filter
- Better handling of the "crashed" Xen state
- The watcher can be instructed to skip disk verification
- Reduce amount of logging on successful requests
- Prevent multiple communication NICs being created for instances
- The ``htools`` now properly work also on shared-storage clusters
- Instance moves now work properly also for the plain disk template
- Various improvements to the documentation have been added

Known issues:
- Issue #1104: gnt-backup: dh key too small
>>>>>>> 0c05c5d9


Version 2.13.1
--------------

*(Released Tue, 16 Jun 2015)*

Incompatible/important changes
~~~~~~~~~~~~~~~~~~~~~~~~~~~~~~

- The SSH security changes reduced the number of nodes which can SSH into
  other nodes. Unfortunately enough, the Ganeti implementation of migration
  for the xl stack of Xen required SSH to be able to migrate the instance,
  leading to a situation where full movement of an instance around the cluster
  was not possible. This version fixes the issue by using socat to transfer
  instance data. While socat is less secure than SSH, it is about as secure as
  xm migrations, and occurs over the secondary network if present. As a
  consequence of this change, Xen instance migrations using xl cannot occur
  between nodes running 2.13.0 and 2.13.1.

Other fixes and known issues
~~~~~~~~~~~~~~~~~~~~~~~~~~~~

Inherited from 2.12:

- Fixed Issue #1082: RAPI is unresponsive after master-failover
- Fixed Issue #1083: Cluster verify reports existing instance disks on
  non-default VGs as missing
- Fixed Issue #1101: Modifying the storage directory for the shared-file disk
  template doesn't work
- Fixed a possible file descriptor leak when forking jobs
- Fixed missing private parameters in the environment for OS scripts
- Fixed a performance regression when handling configuration
  (only upgrade it if it changes)
- Adapt for compilation with GHC7.8 (compiles with warnings;
  cherrypicked from 2.14)

Known issues:
- Issue #1094: Mismatch in SSL encodings breaks RPC communication
- Issue #1104: Export fails: key is too small


Version 2.13.0
--------------

*(Released Tue, 28 Apr 2015)*

Incompatible/important changes
~~~~~~~~~~~~~~~~~~~~~~~~~~~~~~

- Ganeti now internally retries the instance creation opcode if opportunistic
  locking did not acquire nodes with enough free resources. The internal retry
  will not use opportunistic locking. In particular, instance creation, even
  if opportunistic locking is set, will never fail with ECODE_TEMP_NORES.
- The handling of SSH security had undergone a significant change. From
  this version on, each node has an individual SSH key pair instead of
  sharing one with all nodes of the cluster. From now on, we also
  restrict SSH access to master candidates. This means that only master
  candidates can ssh into other cluster nodes and all
  non-master-candidates cannot. Refer to the UPGRADE notes
  for further instructions on the creation and distribution of the keys.
- Ganeti now checks hypervisor version compatibility before trying an instance
  migration. It errors out if the versions are not compatible. Add the option
  --ignore-hvversions to restore the old behavior of only warning.
- Node tags starting with htools:migration: or htools:allowmigration: now have
  a special meaning to htools(1). See hbal(1) for details.
- The LXC hypervisor code has been repaired and improved. Instances cannot be
  migrated and cannot have more than one disk, but should otherwise work as with
  other hypervisors. OS script changes should not be necessary. LXC version
  1.0.0 or higher required.

New features
~~~~~~~~~~~~

- A new job filter rules system allows to define iptables-like rules for the
  job scheduler, making it easier to (soft-)drain the job queue, perform
  maintenance, and rate-limit selected job types. See gnt-filter(8) for
  details.
- Ganeti jobs can now be ad-hoc rate limited via the reason trail.
  For a set of jobs queued with "--reason=rate-limit:n:label", the job
  scheduler ensures that not more than n will be scheduled to run at the same
  time. See ganeti(7), section "Options", for details.
- The monitoring daemon has now variable sleep times for the data
  collectors. This currently means that the granularity of cpu-avg-load
  can be configured.
- The 'gnt-cluster verify' command now has the option
  '--verify-ssh-clutter', which verifies whether Ganeti (accidentally)
  cluttered up the 'authorized_keys' file.
- Instance disks can now be converted from one disk template to another for many
  different template combinations. When available, more efficient conversions
  will be used, otherwise the disks are simply copied over.

New dependencies
~~~~~~~~~~~~~~~~

- The monitoring daemon uses the PSQueue library. Be sure to install it
  if you use Mond.
- The formerly optional regex-pcre is now an unconditional dependency because
  the new job filter rules have regular expressions as a core feature.

Since 2.13.0 rc1
~~~~~~~~~~~~~~~~~~

The following issues have been fixed:

- Bugs related to ssh-key handling of master candidates (issues 1045,
  1046, 1047)

Fixes inherited from the 2.12 branch:

- Upgrade from old versions (2.5 and 2.6) was failing (issues 1070, 1019).
- gnt-network info outputs wrong external reservations (issue 1068)
- Refuse to demote master from master capability (issue 1023)


Version 2.13.0 rc1
------------------

*(Released Wed, 25 Mar 2015)*

This was the first release candidate of the 2.13 series.
All important changes are listed in the latest 2.13 entry.

Since 2.13.0 beta1
~~~~~~~~~~~~~~~~~~

The following issues have been fixed:

- Issue 1018: Cluster init (and possibly other jobs) occasionally fail to start


Version 2.13.0 beta1
--------------------

*(Released Wed, 14 Jan 2015)*

This was the first beta release of the 2.13 series. All important changes
are listed in the latest 2.13 entry.


Version 2.12.5
--------------

*(Released Mon, 13 Jul 2015)*

Incompatible/important changes
~~~~~~~~~~~~~~~~~~~~~~~~~~~~~~

- This release contains a fix for the problem that different encodings in
  SSL certificates can break RPC communication (issue 1094). The fix makes
  it necessary to rerun 'gnt-cluster renew-crypto --new-node-certificates'
  after the cluster is fully upgraded to 2.12.5.

Fixed and improvements
~~~~~~~~~~~~~~~~~~~~~~

- Fixed Issue #1030: GlusterFS support breaks at upgrade to 2.12 -
  switches back to shared-file
- Fixed Issue #1094 (see the notice in Incompatible/important changes):
  Differences in encodings of SSL certificates can render a cluster
  uncommunicative after a master-failover
- Fixed Issue #1098: Support for ECDSA SSH keys
- Fixed Issue #1100: Filter-evaluation for run-time data filter
- Fixed Issue #1101: Modifying the storage directory for the shared-file
  disk template doesn't work
- Fixed Issue #1108: Spurious "NIC name already used" errors during
  instance creation
- Fixed Issue #1114: Binding RAPI to a specific IP makes the watcher
  restart the RAPI
- Fixed Issue #1115: Race between starting WConfD and updating the config
- Better handling of the "crashed" Xen state
- The ``htools`` now properly work also on shared-storage clusters
- Various improvements to the documentation have been added

Inherited from the 2.11 branch:

- Fixed Issue #1113: Reduce amount of logging on successful requests

Known issues
~~~~~~~~~~~~

- Issue #1104: gnt-backup: dh key too small


Version 2.12.4
--------------

*(Released Tue, 12 May 2015)*

- Fixed Issue #1082: RAPI is unresponsive after master-failover
- Fixed Issue #1083: Cluster verify reports existing instance disks on
  non-default VGs as missing
- Fixed a possible file descriptor leak when forking jobs
- Fixed missing private parameters in the environment for OS scripts
- Fixed a performance regression when handling configuration
  (only upgrade it if it changes)
- Adapt for compilation with GHC7.8 (compiles with warnings;
  cherrypicked from 2.14)

Known issues
~~~~~~~~~~~~

Pending since 2.12.2:

- Under certain conditions instance doesn't get unpaused after live
  migration (issue #1050)
- GlusterFS support breaks at upgrade to 2.12 - switches back to
  shared-file (issue #1030)


Version 2.12.3
--------------

*(Released Wed, 29 Apr 2015)*

- Fixed Issue #1019: upgrade from 2.6.2 to 2.12 fails. cfgupgrade
  doesn't migrate the config.data file properly
- Fixed Issue 1023: Master master-capable option bug
- Fixed Issue 1068: gnt-network info outputs wrong external reservations
- Fixed Issue 1070: Upgrade of Ganeti 2.5.2 to 2.12.0 fails due to
  missing UUIDs for disks
- Fixed Issue 1073: ssconf_hvparams_* not distributed with ssconf

Inherited from the 2.11 branch:

- Fixed Issue 1032: Renew-crypto --new-node-certificates sometimes does not
  complete.
  The operation 'gnt-cluster renew-crypto --new-node-certificates' is
  now more robust against intermitten reachability errors. Nodes that
  are temporarily not reachable, are contacted with several retries.
  Nodes which are marked as offline are omitted right away.

Inherited from the 2.10 branch:

- Fixed Issue 1057: master-failover succeeds, but IP remains assigned to
  old master
- Fixed Issue 1058: Python's os.minor() does not support devices with
  high minor numbers
- Fixed Issue 1059: Luxid fails if DNS returns an IPv6 address that does
  not reverse resolve

Known issues
~~~~~~~~~~~~

Pending since 2.12.2:

- GHC 7.8 introduced some incompatible changes, so currently Ganeti
  2.12. doesn't compile on GHC 7.8
- Under certain conditions instance doesn't get unpaused after live
  migration (issue #1050)
- GlusterFS support breaks at upgrade to 2.12 - switches back to
  shared-file (issue #1030)


Version 2.12.2
--------------

*(Released Wed, 25 Mar 2015)*

- Support for the lens Haskell library up to version 4.7 (issue #1028)
- SSH keys are now distributed only to master and master candidates
  (issue #377)
- Improved performance for operations that frequently read the
  cluster configuration
- Improved robustness of spawning job processes that occasionally caused
  newly-started jobs to timeout
- Fixed race condition during cluster verify which occasionally caused
  it to fail

Inherited from the 2.11 branch:

- Fix failing automatic glusterfs mounts (issue #984)
- Fix watcher failing to read its status file after an upgrade
  (issue #1022)
- Improve Xen instance state handling, in particular of somewhat exotic
  transitional states

Inherited from the 2.10 branch:

- Fix failing to change a diskless drbd instance to plain
  (issue #1036)
- Fixed issues with auto-upgrades from pre-2.6
  (hv_state_static and disk_state_static)
- Fix memory leak in the monitoring daemon

Inherited from the 2.9 branch:

- Fix file descriptor leak in Confd client

Known issues
~~~~~~~~~~~~

- GHC 7.8 introduced some incompatible changes, so currently Ganeti
  2.12. doesn't compile on GHC 7.8
- Under certain conditions instance doesn't get unpaused after live
  migration (issue #1050)
- GlusterFS support breaks at upgrade to 2.12 - switches back to
  shared-file (issue #1030)


Version 2.12.1
--------------

*(Released Wed, 14 Jan 2015)*

- Fix users under which the wconfd and metad daemons run (issue #976)
- Clean up stale livelock files (issue #865)
- Fix setting up the metadata daemon's network interface for Xen
- Make watcher identify itself on disk activation
- Add "ignore-ipolicy" option to gnt-instance grow-disk
- Check disk size ipolicy during "gnt-instance grow-disk" (issue #995)

Inherited from the 2.11 branch:

- Fix counting votes when doing master failover (issue #962)
- Fix broken haskell dependencies (issues #758 and #912)
- Check if IPv6 is used directly when running SSH (issue #892)

Inherited from the 2.10 branch:

- Fix typo in gnt_cluster output (issue #1015)
- Use the Python path detected at configure time in the top-level Python
  scripts.
- Fix check for sphinx-build from python2-sphinx
- Properly check if an instance exists in 'gnt-instance console'


Version 2.12.0
--------------

*(Released Fri, 10 Oct 2014)*

Incompatible/important changes
~~~~~~~~~~~~~~~~~~~~~~~~~~~~~~

- Ganeti is now distributed under the 2-clause BSD license.
  See the COPYING file.
- Do not use debug mode in production. Certain daemons will issue warnings
  when launched in debug mode. Some debug logging violates some of the new
  invariants in the system (see "New features"). The logging has been kept as
  it aids diagnostics and development.

New features
~~~~~~~~~~~~

- OS install script parameters now come in public, private and secret
  varieties:

  - Public parameters are like all other parameters in Ganeti.
  - Ganeti will not log private and secret parameters, *unless* it is running
    in debug mode.
  - Ganeti will not save secret parameters to configuration. Secret parameters
    must be supplied every time you install, or reinstall, an instance.
  - Attempting to override public parameters with private or secret parameters
    results in an error. Similarly, you may not use secret parameters to
    override private parameters.

- The move-instance tool can now attempt to allocate an instance by using
  opportunistic locking when an iallocator is used.
- The build system creates sample systemd unit files, available under
  doc/examples/systemd. These unit files allow systemd to natively
  manage and supervise all Ganeti processes.
- Different types of compression can be applied during instance moves, including
  user-specified ones.
- Ganeti jobs now run as separate processes. The jobs are coordinated by
  a new daemon "WConfd" that manages cluster's configuration and locks
  for individual jobs. A consequence is that more jobs can run in parallel;
  the number is run-time configurable, see "New features" entry
  of 2.11.0. To avoid luxid being overloaded with tracking running jobs, it
  backs of and only occasionally, in a sequential way, checks if jobs have
  finished and schedules new ones. In this way, luxid keeps responsive under
  high cluster load. The limit as when to start backing of is also run-time
  configurable.
- The metadata daemon is now optionally available, as part of the
  partial implementation of the OS-installs design. It allows pass
  information to OS install scripts or to instances.
  It is also possible to run Ganeti without the daemon, if desired.
- Detection of user shutdown of instances has been implemented for Xen
  as well.

New dependencies
~~~~~~~~~~~~~~~~

- The KVM CPU pinning no longer uses the affinity python package, but psutil
  instead. The package is still optional and needed only if the feature is to
  be used.

Incomplete features
~~~~~~~~~~~~~~~~~~~

The following issues are related to features which are not completely
implemented in 2.12:

- Issue 885: Network hotplugging on KVM sometimes makes an instance
  unresponsive
- Issues 708 and 602: The secret parameters are currently still written
  to disk in the job queue.
- Setting up the metadata network interface under Xen isn't fully
  implemented yet.

Known issues
~~~~~~~~~~~~

- *Wrong UDP checksums in DHCP network packets:*
  If an instance communicates with the metadata daemon and uses DHCP to
  obtain its IP address on the provided virtual network interface,
  it can happen that UDP packets have a wrong checksum, due to
  a bug in virtio. See for example https://bugs.launchpad.net/bugs/930962

  Ganeti works around this bug by disabling the UDP checksums on the way
  from a host to instances (only on the special metadata communication
  network interface) using the ethtool command. Therefore if using
  the metadata daemon the host nodes should have this tool available.
- The metadata daemon is run as root in the split-user mode, to be able
  to bind to port 80.
  This should be improved in future versions, see issue #949.

Since 2.12.0 rc2
~~~~~~~~~~~~~~~~

The following issues have been fixed:

- Fixed passing additional parameters to RecreateInstanceDisks over
  RAPI.
- Fixed the permissions of WConfd when running in the split-user mode.
  As WConfd takes over the previous master daemon to manage the
  configuration, it currently runs under the masterd user.
- Fixed the permissions of the metadata daemon  wn running in the
  split-user mode (see Known issues).
- Watcher now properly adds a reason trail entry when initiating disk
  checks.
- Fixed removing KVM parameters introduced in 2.12 when downgrading a
  cluster to 2.11: "migration_caps", "disk_aio" and "virtio_net_queues".
- Improved retrying of RPC calls that fail due to network errors.


Version 2.12.0 rc2
------------------

*(Released Mon, 22 Sep 2014)*

This was the second release candidate of the 2.12 series.
All important changes are listed in the latest 2.12 entry.

Since 2.12.0 rc1
~~~~~~~~~~~~~~~~

The following issues have been fixed:

- Watcher now checks if WConfd is running and functional.
- Watcher now properly adds reason trail entries.
- Fixed NIC options in Xen's config files.

Inherited from the 2.10 branch:

- Fixed handling of the --online option
- Add warning against hvparam changes with live migrations, which might
  lead to dangerous situations for instances.
- Only the LVs in the configured VG are checked during cluster verify.


Version 2.12.0 rc1
------------------

*(Released Wed, 20 Aug 2014)*

This was the first release candidate of the 2.12 series.
All important changes are listed in the latest 2.12 entry.

Since 2.12.0 beta1
~~~~~~~~~~~~~~~~~~

The following issues have been fixed:

- Issue 881: Handle communication errors in mcpu
- Issue 883: WConfd leaks memory for some long operations
- Issue 884: Under heavy load the IAllocator fails with a "missing
  instance" error

Inherited from the 2.10 branch:

- Improve the recognition of Xen domU states
- Automatic upgrades:
  - Create the config backup archive in a safe way
  - On upgrades, check for upgrades to resume first
  - Pause watcher during upgrade
- Allow instance disks to be added with --no-wait-for-sync


Version 2.12.0 beta1
--------------------

*(Released Mon, 21 Jul 2014)*

This was the first beta release of the 2.12 series. All important changes
are listed in the latest 2.12 entry.


Version 2.11.7
--------------

*(Released Fri, 17 Apr 2015)*

- The operation 'gnt-cluster renew-crypto --new-node-certificates' is
  now more robust against intermitten reachability errors. Nodes that
  are temporarily not reachable, are contacted with several retries.
  Nodes which are marked as offline are omitted right away.


Version 2.11.6
--------------

*(Released Mon, 22 Sep 2014)*

- Ganeti is now distributed under the 2-clause BSD license.
  See the COPYING file.
- Fix userspace access checks.
- Various documentation fixes have been added.

Inherited from the 2.10 branch:

- The --online option now works as documented.
- The watcher is paused during cluster upgrades; also, upgrade
  checks for upgrades to resume first.
- Instance disks can be added with --no-wait-for-sync.


Version 2.11.5
--------------

*(Released Thu, 7 Aug 2014)*

Inherited from the 2.10 branch:

Important security release. In 2.10.0, the
'gnt-cluster upgrade' command was introduced. Before
performing an upgrade, the configuration directory of
the cluster is backed up. Unfortunately, the archive was
written with permissions that make it possible for
non-privileged users to read the archive and thus have
access to cluster and RAPI keys. After this release,
the archive will be created with privileged access only.

We strongly advise you to restrict the permissions of
previously created archives. The archives are found in
/var/lib/ganeti*.tar (unless otherwise configured with
--localstatedir or --with-backup-dir).

If you suspect that non-privileged users have accessed
your archives already, we advise you to renew the
cluster's crypto keys using 'gnt-cluster renew-crypto'
and to reset the RAPI credentials by editing
/var/lib/ganeti/rapi_users (respectively under a
different path if configured differently with
--localstatedir).

Other changes included in this release:

- Fix handling of Xen instance states.
- Fix NIC configuration with absent NIC VLAN
- Adapt relative path expansion in PATH to new environment
- Exclude archived jobs from configuration backups
- Fix RAPI for split query setup
- Allow disk hot-remove even with chroot or SM

Inherited from the 2.9 branch:

- Make htools tolerate missing 'spfree' on luxi


Version 2.11.4
--------------

*(Released Thu, 31 Jul 2014)*

- Improved documentation of the instance shutdown behavior.

Inherited from the 2.10 branch:

- KVM: fix NIC configuration with absent NIC VLAN (Issue 893)
- Adapt relative path expansion in PATH to new environment
- Exclude archived jobs from configuration backup
- Expose early_release for ReplaceInstanceDisks
- Add backup directory for configuration backups for upgrades
- Fix BlockdevSnapshot in case of non lvm-based disk
- Improve RAPI error handling for queries in non-existing items
- Allow disk hot-remove even with chroot or SM
- Remove superflous loop in instance queries (Issue 875)

Inherited from the 2.9 branch:

- Make ganeti-cleaner switch to save working directory (Issue 880)


Version 2.11.3
--------------

*(Released Wed, 9 Jul 2014)*

- Readd nodes to their previous node group
- Remove old-style gnt-network connect

Inherited from the 2.10 branch:

- Make network_vlan an optional OpParam
- hspace: support --accept-existing-errors
- Make hspace support --independent-groups
- Add a modifier for a group's allocation policy
- Export VLAN nicparam to NIC configuration scripts
- Fix gnt-network client to accept vlan info
- Support disk hotplug with userspace access

Inherited from the 2.9 branch:

- Make htools tolerate missing "spfree" on luxi
- Move the design for query splitting to the implemented list
- Add tests for DRBD setups with empty first resource

Inherited from the 2.8 branch:

- DRBD parser: consume initial empty resource lines


Version 2.11.2
--------------

*(Released Fri, 13 Jun 2014)*

- Improvements to KVM wrt to the kvmd and instance shutdown behavior.
  WARNING: In contrast to our standard policy, this bug fix update
  introduces new parameters to the configuration. This means in
  particular that after an upgrade from 2.11.0 or 2.11.1, 'cfgupgrade'
  needs to be run, either manually or explicitly by running
  'gnt-cluster upgrade --to 2.11.2' (which requires that they
  had configured the cluster with --enable-versionfull).
  This also means, that it is not easily possible to downgrade from
  2.11.2 to 2.11.1 or 2.11.0. The only way is to go back to 2.10 and
  back.

Inherited from the 2.10 branch:

- Check for SSL encoding inconsistencies
- Check drbd helper only in VM capable nodes
- Improvements in statistics utils

Inherited from the 2.9 branch:

- check-man-warnings: use C.UTF-8 and set LC_ALL


Version 2.11.1
--------------

*(Released Wed, 14 May 2014)*

- Add design-node-security.rst to docinput
- kvm: use a dedicated QMP socket for kvmd

Inherited from the 2.10 branch:

- Set correct Ganeti version on setup commands
- Add a utility to combine shell commands
- Add design doc for performance tests
- Fix failed DRBD disk creation cleanup
- Hooking up verification for shared file storage
- Fix --shared-file-storage-dir option of gnt-cluster modify
- Clarify default setting of 'metavg'
- Fix invocation of GetCommandOutput in QA
- Clean up RunWithLocks
- Add an exception-trapping thread class
- Wait for delay to provide interruption information
- Add an expected block option to RunWithLocks
- Track if a QA test was blocked by locks
- Add a RunWithLocks QA utility function
- Add restricted migration
- Add an example for node evacuation
- Add a test for parsing version strings
- Tests for parallel job execution
- Fail in replace-disks if attaching disks fails
- Fix passing of ispecs in cluster init during QA
- Move QAThreadGroup to qa_job_utils.py
- Extract GetJobStatuses and use an unified version
- Run disk template specific tests only if possible

Inherited from the 2.9 branch:

- If Automake version > 1.11, force serial tests
- KVM: set IFF_ONE_QUEUE on created tap interfaces
- Add configure option to pass GHC flags


Version 2.11.0
--------------

*(Released Fri, 25 Apr 2014)*

Incompatible/important changes
~~~~~~~~~~~~~~~~~~~~~~~~~~~~~~

- ``gnt-node list`` no longer shows disk space information for shared file
  disk templates because it is not a node attribute. (For example, if you have
  both the file and shared file disk templates enabled, ``gnt-node list`` now
  only shows information about the file disk template.)
- The shared file disk template is now in the new 'sharedfile' storage type.
  As a result, ``gnt-node list-storage -t file`` now only shows information
  about the file disk template and you may use ``gnt-node list-storage -t
  sharedfile`` to query storage information for the shared file disk template.
- Over luxi, syntactially incorrect queries are now rejected as a whole;
  before, a 'SumbmitManyJobs' request was partially executed, if the outer
  structure of the request was syntactically correct. As the luxi protocol
  is internal (external applications are expected to use RAPI), the impact
  of this incompatible change should be limited.
- Queries for nodes, instances, groups, backups and networks are now
  exclusively done via the luxi daemon. Legacy python code was removed,
  as well as the --enable-split-queries configuration option.
- Orphan volumes errors are demoted to warnings and no longer affect the exit
  code of ``gnt-cluster verify``.
- RPC security got enhanced by using different client SSL certificates
  for each node. In this context 'gnt-cluster renew-crypto' got a new
  option '--renew-node-certificates', which renews the client
  certificates of all nodes. After a cluster upgrade from pre-2.11, run
  this to create client certificates and activate this feature.

New features
~~~~~~~~~~~~

- Instance moves, backups and imports can now use compression to transfer the
  instance data.
- Node groups can be configured to use an SSH port different than the
  default 22.
- Added experimental support for Gluster distributed file storage as the
  ``gluster`` disk template under the new ``sharedfile`` storage type through
  automatic management of per-node FUSE mount points. You can configure the
  mount point location at ``gnt-cluster init`` time by using the new
  ``--gluster-storage-dir`` switch.
- Job scheduling is now handled by luxid, and the maximal number of jobs running
  in parallel is a run-time parameter of the cluster.
- A new tool for planning dynamic power management, called ``hsqueeze``, has
  been added. It suggests nodes to power up or down and corresponding instance
  moves.

New dependencies
~~~~~~~~~~~~~~~~

The following new dependencies have been added:

For Haskell:

- ``zlib`` library (http://hackage.haskell.org/package/base64-bytestring)

- ``base64-bytestring`` library (http://hackage.haskell.org/package/zlib),
  at least version 1.0.0.0

- ``lifted-base`` library (http://hackage.haskell.org/package/lifted-base)

- ``lens`` library (http://hackage.haskell.org/package/lens)

Since 2.11.0 rc1
~~~~~~~~~~~~~~~~

- Fix Xen instance state

Inherited from the 2.10 branch:

- Fix conflict between virtio + spice or soundhw
- Fix bitarray ops wrt PCI slots
- Allow releases scheduled 5 days in advance
- Make watcher submit queries low priority
- Fix specification of TIDiskParams
- Add unittests for instance modify parameter renaming
- Add renaming of instance custom params
- Add RAPI symmetry tests for groups
- Extend RAPI symmetry tests with RAPI-only aliases
- Add test for group custom parameter renaming
- Add renaming of group custom ndparams, ipolicy, diskparams
- Add the RAPI symmetry test for nodes
- Add aliases for nodes
- Allow choice of HTTP method for modification
- Add cluster RAPI symmetry test
- Fix failing cluster query test
- Add aliases for cluster parameters
- Add support for value aliases to RAPI
- Provide tests for GET/PUT symmetry
- Sort imports
- Also consider filter fields for deciding if using live data
- Document the python-fdsend dependency
- Verify configuration version number before parsing
- KVM: use running HVPs to calc blockdev options
- KVM: reserve a PCI slot for the SCSI controller
- Check for LVM-based verification results only when enabled
- Fix "existing" typos
- Fix output of gnt-instance info after migration
- Warn in UPGRADE about not tar'ing exported insts
- Fix non-running test and remove custom_nicparams rename
- Account for NODE_RES lock in opportunistic locking
- Fix request flooding of noded during disk sync

Inherited from the 2.9 branch:

- Make watcher submit queries low priority
- Fix failing gnt-node list-drbd command
- Update installation guide wrt to DRBD version
- Fix list-drbd QA test
- Add messages about skipped QA disk template tests
- Allow QA asserts to produce more messages
- Set exclusion tags correctly in requested instance
- Export extractExTags and updateExclTags
- Document spindles in the hbal man page
- Sample logrotate conf breaks permissions with split users
- Fix 'gnt-cluster' and 'gnt-node list-storage' outputs

Inherited from the 2.8 branch:

- Add reason parameter to RAPI client functions
- Include qa/patch in Makefile
- Handle empty patches better
- Move message formatting functions to separate file
- Add optional ordering of QA patch files
- Allow multiple QA patches
- Refactor current patching code


Version 2.11.0 rc1
------------------

*(Released Thu, 20 Mar 2014)*

This was the first RC release of the 2.11 series. Since 2.11.0 beta1:

- Convert int to float when checking config. consistency
- Rename compression option in gnt-backup export

Inherited from the 2.9 branch:

- Fix error introduced during merge
- gnt-cluster copyfile: accept relative paths

Inherited from the 2.8 branch:

- Improve RAPI detection of the watcher
- Add patching QA configuration files on buildbots
- Enable a timeout for instance shutdown
- Allow KVM commands to have a timeout
- Allow xen commands to have a timeout
- Fix wrong docstring


Version 2.11.0 beta1
--------------------

*(Released Wed, 5 Mar 2014)*

This was the first beta release of the 2.11 series. All important changes
are listed in the latest 2.11 entry.


Version 2.10.7
--------------

*(Released Thu, 7 Aug 2014)*

Important security release. In 2.10.0, the
'gnt-cluster upgrade' command was introduced. Before
performing an upgrade, the configuration directory of
the cluster is backed up. Unfortunately, the archive was
written with permissions that make it possible for
non-privileged users to read the archive and thus have
access to cluster and RAPI keys. After this release,
the archive will be created with privileged access only.

We strongly advise you to restrict the permissions of
previously created archives. The archives are found in
/var/lib/ganeti*.tar (unless otherwise configured with
--localstatedir or --with-backup-dir).

If you suspect that non-privileged users have accessed
your archives already, we advise you to renew the
cluster's crypto keys using 'gnt-cluster renew-crypto'
and to reset the RAPI credentials by editing
/var/lib/ganeti/rapi_users (respectively under a
different path if configured differently with
--localstatedir).

Other changes included in this release:

- Fix handling of Xen instance states.
- Fix NIC configuration with absent NIC VLAN
- Adapt relative path expansion in PATH to new environment
- Exclude archived jobs from configuration backups
- Fix RAPI for split query setup
- Allow disk hot-remove even with chroot or SM

Inherited from the 2.9 branch:

- Make htools tolerate missing 'spfree' on luxi


Version 2.10.6
--------------

*(Released Mon, 30 Jun 2014)*

- Make Ganeti tolerant towards differnt openssl library
  version on different nodes (issue 853).
- Allow hspace to make useful predictions in multi-group
  clusters with one group overfull (isse 861).
- Various gnt-network related fixes.
- Fix disk hotplug with userspace access.
- Various documentation errors fixed.


Version 2.10.5
--------------

*(Released Mon, 2 Jun 2014)*

- Two new options have been added to gnt-group evacuate.
  The 'sequential' option forces all the evacuation steps to
  be carried out sequentially, thus avoiding congestion on a
  slow link between node groups. The 'force-failover' option
  disallows migrations and forces failovers to be used instead.
  In this way evacuation to a group with vastly differnet
  hypervisor is possible.
- In tiered allocation, when looking for ways on how to shrink
  an instance, the canoncial path is tried first, i.e., in each
  step reduce on the resource most placements are blocked on. Only
  if no smaller fitting instance can be found shrinking a single
  resource till fit is tried.
- For finding the placement of an instance, the duplicate computations
  in the computation of the various cluster scores are computed only
  once. This significantly improves the performance of hspace for DRBD
  on large clusters; for other clusters, a slight performance decrease
  might occur. Moreover, due to the changed order, floating point
  number inaccuracies accumulate differently, thus resulting in different
  cluster scores. It has been verified that the effect of these different
  roundings is less than 1e-12.
- network queries fixed with respect to instances
- relax too strict prerequisite in LUClusterSetParams for DRBD helpers
- VArious improvements to QA and build-time tests


Version 2.10.4
--------------

*(Released Thu, 15 May 2014)*

- Support restricted migration in hbal
- Fix for the --shared-file-storage-dir of gnt-cluster modify (issue 811)
- Fail in replace-disks if attaching disks fails (issue 814)
- Set IFF_ONE_QUEUE on created tap interfaces for KVM
- Small fixes and enhancements in the build system
- Various documentation fixes (e.g. issue 810)


Version 2.10.3
--------------

*(Released Wed, 16 Apr 2014)*

- Fix filtering of pending jobs with -o id (issue 778)
- Make RAPI API calls more symmetric (issue 770)
- Make parsing of old cluster configuration more robust (issue 783)
- Fix wrong output of gnt-instance info after migrations
- Fix reserved PCI slots for KVM hotplugging
- Use runtime hypervisor parameters to calculate bockdevice options for KVM
- Fix high node daemon load during disk sync if the sync is paused manually
  (issue 792)
- Improve opportunistic locking during instance creation (issue 791)

Inherited from the 2.9 branch:

- Make watcher submit queries low priority (issue 772)
- Add reason parameter to RAPI client functions (issue 776)
- Fix failing gnt-node list-drbd command (issue 777)
- Properly display fake job locks in gnt-debug.
- small fixes in documentation


Version 2.10.2
--------------

*(Released Mon, 24 Mar 2014)*

- Fix conflict between virtio + spice or soundhw (issue 757)
- accept relative paths in gnt-cluster copyfile (issue 754)
- Introduce shutdown timeout for 'xm shutdown' command
- Improve RAPI detection of the watcher (issue 752)


Version 2.10.1
--------------

*(Released Wed, 5 Mar 2014)*

- Fix incorrect invocation of hooks on offline nodes (issue 742)
- Fix incorrect exit code of gnt-cluster verify in certain circumstances
  (issue 744)

Inherited from the 2.9 branch:

- Fix overflow problem in hbal that caused it to break when waiting for
  jobs for more than 10 minutes (issue 717)
- Make hbal properly handle non-LVM storage
- Properly export and import NIC parameters, and do so in a backwards
  compatible way (issue 716)
- Fix net-common script in case of routed mode (issue 728)
- Improve documentation (issues 724, 730)


Version 2.10.0
--------------

*(Released Thu, 20 Feb 2014)*

Incompatible/important changes
~~~~~~~~~~~~~~~~~~~~~~~~~~~~~~

- Adding disks with 'gnt-instance modify' now waits for the disks to sync per
  default. Specify --no-wait-for-sync to override this behavior.
- The Ganeti python code now adheres to a private-module layout. In particular,
  the module 'ganeti' is no longer in the python search path.
- On instance allocation, the iallocator now considers non-LVM storage
  properly. In particular, actual file storage space information is used
  when allocating space for a file/sharedfile instance.
- When disabling disk templates cluster-wide, the cluster now first
  checks whether there are instances still using those templates.
- 'gnt-node list-storage' now also reports storage information about
  file-based storage types.
- In case of non drbd instances, export \*_SECONDARY environment variables
  as empty strings (and not "None") during 'instance-migrate' related hooks.

New features
~~~~~~~~~~~~

- KVM hypervisors can now access RBD storage directly without having to
  go through a block device.
- A new command 'gnt-cluster upgrade' was added that automates the upgrade
  procedure between two Ganeti versions that are both 2.10 or higher.
- The move-instance command can now change disk templates when moving
  instances, and does not require any node placement options to be
  specified if the destination cluster has a default iallocator.
- Users can now change the soundhw and cpuid settings for XEN hypervisors.
- Hail and hbal now have the (optional) capability of accessing average CPU
  load information through the monitoring deamon, and to use it to dynamically
  adapt the allocation of instances.
- Hotplug support. Introduce new option '--hotplug' to ``gnt-instance modify``
  so that disk and NIC modifications take effect without the need of actual
  reboot. There are a couple of constrains currently for this feature:

   - only KVM hypervisor (versions >= 1.0) supports it,
   - one can not (yet) hotplug a disk using userspace access mode for RBD
   - in case of a downgrade instances should suffer a reboot in order to
     be migratable (due to core change of runtime files)
   - ``python-fdsend`` is required for NIC hotplugging.

Misc changes
~~~~~~~~~~~~

- A new test framework for logical units was introduced and the test
  coverage for logical units was improved significantly.
- Opcodes are entirely generated from Haskell using the tool 'hs2py' and
  the module 'src/Ganeti/OpCodes.hs'.
- Constants are also generated from Haskell using the tool
  'hs2py-constants' and the module 'src/Ganeti/Constants.hs', with the
  exception of socket related constants, which require changing the
  cluster configuration file, and HVS related constants, because they
  are part of a port of instance queries to Haskell.  As a result, these
  changes will be part of the next release of Ganeti.

New dependencies
~~~~~~~~~~~~~~~~

The following new dependencies have been added/updated.

Python

- The version requirements for ``python-mock`` have increased to at least
  version 1.0.1. It is still used for testing only.
- ``python-fdsend`` (https://gitorious.org/python-fdsend) is optional
  but required for KVM NIC hotplugging to work.

Since 2.10.0 rc3
~~~~~~~~~~~~~~~~

- Fix integer overflow problem in hbal


Version 2.10.0 rc3
------------------

*(Released Wed, 12 Feb 2014)*

This was the third RC release of the 2.10 series. Since 2.10.0 rc2:

- Improved hotplug robustness
- Start Ganeti daemons after ensure-dirs during upgrade
- Documentation improvements

Inherited from the 2.9 branch:

- Fix the RAPI instances-multi-alloc call
- assign unique filenames to file-based disks
- gracefully handle degraded non-diskless instances with 0 disks (issue 697)
- noded now runs with its specified group, which is the default group,
  defaulting to root (issue 707)
- make using UUIDs to identify nodes in gnt-node consistently possible
  (issue 703)


Version 2.10.0 rc2
------------------

*(Released Fri, 31 Jan 2014)*

This was the second RC release of the 2.10 series. Since 2.10.0 rc1:

- Documentation improvements
- Run drbdsetup syncer only on network attach
- Include target node in hooks nodes for migration
- Fix configure dirs
- Support post-upgrade hooks during cluster upgrades

Inherited from the 2.9 branch:

- Ensure that all the hypervisors exist in the config file (Issue 640)
- Correctly recognise the role as master node (Issue 687)
- configure: allow detection of Sphinx 1.2+ (Issue 502)
- gnt-instance now honors the KVM path correctly (Issue 691)

Inherited from the 2.8 branch:

- Change the list separator for the usb_devices parameter from comma to space.
  Commas could not work because they are already the hypervisor option
  separator (Issue 649)
- Add support for blktap2 file-driver (Issue 638)
- Add network tag definitions to the haskell codebase (Issue 641)
- Fix RAPI network tag handling
- Add the network tags to the tags searched by gnt-cluster search-tags
- Fix caching bug preventing jobs from being cancelled
- Start-master/stop-master was always failing if ConfD was disabled. (Issue 685)


Version 2.10.0 rc1
------------------

*(Released Tue, 17 Dec 2013)*

This was the first RC release of the 2.10 series. Since 2.10.0 beta1:

- All known issues in 2.10.0 beta1 have been resolved (see changes from
  the 2.8 branch).
- Improve handling of KVM runtime files from earlier Ganeti versions
- Documentation fixes

Inherited from the 2.9 branch:

- use custom KVM path if set for version checking
- SingleNotifyPipeCondition: don't share pollers

Inherited from the 2.8 branch:

- Fixed Luxi daemon socket permissions after master-failover
- Improve IP version detection code directly checking for colons rather than
  passing the family from the cluster object
- Fix NODE/NODE_RES locking in LUInstanceCreate by not acquiring NODE_RES locks
  opportunistically anymore (Issue 622)
- Allow link local IPv6 gateways (Issue 624)
- Fix error printing (Issue 616)
- Fix a bug in InstanceSetParams concerning names: in case no name is passed in
  disk modifications, keep the old one. If name=none then set disk name to
  None.
- Update build_chroot script to work with the latest hackage packages
- Add a packet number limit to "fping" in master-ip-setup (Issue 630)
- Fix evacuation out of drained node (Issue 615)
- Add default file_driver if missing (Issue 571)
- Fix job error message after unclean master shutdown (Issue 618)
- Lock group(s) when creating instances (Issue 621)
- SetDiskID() before accepting an instance (Issue 633)
- Allow the ext template disks to receive arbitrary parameters, both at creation
  time and while being modified
- Xen handle domain shutdown (future proofing cherry-pick)
- Refactor reading live data in htools (future proofing cherry-pick)


Version 2.10.0 beta1
--------------------

*(Released Wed, 27 Nov 2013)*

This was the first beta release of the 2.10 series. All important changes
are listed in the latest 2.10 entry.

Known issues
~~~~~~~~~~~~

The following issues are known to be present in the beta and will be fixed
before rc1.

- Issue 477: Wrong permissions for confd LUXI socket
- Issue 621: Instance related opcodes do not aquire network/group locks
- Issue 622: Assertion Error: Node locks differ from node resource locks
- Issue 623: IPv6 Masterd <-> Luxid communication error


Version 2.9.6
-------------

*(Released Mon, 7 Apr 2014)*

- Improve RAPI detection of the watcher (Issue 752)
- gnt-cluster copyfile: accept relative paths (Issue 754)
- Make watcher submit queries low priority (Issue 772)
- Add reason parameter to RAPI client functions (Issue 776)
- Fix failing gnt-node list-drbd command (Issue 777)
- Properly display fake job locks in gnt-debug.
- Enable timeout for instance shutdown
- small fixes in documentation


Version 2.9.5
-------------

*(Released Tue, 25 Feb 2014)*

- Fix overflow problem in hbal that caused it to break when waiting for
  jobs for more than 10 minutes (issue 717)
- Make hbal properly handle non-LVM storage
- Properly export and import NIC parameters, and do so in a backwards
  compatible way (issue 716)
- Fix net-common script in case of routed mode (issue 728)
- Improve documentation (issues 724, 730)


Version 2.9.4
-------------

*(Released Mon, 10 Feb 2014)*

- Fix the RAPI instances-multi-alloc call
- assign unique filenames to file-based disks
- gracefully handle degraded non-diskless instances with 0 disks (issue 697)
- noded now runs with its specified group, which is the default group,
  defaulting to root (issue 707)
- make using UUIDs to identify nodes in gnt-node consistently possible
  (issue 703)


Version 2.9.3
-------------

*(Released Mon, 27 Jan 2014)*

- Ensure that all the hypervisors exist in the config file (Issue 640)
- Correctly recognise the role as master node (Issue 687)
- configure: allow detection of Sphinx 1.2+ (Issue 502)
- gnt-instance now honors the KVM path correctly (Issue 691)

Inherited from the 2.8 branch:

- Change the list separator for the usb_devices parameter from comma to space.
  Commas could not work because they are already the hypervisor option
  separator (Issue 649)
- Add support for blktap2 file-driver (Issue 638)
- Add network tag definitions to the haskell codebase (Issue 641)
- Fix RAPI network tag handling
- Add the network tags to the tags searched by gnt-cluster search-tags
- Fix caching bug preventing jobs from being cancelled
- Start-master/stop-master was always failing if ConfD was disabled. (Issue 685)


Version 2.9.2
-------------

*(Released Fri, 13 Dec 2013)*

- use custom KVM path if set for version checking
- SingleNotifyPipeCondition: don't share pollers

Inherited from the 2.8 branch:

- Fixed Luxi daemon socket permissions after master-failover
- Improve IP version detection code directly checking for colons rather than
  passing the family from the cluster object
- Fix NODE/NODE_RES locking in LUInstanceCreate by not acquiring NODE_RES locks
  opportunistically anymore (Issue 622)
- Allow link local IPv6 gateways (Issue 624)
- Fix error printing (Issue 616)
- Fix a bug in InstanceSetParams concerning names: in case no name is passed in
  disk modifications, keep the old one. If name=none then set disk name to
  None.
- Update build_chroot script to work with the latest hackage packages
- Add a packet number limit to "fping" in master-ip-setup (Issue 630)
- Fix evacuation out of drained node (Issue 615)
- Add default file_driver if missing (Issue 571)
- Fix job error message after unclean master shutdown (Issue 618)
- Lock group(s) when creating instances (Issue 621)
- SetDiskID() before accepting an instance (Issue 633)
- Allow the ext template disks to receive arbitrary parameters, both at creation
  time and while being modified
- Xen handle domain shutdown (future proofing cherry-pick)
- Refactor reading live data in htools (future proofing cherry-pick)


Version 2.9.1
-------------

*(Released Wed, 13 Nov 2013)*

- fix bug, that kept nodes offline when readding
- when verifying DRBD versions, ignore unavailable nodes
- fix bug that made the console unavailable on kvm in split-user
  setup (issue 608)
- DRBD: ensure peers are UpToDate for dual-primary (inherited 2.8.2)


Version 2.9.0
-------------

*(Released Tue, 5 Nov 2013)*

Incompatible/important changes
~~~~~~~~~~~~~~~~~~~~~~~~~~~~~~

- hroller now also plans for capacity to move non-redundant instances off
  any node to be rebooted; the old behavior of completely ignoring any
  non-redundant instances can be restored by adding the --ignore-non-redundant
  option.
- The cluster option '--no-lvm-storage' was removed in favor of the new option
  '--enabled-disk-templates'.
- On instance creation, disk templates no longer need to be specified
  with '-t'. The default disk template will be taken from the list of
  enabled disk templates.
- The monitoring daemon is now running as root, in order to be able to collect
  information only available to root (such as the state of Xen instances).
- The ConfD client is now IPv6 compatible.
- File and shared file storage is no longer dis/enabled at configure time,
  but using the option '--enabled-disk-templates' at cluster initialization and
  modification.
- The default directories for file and shared file storage are not anymore
  specified at configure time, but taken from the cluster's configuration.
  They can be set at cluster initialization and modification with
  '--file-storage-dir' and '--shared-file-storage-dir'.
- Cluster verification now includes stricter checks regarding the
  default file and shared file storage directories. It now checks that
  the directories are explicitely allowed in the 'file-storage-paths' file and
  that the directories exist on all nodes.
- The list of allowed disk templates in the instance policy and the list
  of cluster-wide enabled disk templates is now checked for consistency
  on cluster or group modification. On cluster initialization, the ipolicy
  disk templates are ensured to be a subset of the cluster-wide enabled
  disk templates.

New features
~~~~~~~~~~~~

- DRBD 8.4 support. Depending on the installed DRBD version, Ganeti now uses
  the correct command syntax. It is possible to use different DRBD versions
  on different nodes as long as they are compatible to each other. This
  enables rolling upgrades of DRBD with no downtime. As permanent operation
  of different DRBD versions within a node group is discouraged,
  ``gnt-cluster verify`` will emit a warning if it detects such a situation.
- New "inst-status-xen" data collector for the monitoring daemon, providing
  information about the state of the xen instances on the nodes.
- New "lv" data collector for the monitoring daemon, collecting data about the
  logical volumes on the nodes, and pairing them with the name of the instances
  they belong to.
- New "diskstats" data collector, collecting the data from /proc/diskstats and
  presenting them over the monitoring daemon interface.
- The ConfD client is now IPv6 compatible.

New dependencies
~~~~~~~~~~~~~~~~
The following new dependencies have been added.

Python

- ``python-mock`` (http://www.voidspace.org.uk/python/mock/) is now a required
  for the unit tests (and only used for testing).

Haskell

- ``hslogger`` (http://software.complete.org/hslogger) is now always
  required, even if confd is not enabled.

Since 2.9.0 rc3
~~~~~~~~~~~~~~~

- Correctly start/stop luxid during gnt-cluster master-failover (inherited
  from stable-2.8)
- Improved error messsages (inherited from stable-2.8)


Version 2.9.0 rc3
-----------------

*(Released Tue, 15 Oct 2013)*

The third release candidate in the 2.9 series. Since 2.9.0 rc2:

- in implicit configuration upgrade, match ipolicy with enabled disk templates
- improved harep documentation (inherited from stable-2.8)


Version 2.9.0 rc2
-----------------

*(Released Wed, 9 Oct 2013)*

The second release candidate in the 2.9 series. Since 2.9.0 rc1:

- Fix bug in cfgupgrade that led to failure when upgrading from 2.8 with
  at least one DRBD instance.
- Fix bug in cfgupgrade that led to an invalid 2.8 configuration after
  downgrading.


Version 2.9.0 rc1
-----------------

*(Released Tue, 1 Oct 2013)*

The first release candidate in the 2.9 series. Since 2.9.0 beta1:

- various bug fixes
- update of the documentation, in particular installation instructions
- merging of LD_* constants into DT_* constants
- python style changes to be compatible with newer versions of pylint


Version 2.9.0 beta1
-------------------

*(Released Thu, 29 Aug 2013)*

This was the first beta release of the 2.9 series. All important changes
are listed in the latest 2.9 entry.


Version 2.8.4
-------------

*(Released Thu, 23 Jan 2014)*

- Change the list separator for the usb_devices parameter from comma to space.
  Commas could not work because they are already the hypervisor option
  separator (Issue 649)
- Add support for blktap2 file-driver (Issue 638)
- Add network tag definitions to the haskell codebase (Issue 641)
- Fix RAPI network tag handling
- Add the network tags to the tags searched by gnt-cluster search-tags
- Fix caching bug preventing jobs from being cancelled
- Start-master/stop-master was always failing if ConfD was disabled. (Issue 685)


Version 2.8.3
-------------

*(Released Thu, 12 Dec 2013)*

- Fixed Luxi daemon socket permissions after master-failover
- Improve IP version detection code directly checking for colons rather than
  passing the family from the cluster object
- Fix NODE/NODE_RES locking in LUInstanceCreate by not acquiring NODE_RES locks
  opportunistically anymore (Issue 622)
- Allow link local IPv6 gateways (Issue 624)
- Fix error printing (Issue 616)
- Fix a bug in InstanceSetParams concerning names: in case no name is passed in
  disk modifications, keep the old one. If name=none then set disk name to
  None.
- Update build_chroot script to work with the latest hackage packages
- Add a packet number limit to "fping" in master-ip-setup (Issue 630)
- Fix evacuation out of drained node (Issue 615)
- Add default file_driver if missing (Issue 571)
- Fix job error message after unclean master shutdown (Issue 618)
- Lock group(s) when creating instances (Issue 621)
- SetDiskID() before accepting an instance (Issue 633)
- Allow the ext template disks to receive arbitrary parameters, both at creation
  time and while being modified
- Xen handle domain shutdown (future proofing cherry-pick)
- Refactor reading live data in htools (future proofing cherry-pick)


Version 2.8.2
-------------

*(Released Thu, 07 Nov 2013)*

- DRBD: ensure peers are UpToDate for dual-primary
- Improve error message for replace-disks
- More dependency checks at configure time
- Placate warnings on ganeti.outils_unittest.py


Version 2.8.1
-------------

*(Released Thu, 17 Oct 2013)*

- Correctly start/stop luxid during gnt-cluster master-failover
- Don't attempt IPv6 ssh in case of IPv4 cluster (Issue 595)
- Fix path for the job queue serial file
- Improved harep man page
- Minor documentation improvements


Version 2.8.0
-------------

*(Released Mon, 30 Sep 2013)*

Incompatible/important changes
~~~~~~~~~~~~~~~~~~~~~~~~~~~~~~

- Instance policy can contain multiple instance specs, as described in
  the “Constrained instance sizes” section of :doc:`Partitioned Ganeti
  <design-partitioned>`. As a consequence, it's not possible to partially change
  or override instance specs. Bounding specs (min and max) can be specified as a
  whole using the new option ``--ipolicy-bounds-specs``, while standard
  specs use the new option ``--ipolicy-std-specs``.
- The output of the info command of gnt-cluster, gnt-group, gnt-node,
  gnt-instance is a valid YAML object.
- hail now honors network restrictions when allocating nodes. This led to an
  update of the IAllocator protocol. See the IAllocator documentation for
  details.
- confd now only answers static configuration request over the network. luxid
  was extracted, listens on the local LUXI socket and responds to live queries.
  This allows finer grained permissions if using separate users.

New features
~~~~~~~~~~~~

- The :doc:`Remote API <rapi>` daemon now supports a command line flag
  to always require authentication, ``--require-authentication``. It can
  be specified in ``$sysconfdir/default/ganeti``.
- A new cluster attribute 'enabled_disk_templates' is introduced. It will
  be used to manage the disk templates to be used by instances in the cluster.
  Initially, it will be set to a list that includes plain, drbd, if they were
  enabled by specifying a volume group name, and file and sharedfile, if those
  were enabled at configure time. Additionally, it will include all disk
  templates that are currently used by instances. The order of disk templates
  will be based on Ganeti's history of supporting them. In the future, the
  first entry of the list will be used as a default disk template on instance
  creation.
- ``cfgupgrade`` now supports a ``--downgrade`` option to bring the
  configuration back to the previous stable version.
- Disk templates in group ipolicy can be restored to the default value.
- Initial support for diskless instances and virtual clusters in QA.
- More QA and unit tests for instance policies.
- Every opcode now contains a reason trail (visible through ``gnt-job info``)
  describing why the opcode itself was executed.
- The monitoring daemon is now available. It allows users to query the cluster
  for obtaining information about the status of the system. The daemon is only
  responsible for providing the information over the network: the actual data
  gathering is performed by data collectors (currently, only the DRBD status
  collector is available).
- In order to help developers work on Ganeti, a new script
  (``devel/build_chroot``) is provided, for building a chroot that contains all
  the required development libraries and tools for compiling Ganeti on a Debian
  Squeeze system.
- A new tool, ``harep``, for performing self-repair and recreation of instances
  in Ganeti has been added.
- Split queries are enabled for tags, network, exports, cluster info, groups,
  jobs, nodes.
- New command ``show-ispecs-cmd`` for ``gnt-cluster`` and ``gnt-group``.
  It prints the command line to set the current policies, to ease
  changing them.
- Add the ``vnet_hdr`` HV parameter for KVM, to control whether the tap
  devices for KVM virtio-net interfaces will get created with VNET_HDR
  (IFF_VNET_HDR) support. If set to false, it disables offloading on the
  virtio-net interfaces, which prevents host kernel tainting and log
  flooding, when dealing with broken or malicious virtio-net drivers.
  It's set to true by default.
- Instance failover now supports a ``--cleanup`` parameter for fixing previous
  failures.
- Support 'viridian' parameter in Xen HVM
- Support DSA SSH keys in bootstrap
- To simplify the work of packaging frameworks that want to add the needed users
  and groups in a split-user setup themselves, at build time three files in
  ``doc/users`` will be generated. The ``groups`` files contains, one per line,
  the groups to be generated, the ``users`` file contains, one per line, the
  users to be generated, optionally followed by their primary group, where
  important. The ``groupmemberships`` file contains, one per line, additional
  user-group membership relations that need to be established. The syntax of
  these files will remain stable in all future versions.


New dependencies
~~~~~~~~~~~~~~~~
The following new dependencies have been added:

For Haskell:
- The ``curl`` library is not optional anymore for compiling the Haskell code.
- ``snap-server`` library (if monitoring is enabled).

For Python:
- The minimum Python version needed to run Ganeti is now 2.6.
- ``yaml`` library (only for running the QA).

Since 2.8.0 rc3
~~~~~~~~~~~~~~~
- Perform proper cleanup on termination of Haskell daemons
- Fix corner-case in handling of remaining retry time


Version 2.8.0 rc3
-----------------

*(Released Tue, 17 Sep 2013)*

- To simplify the work of packaging frameworks that want to add the needed users
  and groups in a split-user setup themselves, at build time three files in
  ``doc/users`` will be generated. The ``groups`` files contains, one per line,
  the groups to be generated, the ``users`` file contains, one per line, the
  users to be generated, optionally followed by their primary group, where
  important. The ``groupmemberships`` file contains, one per line, additional
  user-group membership relations that need to be established. The syntax of
  these files will remain stable in all future versions.
- Add a default to file-driver when unspecified over RAPI (Issue 571)
- Mark the DSA host pubkey as optional, and remove it during config downgrade
  (Issue 560)
- Some documentation fixes


Version 2.8.0 rc2
-----------------

*(Released Tue, 27 Aug 2013)*

The second release candidate of the 2.8 series. Since 2.8.0. rc1:

- Support 'viridian' parameter in Xen HVM (Issue 233)
- Include VCS version in ``gnt-cluster version``
- Support DSA SSH keys in bootstrap (Issue 338)
- Fix batch creation of instances
- Use FQDN to check master node status (Issue 551)
- Make the DRBD collector more failure-resilient


Version 2.8.0 rc1
-----------------

*(Released Fri, 2 Aug 2013)*

The first release candidate of the 2.8 series. Since 2.8.0 beta1:

- Fix upgrading/downgrading from 2.7
- Increase maximum RAPI message size
- Documentation updates
- Split ``confd`` between ``luxid`` and ``confd``
- Merge 2.7 series up to the 2.7.1 release
- Allow the ``modify_etc_hosts`` option to be changed
- Add better debugging for ``luxid`` queries
- Expose bulk parameter for GetJobs in RAPI client
- Expose missing ``network`` fields in RAPI
- Add some ``cluster verify`` tests
- Some unittest fixes
- Fix a malfunction in ``hspace``'s tiered allocation
- Fix query compatibility between haskell and python implementations
- Add the ``vnet_hdr`` HV parameter for KVM
- Add ``--cleanup`` to instance failover
- Change the connected groups format in ``gnt-network info`` output; it
  was previously displayed as a raw list by mistake. (Merged from 2.7)


Version 2.8.0 beta1
-------------------

*(Released Mon, 24 Jun 2013)*

This was the first beta release of the 2.8 series. All important changes
are listed in the latest 2.8 entry.


Version 2.7.2
-------------

*(Released Thu, 26 Sep 2013)*

- Change the connected groups format in ``gnt-network info`` output; it
  was previously displayed as a raw list by mistake
- Check disk template in right dict when copying
- Support multi-instance allocs without iallocator
- Fix some errors in the documentation
- Fix formatting of tuple in an error message


Version 2.7.1
-------------

*(Released Thu, 25 Jul 2013)*

- Add logrotate functionality in daemon-util
- Add logrotate example file
- Add missing fields to network queries over rapi
- Fix network object timestamps
- Add support for querying network timestamps
- Fix a typo in the example crontab
- Fix a documentation typo


Version 2.7.0
-------------

*(Released Thu, 04 Jul 2013)*

Incompatible/important changes
~~~~~~~~~~~~~~~~~~~~~~~~~~~~~~

- Instance policies for disk size were documented to be on a per-disk
  basis, but hail applied them to the sum of all disks. This has been
  fixed.
- ``hbal`` will now exit with status 0 if, during job execution over
  LUXI, early exit has been requested and all jobs are successful;
  before, exit status 1 was used, which cannot be differentiated from
  "job error" case
- Compatibility with newer versions of rbd has been fixed
- ``gnt-instance batch-create`` has been changed to use the bulk create
  opcode from Ganeti. This lead to incompatible changes in the format of
  the JSON file. It's now not a custom dict anymore but a dict
  compatible with the ``OpInstanceCreate`` opcode.
- Parent directories for file storage need to be listed in
  ``$sysconfdir/ganeti/file-storage-paths`` now. ``cfgupgrade`` will
  write the file automatically based on old configuration values, but it
  can not distribute it across all nodes and the file contents should be
  verified. Use ``gnt-cluster copyfile
  $sysconfdir/ganeti/file-storage-paths`` once the cluster has been
  upgraded. The reason for requiring this list of paths now is that
  before it would have been possible to inject new paths via RPC,
  allowing files to be created in arbitrary locations. The RPC protocol
  is protected using SSL/X.509 certificates, but as a design principle
  Ganeti does not permit arbitrary paths to be passed.
- The parsing of the variants file for OSes (see
  :manpage:`ganeti-os-interface(7)`) has been slightly changed: now empty
  lines and comment lines (starting with ``#``) are ignored for better
  readability.
- The ``setup-ssh`` tool added in Ganeti 2.2 has been replaced and is no
  longer available. ``gnt-node add`` now invokes a new tool on the
  destination node, named ``prepare-node-join``, to configure the SSH
  daemon. Paramiko is no longer necessary to configure nodes' SSH
  daemons via ``gnt-node add``.
- Draining (``gnt-cluster queue drain``) and un-draining the job queue
  (``gnt-cluster queue undrain``) now affects all nodes in a cluster and
  the flag is not reset after a master failover.
- Python 2.4 has *not* been tested with this release. Using 2.6 or above
  is recommended. 2.6 will be mandatory from the 2.8 series.


New features
~~~~~~~~~~~~

- New network management functionality to support automatic allocation
  of IP addresses and managing of network parameters. See
  :manpage:`gnt-network(8)` for more details.
- New external storage backend, to allow managing arbitrary storage
  systems external to the cluster. See
  :manpage:`ganeti-extstorage-interface(7)`.
- New ``exclusive-storage`` node parameter added, restricted to
  nodegroup level. When it's set to true, physical disks are assigned in
  an exclusive fashion to instances, as documented in :doc:`Partitioned
  Ganeti <design-partitioned>`.  Currently, only instances using the
  ``plain`` disk template are supported.
- The KVM hypervisor has been updated with many new hypervisor
  parameters, including a generic one for passing arbitrary command line
  values. See a complete list in :manpage:`gnt-instance(8)`. It is now
  compatible up to qemu 1.4.
- A new tool, called ``mon-collector``, is the stand-alone executor of
  the data collectors for a monitoring system. As of this version, it
  just includes the DRBD data collector, that can be executed by calling
  ``mon-collector`` using the ``drbd`` parameter. See
  :manpage:`mon-collector(7)`.
- A new user option, :pyeval:`rapi.RAPI_ACCESS_READ`, has been added
  for RAPI users. It allows granting permissions to query for
  information to a specific user without giving
  :pyeval:`rapi.RAPI_ACCESS_WRITE` permissions.
- A new tool named ``node-cleanup`` has been added. It cleans remains of
  a cluster from a machine by stopping all daemons, removing
  certificates and ssconf files. Unless the ``--no-backup`` option is
  given, copies of the certificates are made.
- Instance creations now support the use of opportunistic locking,
  potentially speeding up the (parallel) creation of multiple instances.
  This feature is currently only available via the :doc:`RAPI
  <rapi>` interface and when an instance allocator is used. If the
  ``opportunistic_locking`` parameter is set the opcode will try to
  acquire as many locks as possible, but will not wait for any locks
  held by other opcodes. If not enough resources can be found to
  allocate the instance, the temporary error code
  :pyeval:`errors.ECODE_TEMP_NORES` is returned. The operation can be
  retried thereafter, with or without opportunistic locking.
- New experimental linux-ha resource scripts.
- Restricted-commands support: ganeti can now be asked (via command line
  or rapi) to perform commands on a node. These are passed via ganeti
  RPC rather than ssh. This functionality is restricted to commands
  specified on the ``$sysconfdir/ganeti/restricted-commands`` for security
  reasons. The file is not copied automatically.


Misc changes
~~~~~~~~~~~~

- Diskless instances are now externally mirrored (Issue 237). This for
  now has only been tested in conjunction with explicit target nodes for
  migration/failover.
- Queries not needing locks or RPC access to the node can now be
  performed by the confd daemon, making them independent from jobs, and
  thus faster to execute. This is selectable at configure time.
- The functionality for allocating multiple instances at once has been
  overhauled and is now also available through :doc:`RAPI <rapi>`.

There are no significant changes from version 2.7.0~rc3.


Version 2.7.0 rc3
-----------------

*(Released Tue, 25 Jun 2013)*

- Fix permissions on the confd query socket (Issue 477)
- Fix permissions on the job archive dir (Issue 498)
- Fix handling of an internal exception in replace-disks (Issue 472)
- Fix gnt-node info handling of shortened names (Issue 497)
- Fix gnt-instance grow-disk when wiping is enabled
- Documentation improvements, and support for newer pandoc
- Fix hspace honoring ipolicy for disks (Issue 484)
- Improve handling of the ``kvm_extra`` HV parameter


Version 2.7.0 rc2
-----------------

*(Released Fri, 24 May 2013)*

- ``devel/upload`` now works when ``/var/run`` on the target nodes is a
  symlink.
- Disks added through ``gnt-instance modify`` or created through
  ``gnt-instance recreate-disks`` are wiped, if the
  ``prealloc_wipe_disks`` flag is set.
- If wiping newly created disks fails, the disks are removed. Also,
  partial failures in creating disks through ``gnt-instance modify``
  triggers a cleanup of the partially-created disks.
- Removing the master IP address doesn't fail if the address has been
  already removed.
- Fix ownership of the OS log dir
- Workaround missing SO_PEERCRED constant (Issue 191)


Version 2.7.0 rc1
-----------------

*(Released Fri, 3 May 2013)*

This was the first release candidate of the 2.7 series. Since beta3:

- Fix kvm compatibility with qemu 1.4 (Issue 389)
- Documentation updates (admin guide, upgrade notes, install
  instructions) (Issue 372)
- Fix gnt-group list nodes and instances count (Issue 436)
- Fix compilation without non-mandatory libraries (Issue 441)
- Fix xen-hvm hypervisor forcing nics to type 'ioemu' (Issue 247)
- Make confd logging more verbose at INFO level (Issue 435)
- Improve "networks" documentation in :manpage:`gnt-instance(8)`
- Fix failure path for instance storage type conversion (Issue 229)
- Update htools text backend documentation
- Improve the renew-crypto section of :manpage:`gnt-cluster(8)`
- Disable inter-cluster instance move for file-based instances, because
  it is dependant on instance export, which is not supported for
  file-based instances. (Issue 414)
- Fix gnt-job crashes on non-ascii characters (Issue 427)
- Fix volume group checks on non-vm-capable nodes (Issue 432)


Version 2.7.0 beta3
-------------------

*(Released Mon, 22 Apr 2013)*

This was the third beta release of the 2.7 series. Since beta2:

- Fix hail to verify disk instance policies on a per-disk basis (Issue 418).
- Fix data loss on wrong usage of ``gnt-instance move``
- Properly export errors in confd-based job queries
- Add ``users-setup`` tool
- Fix iallocator protocol to report 0 as a disk size for diskless
  instances. This avoids hail breaking when a diskless instance is
  present.
- Fix job queue directory permission problem that made confd job queries
  fail. This requires running an ``ensure-dirs --full-run`` on upgrade
  for access to archived jobs (Issue 406).
- Limit the sizes of networks supported by ``gnt-network`` to something
  between a ``/16`` and a ``/30`` to prevent memory bloat and crashes.
- Fix bugs in instance disk template conversion
- Fix GHC 7 compatibility
- Fix ``burnin`` install path (Issue 426).
- Allow very small disk grows (Issue 347).
- Fix a ``ganeti-noded`` memory bloat introduced in 2.5, by making sure
  that noded doesn't import masterd code (Issue 419).
- Make sure the default metavg at cluster init is the same as the vg, if
  unspecified (Issue 358).
- Fix cleanup of partially created disks (part of Issue 416)


Version 2.7.0 beta2
-------------------

*(Released Tue, 2 Apr 2013)*

This was the second beta release of the 2.7 series. Since beta1:

- Networks no longer have a "type" slot, since this information was
  unused in Ganeti: instead of it tags should be used.
- The rapi client now has a ``target_node`` option to MigrateInstance.
- Fix early exit return code for hbal (Issue 386).
- Fix ``gnt-instance migrate/failover -n`` (Issue 396).
- Fix ``rbd showmapped`` output parsing (Issue 312).
- Networks are now referenced indexed by UUID, rather than name. This
  will require running cfgupgrade, from 2.7.0beta1, if networks are in
  use.
- The OS environment now includes network information.
- Deleting of a network is now disallowed if any instance nic is using
  it, to prevent dangling references.
- External storage is now documented in man pages.
- The exclusive_storage flag can now only be set at nodegroup level.
- Hbal can now submit an explicit priority with its jobs.
- Many network related locking fixes.
- Bump up the required pylint version to 0.25.1.
- Fix the ``no_remember`` option in RAPI client.
- Many ipolicy related tests, qa, and fixes.
- Many documentation improvements and fixes.
- Fix building with ``--disable-file-storage``.
- Fix ``-q`` option in htools, which was broken if passed more than
  once.
- Some haskell/python interaction improvements and fixes.
- Fix iallocator in case of missing LVM storage.
- Fix confd config load in case of ``--no-lvm-storage``.
- The confd/query functionality is now mentioned in the security
  documentation.


Version 2.7.0 beta1
-------------------

*(Released Wed, 6 Feb 2013)*

This was the first beta release of the 2.7 series. All important changes
are listed in the latest 2.7 entry.


Version 2.6.2
-------------

*(Released Fri, 21 Dec 2012)*

Important behaviour change: hbal won't rebalance anymore instances which
have the ``auto_balance`` attribute set to false. This was the intention
all along, but until now it only skipped those from the N+1 memory
reservation (DRBD-specific).

A significant number of bug fixes in this release:

- Fixed disk adoption interaction with ipolicy checks.
- Fixed networking issues when instances are started, stopped or
  migrated, by forcing the tap device's MAC prefix to "fe" (issue 217).
- Fixed the warning in cluster verify for shared storage instances not
  being redundant.
- Fixed removal of storage directory on shared file storage (issue 262).
- Fixed validation of LVM volume group name in OpClusterSetParams
  (``gnt-cluster modify``) (issue 285).
- Fixed runtime memory increases (``gnt-instance modify -m``).
- Fixed live migration under Xen's ``xl`` mode.
- Fixed ``gnt-instance console`` with ``xl``.
- Fixed building with newer Haskell compiler/libraries.
- Fixed PID file writing in Haskell daemons (confd); this prevents
  restart issues if confd was launched manually (outside of
  ``daemon-util``) while another copy of it was running
- Fixed a type error when doing live migrations with KVM (issue 297) and
  the error messages for failing migrations have been improved.
- Fixed opcode validation for the out-of-band commands (``gnt-node
  power``).
- Fixed a type error when unsetting OS hypervisor parameters (issue
  311); now it's possible to unset all OS-specific hypervisor
  parameters.
- Fixed the ``dry-run`` mode for many operations: verification of
  results was over-zealous but didn't take into account the ``dry-run``
  operation, resulting in "wrong" failures.
- Fixed bash completion in ``gnt-job list`` when the job queue has
  hundreds of entries; especially with older ``bash`` versions, this
  results in significant CPU usage.

And lastly, a few other improvements have been made:

- Added option to force master-failover without voting (issue 282).
- Clarified error message on lock conflict (issue 287).
- Logging of newly submitted jobs has been improved (issue 290).
- Hostname checks have been made uniform between instance rename and
  create (issue 291).
- The ``--submit`` option is now supported by ``gnt-debug delay``.
- Shutting down the master daemon by sending SIGTERM now stops it from
  processing jobs waiting for locks; instead, those jobs will be started
  once again after the master daemon is started the next time (issue
  296).
- Support for Xen's ``xl`` program has been improved (besides the fixes
  above).
- Reduced logging noise in the Haskell confd daemon (only show one log
  entry for each config reload, instead of two).
- Several man page updates and typo fixes.


Version 2.6.1
-------------

*(Released Fri, 12 Oct 2012)*

A small bugfix release. Among the bugs fixed:

- Fixed double use of ``PRIORITY_OPT`` in ``gnt-node migrate``, that
  made the command unusable.
- Commands that issue many jobs don't fail anymore just because some jobs
  take so long that other jobs are archived.
- Failures during ``gnt-instance reinstall`` are reflected by the exit
  status.
- Issue 190 fixed. Check for DRBD in cluster verify is enabled only when
  DRBD is enabled.
- When ``always_failover`` is set, ``--allow-failover`` is not required
  in migrate commands anymore.
- ``bash_completion`` works even if extglob is disabled.
- Fixed bug with locks that made failover for RDB-based instances fail.
- Fixed bug in non-mirrored instance allocation that made Ganeti choose
  a random node instead of one based on the allocator metric.
- Support for newer versions of pylint and pep8.
- Hail doesn't fail anymore when trying to add an instance of type
  ``file``, ``sharedfile`` or ``rbd``.
- Added new Makefile target to rebuild the whole distribution, so that
  all files are included.


Version 2.6.0
-------------

*(Released Fri, 27 Jul 2012)*


.. attention:: The ``LUXI`` protocol has been made more consistent
   regarding its handling of command arguments. This, however, leads to
   incompatibility issues with previous versions. Please ensure that you
   restart Ganeti daemons soon after the upgrade, otherwise most
   ``LUXI`` calls (job submission, setting/resetting the drain flag,
   pausing/resuming the watcher, cancelling and archiving jobs, querying
   the cluster configuration) will fail.


New features
~~~~~~~~~~~~

Instance run status
+++++++++++++++++++

The current ``admin_up`` field, which used to denote whether an instance
should be running or not, has been removed. Instead, ``admin_state`` is
introduced, with 3 possible values -- ``up``, ``down`` and ``offline``.

The rational behind this is that an instance being “down” can have
different meanings:

- it could be down during a reboot
- it could be temporarily be down for a reinstall
- or it could be down because it is deprecated and kept just for its
  disk

The previous Boolean state was making it difficult to do capacity
calculations: should Ganeti reserve memory for a down instance? Now, the
tri-state field makes it clear:

- in ``up`` and ``down`` state, all resources are reserved for the
  instance, and it can be at any time brought up if it is down
- in ``offline`` state, only disk space is reserved for it, but not
  memory or CPUs

The field can have an extra use: since the transition between ``up`` and
``down`` and vice-versus is done via ``gnt-instance start/stop``, but
transition between ``offline`` and ``down`` is done via ``gnt-instance
modify``, it is possible to given different rights to users. For
example, owners of an instance could be allowed to start/stop it, but
not transition it out of the offline state.

Instance policies and specs
+++++++++++++++++++++++++++

In previous Ganeti versions, an instance creation request was not
limited on the minimum size and on the maximum size just by the cluster
resources. As such, any policy could be implemented only in third-party
clients (RAPI clients, or shell wrappers over ``gnt-*``
tools). Furthermore, calculating cluster capacity via ``hspace`` again
required external input with regards to instance sizes.

In order to improve these workflows and to allow for example better
per-node group differentiation, we introduced instance specs, which
allow declaring:

- minimum instance disk size, disk count, memory size, cpu count
- maximum values for the above metrics
- and “standard” values (used in ``hspace`` to calculate the standard
  sized instances)

The minimum/maximum values can be also customised at node-group level,
for example allowing more powerful hardware to support bigger instance
memory sizes.

Beside the instance specs, there are a few other settings belonging to
the instance policy framework. It is possible now to customise, per
cluster and node-group:

- the list of allowed disk templates
- the maximum ratio of VCPUs per PCPUs (to control CPU oversubscription)
- the maximum ratio of instance to spindles (see below for more
  information) for local storage

All these together should allow all tools that talk to Ganeti to know
what are the ranges of allowed values for instances and the
over-subscription that is allowed.

For the VCPU/PCPU ratio, we already have the VCPU configuration from the
instance configuration, and the physical CPU configuration from the
node. For the spindle ratios however, we didn't track before these
values, so new parameters have been added:

- a new node parameter ``spindle_count``, defaults to 1, customisable at
  node group or node level
- at new backend parameter (for instances), ``spindle_use`` defaults to 1

Note that spindles in this context doesn't need to mean actual
mechanical hard-drives; it's just a relative number for both the node
I/O capacity and instance I/O consumption.

Instance migration behaviour
++++++++++++++++++++++++++++

While live-migration is in general desirable over failover, it is
possible that for some workloads it is actually worse, due to the
variable time of the “suspend” phase during live migration.

To allow the tools to work consistently over such instances (without
having to hard-code instance names), a new backend parameter
``always_failover`` has been added to control the migration/failover
behaviour. When set to True, all migration requests for an instance will
instead fall-back to failover.

Instance memory ballooning
++++++++++++++++++++++++++

Initial support for memory ballooning has been added. The memory for an
instance is no longer fixed (backend parameter ``memory``), but instead
can vary between minimum and maximum values (backend parameters
``minmem`` and ``maxmem``). Currently we only change an instance's
memory when:

- live migrating or failing over and instance and the target node
  doesn't have enough memory
- user requests changing the memory via ``gnt-instance modify
  --runtime-memory``

Instance CPU pinning
++++++++++++++++++++

In order to control the use of specific CPUs by instance, support for
controlling CPU pinning has been added for the Xen, HVM and LXC
hypervisors. This is controlled by a new hypervisor parameter
``cpu_mask``; details about possible values for this are in the
:manpage:`gnt-instance(8)`. Note that use of the most specific (precise
VCPU-to-CPU mapping) form will work well only when all nodes in your
cluster have the same amount of CPUs.

Disk parameters
+++++++++++++++

Another area in which Ganeti was not customisable were the parameters
used for storage configuration, e.g. how many stripes to use for LVM,
DRBD resync configuration, etc.

To improve this area, we've added disks parameters, which are
customisable at cluster and node group level, and which allow to
specify various parameters for disks (DRBD has the most parameters
currently), for example:

- DRBD resync algorithm and parameters (e.g. speed)
- the default VG for meta-data volumes for DRBD
- number of stripes for LVM (plain disk template)
- the RBD pool

These parameters can be modified via ``gnt-cluster modify -D …`` and
``gnt-group modify -D …``, and are used at either instance creation (in
case of LVM stripes, for example) or at disk “activation” time
(e.g. resync speed).

Rados block device support
++++++++++++++++++++++++++

A Rados (http://ceph.com/wiki/Rbd) storage backend has been added,
denoted by the ``rbd`` disk template type. This is considered
experimental, feedback is welcome. For details on configuring it, see
the :doc:`install` document and the :manpage:`gnt-cluster(8)` man page.

Master IP setup
+++++++++++++++

The existing master IP functionality works well only in simple setups (a
single network shared by all nodes); however, if nodes belong to
different networks, then the ``/32`` setup and lack of routing
information is not enough.

To allow the master IP to function well in more complex cases, the
system was reworked as follows:

- a master IP netmask setting has been added
- the master IP activation/turn-down code was moved from the node daemon
  to a separate script
- whether to run the Ganeti-supplied master IP script or a user-supplied
  on is a ``gnt-cluster init`` setting

Details about the location of the standard and custom setup scripts are
in the man page :manpage:`gnt-cluster(8)`; for information about the
setup script protocol, look at the Ganeti-supplied script.

SPICE support
+++++++++++++

The `SPICE <http://www.linux-kvm.org/page/SPICE>`_ support has been
improved.

It is now possible to use TLS-protected connections, and when renewing
or changing the cluster certificates (via ``gnt-cluster renew-crypto``,
it is now possible to specify spice or spice CA certificates. Also, it
is possible to configure a password for SPICE sessions via the
hypervisor parameter ``spice_password_file``.

There are also new parameters to control the compression and streaming
options (e.g. ``spice_image_compression``, ``spice_streaming_video``,
etc.). For details, see the man page :manpage:`gnt-instance(8)` and look
for the spice parameters.

Lastly, it is now possible to see the SPICE connection information via
``gnt-instance console``.

OVF converter
+++++++++++++

A new tool (``tools/ovfconverter``) has been added that supports
conversion between Ganeti and the `Open Virtualization Format
<http://en.wikipedia.org/wiki/Open_Virtualization_Format>`_ (both to and
from).

This relies on the ``qemu-img`` tool to convert the disk formats, so the
actual compatibility with other virtualization solutions depends on it.

Confd daemon changes
++++++++++++++++++++

The configuration query daemon (``ganeti-confd``) is now optional, and
has been rewritten in Haskell; whether to use the daemon at all, use the
Python (default) or the Haskell version is selectable at configure time
via the ``--enable-confd`` parameter, which can take one of the
``haskell``, ``python`` or ``no`` values. If not used, disabling the
daemon will result in a smaller footprint; for larger systems, we
welcome feedback on the Haskell version which might become the default
in future versions.

If you want to use ``gnt-node list-drbd`` you need to have the Haskell
daemon running. The Python version doesn't implement the new call.


User interface changes
~~~~~~~~~~~~~~~~~~~~~~

We have replaced the ``--disks`` option of ``gnt-instance
replace-disks`` with a more flexible ``--disk`` option, which allows
adding and removing disks at arbitrary indices (Issue 188). Furthermore,
disk size and mode can be changed upon recreation (via ``gnt-instance
recreate-disks``, which accepts the same ``--disk`` option).

As many people are used to a ``show`` command, we have added that as an
alias to ``info`` on all ``gnt-*`` commands.

The ``gnt-instance grow-disk`` command has a new mode in which it can
accept the target size of the disk, instead of the delta; this can be
more safe since two runs in absolute mode will be idempotent, and
sometimes it's also easier to specify the desired size directly.

Also the handling of instances with regard to offline secondaries has
been improved. Instance operations should not fail because one of it's
secondary nodes is offline, even though it's safe to proceed.

A new command ``list-drbd`` has been added to the ``gnt-node`` script to
support debugging of DRBD issues on nodes. It provides a mapping of DRBD
minors to instance name.

API changes
~~~~~~~~~~~

RAPI coverage has improved, with (for example) new resources for
recreate-disks, node power-cycle, etc.

Compatibility
~~~~~~~~~~~~~

There is partial support for ``xl`` in the Xen hypervisor; feedback is
welcome.

Python 2.7 is better supported, and after Ganeti 2.6 we will investigate
whether to still support Python 2.4 or move to Python 2.6 as minimum
required version.

Support for Fedora has been slightly improved; the provided example
init.d script should work better on it and the INSTALL file should
document the needed dependencies.

Internal changes
~~~~~~~~~~~~~~~~

The deprecated ``QueryLocks`` LUXI request has been removed. Use
``Query(what=QR_LOCK, ...)`` instead.

The LUXI requests :pyeval:`luxi.REQ_QUERY_JOBS`,
:pyeval:`luxi.REQ_QUERY_INSTANCES`, :pyeval:`luxi.REQ_QUERY_NODES`,
:pyeval:`luxi.REQ_QUERY_GROUPS`, :pyeval:`luxi.REQ_QUERY_EXPORTS` and
:pyeval:`luxi.REQ_QUERY_TAGS` are deprecated and will be removed in a
future version. :pyeval:`luxi.REQ_QUERY` should be used instead.

RAPI client: ``CertificateError`` now derives from
``GanetiApiError``. This should make it more easy to handle Ganeti
errors.

Deprecation warnings due to PyCrypto/paramiko import in
``tools/setup-ssh`` have been silenced, as usually they are safe; please
make sure to run an up-to-date paramiko version, if you use this tool.

The QA scripts now depend on Python 2.5 or above (the main code base
still works with Python 2.4).

The configuration file (``config.data``) is now written without
indentation for performance reasons; if you want to edit it, it can be
re-formatted via ``tools/fmtjson``.

A number of bugs has been fixed in the cluster merge tool.

``x509`` certification verification (used in import-export) has been
changed to allow the same clock skew as permitted by the cluster
verification. This will remove some rare but hard to diagnose errors in
import-export.


Version 2.6.0 rc4
-----------------

*(Released Thu, 19 Jul 2012)*

Very few changes from rc4 to the final release, only bugfixes:

- integrated fixes from release 2.5.2 (fix general boot flag for KVM
  instance, fix CDROM booting for KVM instances)
- fixed node group modification of node parameters
- fixed issue in LUClusterVerifyGroup with multi-group clusters
- fixed generation of bash completion to ensure a stable ordering
- fixed a few typos


Version 2.6.0 rc3
-----------------

*(Released Fri, 13 Jul 2012)*

Third release candidate for 2.6. The following changes were done from
rc3 to rc4:

- Fixed ``UpgradeConfig`` w.r.t. to disk parameters on disk objects.
- Fixed an inconsistency in the LUXI protocol with the provided
  arguments (NOT backwards compatible)
- Fixed a bug with node groups ipolicy where ``min`` was greater than
  the cluster ``std`` value
- Implemented a new ``gnt-node list-drbd`` call to list DRBD minors for
  easier instance debugging on nodes (requires ``hconfd`` to work)


Version 2.6.0 rc2
-----------------

*(Released Tue, 03 Jul 2012)*

Second release candidate for 2.6. The following changes were done from
rc2 to rc3:

- Fixed ``gnt-cluster verify`` regarding ``master-ip-script`` on non
  master candidates
- Fixed a RAPI regression on missing beparams/memory
- Fixed redistribution of files on offline nodes
- Added possibility to run activate-disks even though secondaries are
  offline. With this change it relaxes also the strictness on some other
  commands which use activate disks internally:
  * ``gnt-instance start|reboot|rename|backup|export``
- Made it possible to remove safely an instance if its secondaries are
  offline
- Made it possible to reinstall even though secondaries are offline


Version 2.6.0 rc1
-----------------

*(Released Mon, 25 Jun 2012)*

First release candidate for 2.6. The following changes were done from
rc1 to rc2:

- Fixed bugs with disk parameters and ``rbd`` templates as well as
  ``instance_os_add``
- Made ``gnt-instance modify`` more consistent regarding new NIC/Disk
  behaviour. It supports now the modify operation
- ``hcheck`` implemented to analyze cluster health and possibility of
  improving health by rebalance
- ``hbal`` has been improved in dealing with split instances


Version 2.6.0 beta2
-------------------

*(Released Mon, 11 Jun 2012)*

Second beta release of 2.6. The following changes were done from beta2
to rc1:

- Fixed ``daemon-util`` with non-root user models
- Fixed creation of plain instances with ``--no-wait-for-sync``
- Fix wrong iv_names when running ``cfgupgrade``
- Export more information in RAPI group queries
- Fixed bug when changing instance network interfaces
- Extended burnin to do NIC changes
- query: Added ``<``, ``>``, ``<=``, ``>=`` comparison operators
- Changed default for DRBD barriers
- Fixed DRBD error reporting for syncer rate
- Verify the options on disk parameters

And of course various fixes to documentation and improved unittests and
QA.


Version 2.6.0 beta1
-------------------

*(Released Wed, 23 May 2012)*

First beta release of 2.6. The following changes were done from beta1 to
beta2:

- integrated patch for distributions without ``start-stop-daemon``
- adapted example init.d script to work on Fedora
- fixed log handling in Haskell daemons
- adapted checks in the watcher for pycurl linked against libnss
- add partial support for ``xl`` instead of ``xm`` for Xen
- fixed a type issue in cluster verification
- fixed ssconf handling in the Haskell code (was breaking confd in IPv6
  clusters)

Plus integrated fixes from the 2.5 branch:

- fixed ``kvm-ifup`` to use ``/bin/bash``
- fixed parallel build failures
- KVM live migration when using a custom keymap


Version 2.5.2
-------------

*(Released Tue, 24 Jul 2012)*

A small bugfix release, with no new features:

- fixed bash-isms in kvm-ifup, for compatibility with systems which use a
  different default shell (e.g. Debian, Ubuntu)
- fixed KVM startup and live migration with a custom keymap (fixes Issue
  243 and Debian bug #650664)
- fixed compatibility with KVM versions that don't support multiple boot
  devices (fixes Issue 230 and Debian bug #624256)

Additionally, a few fixes were done to the build system (fixed parallel
build failures) and to the unittests (fixed race condition in test for
FileID functions, and the default enable/disable mode for QA test is now
customisable).


Version 2.5.1
-------------

*(Released Fri, 11 May 2012)*

A small bugfix release.

The main issues solved are on the topic of compatibility with newer LVM
releases:

- fixed parsing of ``lv_attr`` field
- adapted to new ``vgreduce --removemissing`` behaviour where sometimes
  the ``--force`` flag is needed

Also on the topic of compatibility, ``tools/lvmstrap`` has been changed
to accept kernel 3.x too (was hardcoded to 2.6.*).

A regression present in 2.5.0 that broke handling (in the gnt-* scripts)
of hook results and that also made display of other errors suboptimal
was fixed; the code behaves now like 2.4 and earlier.

Another change in 2.5, the cleanup of the OS scripts environment, is too
aggressive: it removed even the ``PATH`` variable, which requires the OS
scripts to *always* need to export it. Since this is a bit too strict,
we now export a minimal PATH, the same that we export for hooks.

The fix for issue 201 (Preserve bridge MTU in KVM ifup script) was
integrated into this release.

Finally, a few other miscellaneous changes were done (no new features,
just small improvements):

- Fix ``gnt-group --help`` display
- Fix hardcoded Xen kernel path
- Fix grow-disk handling of invalid units
- Update synopsis for ``gnt-cluster repair-disk-sizes``
- Accept both PUT and POST in noded (makes future upgrade to 2.6 easier)


Version 2.5.0
-------------

*(Released Thu, 12 Apr 2012)*

Incompatible/important changes and bugfixes
~~~~~~~~~~~~~~~~~~~~~~~~~~~~~~~~~~~~~~~~~~~

- The default of the ``/2/instances/[instance_name]/rename`` RAPI
  resource's ``ip_check`` parameter changed from ``True`` to ``False``
  to match the underlying LUXI interface.
- The ``/2/nodes/[node_name]/evacuate`` RAPI resource was changed to use
  body parameters, see :doc:`RAPI documentation <rapi>`. The server does
  not maintain backwards-compatibility as the underlying operation
  changed in an incompatible way. The RAPI client can talk to old
  servers, but it needs to be told so as the return value changed.
- When creating file-based instances via RAPI, the ``file_driver``
  parameter no longer defaults to ``loop`` and must be specified.
- The deprecated ``bridge`` NIC parameter is no longer supported. Use
  ``link`` instead.
- Support for the undocumented and deprecated RAPI instance creation
  request format version 0 has been dropped. Use version 1, supported
  since Ganeti 2.1.3 and :doc:`documented <rapi>`, instead.
- Pyparsing 1.4.6 or above is required, see :doc:`installation
  documentation <install>`.
- The "cluster-verify" hooks are now executed per group by the
  ``OP_CLUSTER_VERIFY_GROUP`` opcode. This maintains the same behavior
  if you just run ``gnt-cluster verify``, which generates one opcode per
  group.
- The environment as passed to the OS scripts is cleared, and thus no
  environment variables defined in the node daemon's environment will be
  inherited by the scripts.
- The :doc:`iallocator <iallocator>` mode ``multi-evacuate`` has been
  deprecated.
- :doc:`New iallocator modes <design-multi-reloc>` have been added to
  support operations involving multiple node groups.
- Offline nodes are ignored when failing over an instance.
- Support for KVM version 1.0, which changed the version reporting format
  from 3 to 2 digits.
- TCP/IP ports used by DRBD disks are returned to a pool upon instance
  removal.
- ``Makefile`` is now compatible with Automake 1.11.2
- Includes all bugfixes made in the 2.4 series

New features
~~~~~~~~~~~~

- The ganeti-htools project has been merged into the ganeti-core source
  tree and will be built as part of Ganeti (see :doc:`install-quick`).
- Implemented support for :doc:`shared storage <design-shared-storage>`.
- Add support for disks larger than 2 TB in ``lvmstrap`` by supporting
  GPT-style partition tables (requires `parted
  <http://www.gnu.org/s/parted/>`_).
- Added support for floppy drive and 2nd CD-ROM drive in KVM hypervisor.
- Allowed adding tags on instance creation.
- Export instance tags to hooks (``INSTANCE_TAGS``, see :doc:`hooks`)
- Allow instances to be started in a paused state, enabling the user to
  see the complete console output on boot using the console.
- Added new hypervisor flag to control default reboot behaviour
  (``reboot_behavior``).
- Added support for KVM keymaps (hypervisor parameter ``keymap``).
- Improved out-of-band management support:

  - Added ``gnt-node health`` command reporting the health status of
    nodes.
  - Added ``gnt-node power`` command to manage power status of nodes.
  - Added command for emergency power-off (EPO), ``gnt-cluster epo``.

- Instance migration can fall back to failover if instance is not
  running.
- Filters can be used when listing nodes, instances, groups and locks;
  see :manpage:`ganeti(7)` manpage.
- Added post-execution status as variables to :doc:`hooks <hooks>`
  environment.
- Instance tags are exported/imported together with the instance.
- When given an explicit job ID, ``gnt-job info`` will work for archived
  jobs.
- Jobs can define dependencies on other jobs (not yet supported via
  RAPI or command line, but used by internal commands and usable via
  LUXI).

  - Lock monitor (``gnt-debug locks``) shows jobs waiting for
    dependencies.

- Instance failover is now available as a RAPI resource
  (``/2/instances/[instance_name]/failover``).
- ``gnt-instance info`` defaults to static information if primary node
  is offline.
- Opcodes have a new ``comment`` attribute.
- Added basic SPICE support to KVM hypervisor.
- ``tools/ganeti-listrunner`` allows passing of arguments to executable.

Node group improvements
~~~~~~~~~~~~~~~~~~~~~~~

- ``gnt-cluster verify`` has been modified to check groups separately,
  thereby improving performance.
- Node group support has been added to ``gnt-cluster verify-disks``,
  which now operates per node group.
- Watcher has been changed to work better with node groups.

  - One process and state file per node group.
  - Slow watcher in one group doesn't block other group's watcher.

- Added new command, ``gnt-group evacuate``, to move all instances in a
  node group to other groups.
- Added ``gnt-instance change-group`` to move an instance to another
  node group.
- ``gnt-cluster command`` and ``gnt-cluster copyfile`` now support
  per-group operations.
- Node groups can be tagged.
- Some operations switch from an exclusive to a shared lock as soon as
  possible.
- Instance's primary and secondary nodes' groups are now available as
  query fields (``pnode.group``, ``pnode.group.uuid``, ``snodes.group``
  and ``snodes.group.uuid``).

Misc
~~~~

- Numerous updates to documentation and manpages.

  - :doc:`RAPI <rapi>` documentation now has detailed parameter
    descriptions.
  - Some opcode/job results are now also documented, see :doc:`RAPI
    <rapi>`.

- A lockset's internal lock is now also visible in lock monitor.
- Log messages from job queue workers now contain information about the
  opcode they're processing.
- ``gnt-instance console`` no longer requires the instance lock.
- A short delay when waiting for job changes reduces the number of LUXI
  requests significantly.
- DRBD metadata volumes are overwritten with zeros during disk creation.
- Out-of-band commands no longer acquire the cluster lock in exclusive
  mode.
- ``devel/upload`` now uses correct permissions for directories.


Version 2.5.0 rc6
-----------------

*(Released Fri, 23 Mar 2012)*

This was the sixth release candidate of the 2.5 series.


Version 2.5.0 rc5
-----------------

*(Released Mon, 9 Jan 2012)*

This was the fifth release candidate of the 2.5 series.


Version 2.5.0 rc4
-----------------

*(Released Thu, 27 Oct 2011)*

This was the fourth release candidate of the 2.5 series.


Version 2.5.0 rc3
-----------------

*(Released Wed, 26 Oct 2011)*

This was the third release candidate of the 2.5 series.


Version 2.5.0 rc2
-----------------

*(Released Tue, 18 Oct 2011)*

This was the second release candidate of the 2.5 series.


Version 2.5.0 rc1
-----------------

*(Released Tue, 4 Oct 2011)*

This was the first release candidate of the 2.5 series.


Version 2.5.0 beta3
-------------------

*(Released Wed, 31 Aug 2011)*

This was the third beta release of the 2.5 series.


Version 2.5.0 beta2
-------------------

*(Released Mon, 22 Aug 2011)*

This was the second beta release of the 2.5 series.


Version 2.5.0 beta1
-------------------

*(Released Fri, 12 Aug 2011)*

This was the first beta release of the 2.5 series.


Version 2.4.5
-------------

*(Released Thu, 27 Oct 2011)*

- Fixed bug when parsing command line parameter values ending in
  backslash
- Fixed assertion error after unclean master shutdown
- Disable HTTP client pool for RPC, significantly reducing memory usage
  of master daemon
- Fixed queue archive creation with wrong permissions


Version 2.4.4
-------------

*(Released Tue, 23 Aug 2011)*

Small bug-fixes:

- Fixed documentation for importing with ``--src-dir`` option
- Fixed a bug in ``ensure-dirs`` with queue/archive permissions
- Fixed a parsing issue with DRBD 8.3.11 in the Linux kernel


Version 2.4.3
-------------

*(Released Fri, 5 Aug 2011)*

Many bug-fixes and a few small features:

- Fixed argument order in ``ReserveLV`` and ``ReserveMAC`` which caused
  issues when you tried to add an instance with two MAC addresses in one
  request
- KVM: fixed per-instance stored UID value
- KVM: configure bridged NICs at migration start
- KVM: Fix a bug where instance will not start with never KVM versions
  (>= 0.14)
- Added OS search path to ``gnt-cluster info``
- Fixed an issue with ``file_storage_dir`` where you were forced to
  provide an absolute path, but the documentation states it is a
  relative path, the documentation was right
- Added a new parameter to instance stop/start called ``--no-remember``
  that will make the state change to not be remembered
- Implemented ``no_remember`` at RAPI level
- Improved the documentation
- Node evacuation: don't call IAllocator if node is already empty
- Fixed bug in DRBD8 replace disks on current nodes
- Fixed bug in recreate-disks for DRBD instances
- Moved assertion checking locks in ``gnt-instance replace-disks``
  causing it to abort with not owning the right locks for some situation
- Job queue: Fixed potential race condition when cancelling queued jobs
- Fixed off-by-one bug in job serial generation
- ``gnt-node volumes``: Fix instance names
- Fixed aliases in bash completion
- Fixed a bug in reopening log files after being sent a SIGHUP
- Added a flag to burnin to allow specifying VCPU count
- Bugfixes to non-root Ganeti configuration


Version 2.4.2
-------------

*(Released Thu, 12 May 2011)*

Many bug-fixes and a few new small features:

- Fixed a bug related to log opening failures
- Fixed a bug in instance listing with orphan instances
- Fixed a bug which prevented resetting the cluster-level node parameter
  ``oob_program`` to the default
- Many fixes related to the ``cluster-merge`` tool
- Fixed a race condition in the lock monitor, which caused failures
  during (at least) creation of many instances in parallel
- Improved output for gnt-job info
- Removed the quiet flag on some ssh calls which prevented debugging
  failures
- Improved the N+1 failure messages in cluster verify by actually
  showing the memory values (needed and available)
- Increased lock attempt timeouts so that when executing long operations
  (e.g. DRBD replace-disks) other jobs do not enter 'blocking acquire'
  too early and thus prevent the use of the 'fair' mechanism
- Changed instance query data (``gnt-instance info``) to not acquire
  locks unless needed, thus allowing its use on locked instance if only
  static information is asked for
- Improved behaviour with filesystems that do not support rename on an
  opened file
- Fixed the behaviour of ``prealloc_wipe_disks`` cluster parameter which
  kept locks on all nodes during the wipe, which is unneeded
- Fixed ``gnt-watcher`` handling of errors during hooks execution
- Fixed bug in ``prealloc_wipe_disks`` with small disk sizes (less than
  10GiB) which caused the wipe to fail right at the end in some cases
- Fixed master IP activation when doing master failover with no-voting
- Fixed bug in ``gnt-node add --readd`` which allowed the re-adding of
  the master node itself
- Fixed potential data-loss in under disk full conditions, where Ganeti
  wouldn't check correctly the return code and would consider
  partially-written files 'correct'
- Fixed bug related to multiple VGs and DRBD disk replacing
- Added new disk parameter ``metavg`` that allows placement of the meta
  device for DRBD in a different volume group
- Fixed error handling in the node daemon when the system libc doesn't
  have major number 6 (i.e. if ``libc.so.6`` is not the actual libc)
- Fixed lock release during replace-disks, which kept cluster-wide locks
  when doing disk replaces with an iallocator script
- Added check for missing bridges in cluster verify
- Handle EPIPE errors while writing to the terminal better, so that
  piping the output to e.g. ``less`` doesn't cause a backtrace
- Fixed rare case where a ^C during Luxi calls could have been
  interpreted as server errors, instead of simply terminating
- Fixed a race condition in LUGroupAssignNodes (``gnt-group
  assign-nodes``)
- Added a few more parameters to the KVM hypervisor, allowing a second
  CDROM, custom disk type for CDROMs and a floppy image
- Removed redundant message in instance rename when the name is given
  already as a FQDN
- Added option to ``gnt-instance recreate-disks`` to allow creating the
  disks on new nodes, allowing recreation when the original instance
  nodes are completely gone
- Added option when converting disk templates to DRBD to skip waiting
  for the resync, in order to make the instance available sooner
- Added two new variables to the OS scripts environment (containing the
  instance's nodes)
- Made the root_path and optional parameter for the xen-pvm hypervisor,
  to allow use of ``pvgrub`` as bootloader
- Changed the instance memory modifications to only check out-of-memory
  conditions on memory increases, and turned the secondary node warnings
  into errors (they can still be overridden via ``--force``)
- Fixed the handling of a corner case when the Python installation gets
  corrupted (e.g. a bad disk) while ganeti-noded is running and we try
  to execute a command that doesn't exist
- Fixed a bug in ``gnt-instance move`` (LUInstanceMove) when the primary
  node of the instance returned failures during instance shutdown; this
  adds the option ``--ignore-consistency`` to gnt-instance move

And as usual, various improvements to the error messages, documentation
and man pages.


Version 2.4.1
-------------

*(Released Wed, 09 Mar 2011)*

Emergency bug-fix release. ``tools/cfgupgrade`` was broken and overwrote
the RAPI users file if run twice (even with ``--dry-run``).

The release fixes that bug (nothing else changed).


Version 2.4.0
-------------

*(Released Mon, 07 Mar 2011)*

Final 2.4.0 release. Just a few small fixes:

- Fixed RAPI node evacuate
- Fixed the kvm-ifup script
- Fixed internal error handling for special job cases
- Updated man page to specify the escaping feature for options


Version 2.4.0 rc3
-----------------

*(Released Mon, 28 Feb 2011)*

A critical fix for the ``prealloc_wipe_disks`` feature: it is possible
that this feature wiped the disks of the wrong instance, leading to loss
of data.

Other changes:

- Fixed title of query field containing instance name
- Expanded the glossary in the documentation
- Fixed one unittest (internal issue)


Version 2.4.0 rc2
-----------------

*(Released Mon, 21 Feb 2011)*

A number of bug fixes plus just a couple functionality changes.

On the user-visible side, the ``gnt-* list`` command output has changed
with respect to "special" field states. The current rc1 style of display
can be re-enabled by passing a new ``--verbose`` (``-v``) flag, but in
the default output mode special fields states are displayed as follows:

- Offline resource: ``*``
- Unavailable/not applicable: ``-``
- Data missing (RPC failure): ``?``
- Unknown field: ``??``

Another user-visible change is the addition of ``--force-join`` to
``gnt-node add``.

As for bug fixes:

- ``tools/cluster-merge`` has seen many fixes and is now enabled again
- Fixed regression in RAPI/instance reinstall where all parameters were
  required (instead of optional)
- Fixed ``gnt-cluster repair-disk-sizes``, was broken since Ganeti 2.2
- Fixed iallocator usage (offline nodes were not considered offline)
- Fixed ``gnt-node list`` with respect to non-vm_capable nodes
- Fixed hypervisor and OS parameter validation with respect to
  non-vm_capable nodes
- Fixed ``gnt-cluster verify`` with respect to offline nodes (mostly
  cosmetic)
- Fixed ``tools/listrunner`` with respect to agent-based usage


Version 2.4.0 rc1
-----------------

*(Released Fri,  4 Feb 2011)*

Many changes and fixes since the beta1 release. While there were some
internal changes, the code has been mostly stabilised for the RC
release.

Note: the dumb allocator was removed in this release, as it was not kept
up-to-date with the IAllocator protocol changes. It is recommended to
use the ``hail`` command from the ganeti-htools package.

Note: the 2.4 and up versions of Ganeti are not compatible with the
0.2.x branch of ganeti-htools. You need to upgrade to
ganeti-htools-0.3.0 (or later).

Regressions fixed from 2.3
~~~~~~~~~~~~~~~~~~~~~~~~~~

- Fixed the ``gnt-cluster verify-disks`` command
- Made ``gnt-cluster verify-disks`` work in parallel (as opposed to
  serially on nodes)
- Fixed disk adoption breakage
- Fixed wrong headers in instance listing for field aliases

Other bugs fixed
~~~~~~~~~~~~~~~~

- Fixed corner case in KVM handling of NICs
- Fixed many cases of wrong handling of non-vm_capable nodes
- Fixed a bug where a missing instance symlink was not possible to
  recreate with any ``gnt-*`` command (now ``gnt-instance
  activate-disks`` does it)
- Fixed the volume group name as reported by ``gnt-cluster
  verify-disks``
- Increased timeouts for the import-export code, hopefully leading to
  fewer aborts due network or instance timeouts
- Fixed bug in ``gnt-node list-storage``
- Fixed bug where not all daemons were started on cluster
  initialisation, but only at the first watcher run
- Fixed many bugs in the OOB implementation
- Fixed watcher behaviour in presence of instances with offline
  secondaries
- Fixed instance list output for instances running on the wrong node
- a few fixes to the cluster-merge tool, but it still cannot merge
  multi-node groups (currently it is not recommended to use this tool)


Improvements
~~~~~~~~~~~~

- Improved network configuration for the KVM hypervisor
- Added e1000 as a supported NIC for Xen-HVM
- Improved the lvmstrap tool to also be able to use partitions, as
  opposed to full disks
- Improved speed of disk wiping (the cluster parameter
  ``prealloc_wipe_disks``, so that it has a low impact on the total time
  of instance creations
- Added documentation for the OS parameters
- Changed ``gnt-instance deactivate-disks`` so that it can work if the
  hypervisor is not responding
- Added display of blacklisted and hidden OS information in
  ``gnt-cluster info``
- Extended ``gnt-cluster verify`` to also validate hypervisor, backend,
  NIC and node parameters, which might create problems with currently
  invalid (but undetected) configuration files, but prevents validation
  failures when unrelated parameters are modified
- Changed cluster initialisation to wait for the master daemon to become
  available
- Expanded the RAPI interface:

  - Added config redistribution resource
  - Added activation/deactivation of instance disks
  - Added export of console information

- Implemented log file reopening on SIGHUP, which allows using
  logrotate(8) for the Ganeti log files
- Added a basic OOB helper script as an example


Version 2.4.0 beta1
-------------------

*(Released Fri, 14 Jan 2011)*

User-visible
~~~~~~~~~~~~

- Fixed timezone issues when formatting timestamps
- Added support for node groups, available via ``gnt-group`` and other
  commands
- Added out-of-band framework and management, see :doc:`design
  document <design-oob>`
- Removed support for roman numbers from ``gnt-node list`` and
  ``gnt-instance list``.
- Allowed modification of master network interface via ``gnt-cluster
  modify --master-netdev``
- Accept offline secondaries while shutting down instance disks
- Added ``blockdev_prefix`` parameter to Xen PVM and HVM hypervisors
- Added support for multiple LVM volume groups
- Avoid sorting nodes for ``gnt-node list`` if specific nodes are
  requested
- Added commands to list available fields:

  - ``gnt-node list-fields``
  - ``gnt-group list-fields``
  - ``gnt-instance list-fields``

- Updated documentation and man pages

Integration
~~~~~~~~~~~

- Moved ``rapi_users`` file into separate directory, now named
  ``.../ganeti/rapi/users``, ``cfgupgrade`` moves the file and creates a
  symlink
- Added new tool for running commands on many machines,
  ``tools/ganeti-listrunner``
- Implemented more verbose result in ``OpInstanceConsole`` opcode, also
  improving the ``gnt-instance console`` output
- Allowed customisation of disk index separator at ``configure`` time
- Export node group allocation policy to :doc:`iallocator <iallocator>`
- Added support for non-partitioned md disks in ``lvmstrap``
- Added script to gracefully power off KVM instances
- Split ``utils`` module into smaller parts
- Changed query operations to return more detailed information, e.g.
  whether an information is unavailable due to an offline node. To use
  this new functionality, the LUXI call ``Query`` must be used. Field
  information is now stored by the master daemon and can be retrieved
  using ``QueryFields``. Instances, nodes and groups can also be queried
  using the new opcodes ``OpQuery`` and ``OpQueryFields`` (not yet
  exposed via RAPI). The following commands make use of this
  infrastructure change:

  - ``gnt-group list``
  - ``gnt-group list-fields``
  - ``gnt-node list``
  - ``gnt-node list-fields``
  - ``gnt-instance list``
  - ``gnt-instance list-fields``
  - ``gnt-debug locks``

Remote API
~~~~~~~~~~

- New RAPI resources (see :doc:`rapi`):

  - ``/2/modify``
  - ``/2/groups``
  - ``/2/groups/[group_name]``
  - ``/2/groups/[group_name]/assign-nodes``
  - ``/2/groups/[group_name]/modify``
  - ``/2/groups/[group_name]/rename``
  - ``/2/instances/[instance_name]/disk/[disk_index]/grow``

- RAPI changes:

  - Implemented ``no_install`` for instance creation
  - Implemented OS parameters for instance reinstallation, allowing
    use of special settings on reinstallation (e.g. for preserving data)

Misc
~~~~

- Added IPv6 support in import/export
- Pause DRBD synchronization while wiping disks on instance creation
- Updated unittests and QA scripts
- Improved network parameters passed to KVM
- Converted man pages from docbook to reStructuredText


Version 2.3.1
-------------

*(Released Mon, 20 Dec 2010)*

Released version 2.3.1~rc1 without any changes.


Version 2.3.1 rc1
-----------------

*(Released Wed, 1 Dec 2010)*

- impexpd: Disable OpenSSL compression in socat if possible (backport
  from master, commit e90739d625b, see :doc:`installation guide
  <install-quick>` for details)
- Changed unittest coverage report to exclude test scripts
- Added script to check version format


Version 2.3.0
-------------

*(Released Wed, 1 Dec 2010)*

Released version 2.3.0~rc1 without any changes.


Version 2.3.0 rc1
-----------------

*(Released Fri, 19 Nov 2010)*

A number of bugfixes and documentation updates:

- Update ganeti-os-interface documentation
- Fixed a bug related to duplicate MACs or similar items which should be
  unique
- Fix breakage in OS state modify
- Reinstall instance: disallow offline secondaries (fixes bug related to
  OS changing but reinstall failing)
- plus all the other fixes between 2.2.1 and 2.2.2


Version 2.3.0 rc0
-----------------

*(Released Tue, 2 Nov 2010)*

- Fixed clearing of the default iallocator using ``gnt-cluster modify``
- Fixed master failover race with watcher
- Fixed a bug in ``gnt-node modify`` which could lead to an inconsistent
  configuration
- Accept previously stopped instance for export with instance removal
- Simplify and extend the environment variables for instance OS scripts
- Added new node flags, ``master_capable`` and ``vm_capable``
- Added optional instance disk wiping prior during allocation. This is a
  cluster-wide option and can be set/modified using
  ``gnt-cluster {init,modify} --prealloc-wipe-disks``.
- Added IPv6 support, see :doc:`design document <design-2.3>` and
  :doc:`install-quick`
- Added a new watcher option (``--ignore-pause``)
- Added option to ignore offline node on instance start/stop
  (``--ignore-offline``)
- Allow overriding OS parameters with ``gnt-instance reinstall``
- Added ability to change node's secondary IP address using ``gnt-node
  modify``
- Implemented privilege separation for all daemons except
  ``ganeti-noded``, see ``configure`` options
- Complain if an instance's disk is marked faulty in ``gnt-cluster
  verify``
- Implemented job priorities (see ``ganeti(7)`` manpage)
- Ignore failures while shutting down instances during failover from
  offline node
- Exit daemon's bootstrap process only once daemon is ready
- Export more information via ``LUInstanceQuery``/remote API
- Improved documentation, QA and unittests
- RAPI daemon now watches ``rapi_users`` all the time and doesn't need a
  restart if the file was created or changed
- Added LUXI protocol version sent with each request and response,
  allowing detection of server/client mismatches
- Moved the Python scripts among gnt-* and ganeti-* into modules
- Moved all code related to setting up SSH to an external script,
  ``setup-ssh``
- Infrastructure changes for node group support in future versions


Version 2.2.2
-------------

*(Released Fri, 19 Nov 2010)*

A few small bugs fixed, and some improvements to the build system:

- Fix documentation regarding conversion to drbd
- Fix validation of parameters in cluster modify (``gnt-cluster modify
  -B``)
- Fix error handling in node modify with multiple changes
- Allow remote imports without checked names


Version 2.2.1
-------------

*(Released Tue, 19 Oct 2010)*

- Disable SSL session ID cache in RPC client


Version 2.2.1 rc1
-----------------

*(Released Thu, 14 Oct 2010)*

- Fix interaction between Curl/GnuTLS and the Python's HTTP server
  (thanks Apollon Oikonomopoulos!), finally allowing the use of Curl
  with GnuTLS
- Fix problems with interaction between Curl and Python's HTTP server,
  resulting in increased speed in many RPC calls
- Improve our release script to prevent breakage with older aclocal and
  Python 2.6


Version 2.2.1 rc0
-----------------

*(Released Thu, 7 Oct 2010)*

- Fixed issue 125, replace hardcoded "xenvg" in ``gnt-cluster`` with
  value retrieved from master
- Added support for blacklisted or hidden OS definitions
- Added simple lock monitor (accessible via (``gnt-debug locks``)
- Added support for -mem-path in KVM hypervisor abstraction layer
- Allow overriding instance parameters in tool for inter-cluster
  instance moves (``tools/move-instance``)
- Improved opcode summaries (e.g. in ``gnt-job list``)
- Improve consistency of OS listing by sorting it
- Documentation updates


Version 2.2.0.1
---------------

*(Released Fri, 8 Oct 2010)*

- Rebuild with a newer autotools version, to fix python 2.6 compatibility


Version 2.2.0
-------------

*(Released Mon, 4 Oct 2010)*

- Fixed regression in ``gnt-instance rename``


Version 2.2.0 rc2
-----------------

*(Released Wed, 22 Sep 2010)*

- Fixed OS_VARIANT variable for OS scripts
- Fixed cluster tag operations via RAPI
- Made ``setup-ssh`` exit with non-zero code if an error occurred
- Disabled RAPI CA checks in watcher


Version 2.2.0 rc1
-----------------

*(Released Mon, 23 Aug 2010)*

- Support DRBD versions of the format "a.b.c.d"
- Updated manpages
- Re-introduce support for usage from multiple threads in RAPI client
- Instance renames and modify via RAPI
- Work around race condition between processing and archival in job
  queue
- Mark opcodes following failed one as failed, too
- Job field ``lock_status`` was removed due to difficulties making it
  work with the changed job queue in Ganeti 2.2; a better way to monitor
  locks is expected for a later 2.2.x release
- Fixed dry-run behaviour with many commands
- Support ``ssh-agent`` again when adding nodes
- Many additional bugfixes


Version 2.2.0 rc0
-----------------

*(Released Fri, 30 Jul 2010)*

Important change: the internal RPC mechanism between Ganeti nodes has
changed from using a home-grown http library (based on the Python base
libraries) to use the PycURL library. This requires that PycURL is
installed on nodes. Please note that on Debian/Ubuntu, PycURL is linked
against GnuTLS by default. cURL's support for GnuTLS had known issues
before cURL 7.21.0 and we recommend using the latest cURL release or
linking against OpenSSL. Most other distributions already link PycURL
and cURL against OpenSSL. The command::

  python -c 'import pycurl; print pycurl.version'

can be used to determine the libraries PycURL and cURL are linked
against.

Other significant changes:

- Rewrote much of the internals of the job queue, in order to achieve
  better parallelism; this decouples job query operations from the job
  processing, and it should allow much nicer behaviour of the master
  daemon under load, and it also has uncovered some long-standing bugs
  related to the job serialisation (now fixed)
- Added a default iallocator setting to the cluster parameters,
  eliminating the need to always pass nodes or an iallocator for
  operations that require selection of new node(s)
- Added experimental support for the LXC virtualization method
- Added support for OS parameters, which allows the installation of
  instances to pass parameter to OS scripts in order to customise the
  instance
- Added a hypervisor parameter controlling the migration type (live or
  non-live), since hypervisors have various levels of reliability; this
  has renamed the 'live' parameter to 'mode'
- Added a cluster parameter ``reserved_lvs`` that denotes reserved
  logical volumes, meaning that cluster verify will ignore them and not
  flag their presence as errors
- The watcher will now reset the error count for failed instances after
  8 hours, thus allowing self-healing if the problem that caused the
  instances to be down/fail to start has cleared in the meantime
- Added a cluster parameter ``drbd_usermode_helper`` that makes Ganeti
  check for, and warn, if the drbd module parameter ``usermode_helper``
  is not consistent with the cluster-wide setting; this is needed to
  make diagnose easier of failed drbd creations
- Started adding base IPv6 support, but this is not yet
  enabled/available for use
- Rename operations (cluster, instance) will now return the new name,
  which is especially useful if a short name was passed in
- Added support for instance migration in RAPI
- Added a tool to pre-configure nodes for the SSH setup, before joining
  them to the cluster; this will allow in the future a simplified model
  for node joining (but not yet fully enabled in 2.2); this needs the
  paramiko python library
- Fixed handling of name-resolving errors
- Fixed consistency of job results on the error path
- Fixed master-failover race condition when executed multiple times in
  sequence
- Fixed many bugs related to the job queue (mostly introduced during the
  2.2 development cycle, so not all are impacting 2.1)
- Fixed instance migration with missing disk symlinks
- Fixed handling of unknown jobs in ``gnt-job archive``
- And many other small fixes/improvements

Internal changes:

- Enhanced both the unittest and the QA coverage
- Switched the opcode validation to a generic model, and extended the
  validation to all opcode parameters
- Changed more parts of the code that write shell scripts to use the
  same class for this
- Switched the master daemon to use the asyncore library for the Luxi
  server endpoint


Version 2.2.0 beta0
-------------------

*(Released Thu, 17 Jun 2010)*

- Added tool (``move-instance``) and infrastructure to move instances
  between separate clusters (see :doc:`separate documentation
  <move-instance>` and :doc:`design document <design-2.2>`)
- Added per-request RPC timeout
- RAPI now requires a Content-Type header for requests with a body (e.g.
  ``PUT`` or ``POST``) which must be set to ``application/json`` (see
  :rfc:`2616` (HTTP/1.1), section 7.2.1)
- ``ganeti-watcher`` attempts to restart ``ganeti-rapi`` if RAPI is not
  reachable
- Implemented initial support for running Ganeti daemons as separate
  users, see configure-time flags ``--with-user-prefix`` and
  ``--with-group-prefix`` (only ``ganeti-rapi`` is supported at this
  time)
- Instances can be removed after export (``gnt-backup export
  --remove-instance``)
- Self-signed certificates generated by Ganeti now use a 2048 bit RSA
  key (instead of 1024 bit)
- Added new cluster configuration file for cluster domain secret
- Import/export now use SSL instead of SSH
- Added support for showing estimated time when exporting an instance,
  see the ``ganeti-os-interface(7)`` manpage and look for
  ``EXP_SIZE_FD``


Version 2.1.8
-------------

*(Released Tue, 16 Nov 2010)*

Some more bugfixes. Unless critical bugs occur, this will be the last
2.1 release:

- Fix case of MAC special-values
- Fix mac checker regex
- backend: Fix typo causing "out of range" error
- Add missing --units in gnt-instance list man page


Version 2.1.7
-------------

*(Released Tue, 24 Aug 2010)*

Bugfixes only:
  - Don't ignore secondary node silently on non-mirrored disk templates
    (issue 113)
  - Fix --master-netdev arg name in gnt-cluster(8) (issue 114)
  - Fix usb_mouse parameter breaking with vnc_console (issue 109)
  - Properly document the usb_mouse parameter
  - Fix path in ganeti-rapi(8) (issue 116)
  - Adjust error message when the ganeti user's .ssh directory is
    missing
  - Add same-node-check when changing the disk template to drbd


Version 2.1.6
-------------

*(Released Fri, 16 Jul 2010)*

Bugfixes only:
  - Add an option to only select some reboot types during qa/burnin.
    (on some hypervisors consequent reboots are not supported)
  - Fix infrequent race condition in master failover. Sometimes the old
    master ip address would be still detected as up for a short time
    after it was removed, causing failover to fail.
  - Decrease mlockall warnings when the ctypes module is missing. On
    Python 2.4 we support running even if no ctypes module is installed,
    but we were too verbose about this issue.
  - Fix building on old distributions, on which man doesn't have a
    --warnings option.
  - Fix RAPI not to ignore the MAC address on instance creation
  - Implement the old instance creation format in the RAPI client.


Version 2.1.5
-------------

*(Released Thu, 01 Jul 2010)*

A small bugfix release:
  - Fix disk adoption: broken by strict --disk option checking in 2.1.4
  - Fix batch-create: broken in the whole 2.1 series due to a lookup on
    a non-existing option
  - Fix instance create: the --force-variant option was ignored
  - Improve pylint 0.21 compatibility and warnings with Python 2.6
  - Fix modify node storage with non-FQDN arguments
  - Fix RAPI client to authenticate under Python 2.6 when used
    for more than 5 requests needing authentication
  - Fix gnt-instance modify -t (storage) giving a wrong error message
    when converting a non-shutdown drbd instance to plain


Version 2.1.4
-------------

*(Released Fri, 18 Jun 2010)*

A small bugfix release:

  - Fix live migration of KVM instances started with older Ganeti
    versions which had fewer hypervisor parameters
  - Fix gnt-instance grow-disk on down instances
  - Fix an error-reporting bug during instance migration
  - Better checking of the ``--net`` and ``--disk`` values, to avoid
    silently ignoring broken ones
  - Fix an RPC error reporting bug affecting, for example, RAPI client
    users
  - Fix bug triggered by different API version os-es on different nodes
  - Fix a bug in instance startup with custom hvparams: OS level
    parameters would fail to be applied.
  - Fix the RAPI client under Python 2.6 (but more work is needed to
    make it work completely well with OpenSSL)
  - Fix handling of errors when resolving names from DNS


Version 2.1.3
-------------

*(Released Thu, 3 Jun 2010)*

A medium sized development cycle. Some new features, and some
fixes/small improvements/cleanups.

Significant features
~~~~~~~~~~~~~~~~~~~~

The node deamon now tries to mlock itself into memory, unless the
``--no-mlock`` flag is passed. It also doesn't fail if it can't write
its logs, and falls back to console logging. This allows emergency
features such as ``gnt-node powercycle`` to work even in the event of a
broken node disk (tested offlining the disk hosting the node's
filesystem and dropping its memory caches; don't try this at home)

KVM: add vhost-net acceleration support. It can be tested with a new
enough version of the kernel and of qemu-kvm.

KVM: Add instance chrooting feature. If you use privilege dropping for
your VMs you can also now force them to chroot to an empty directory,
before starting the emulated guest.

KVM: Add maximum migration bandwith and maximum downtime tweaking
support (requires a new-enough version of qemu-kvm).

Cluster verify will now warn if the master node doesn't have the master
ip configured on it.

Add a new (incompatible) instance creation request format to RAPI which
supports all parameters (previously only a subset was supported, and it
wasn't possible to extend the old format to accomodate all the new
features. The old format is still supported, and a client can check for
this feature, before using it, by checking for its presence in the
``features`` RAPI resource.

Now with ancient latin support. Try it passing the ``--roman`` option to
``gnt-instance info``, ``gnt-cluster info`` or ``gnt-node list``
(requires the python-roman module to be installed, in order to work).

Other changes
~~~~~~~~~~~~~

As usual many internal code refactorings, documentation updates, and
such. Among others:

  - Lots of improvements and cleanups to the experimental Remote API
    (RAPI) client library.
  - A new unit test suite for the core daemon libraries.
  - A fix to creating missing directories makes sure the umask is not
    applied anymore. This enforces the same directory permissions
    everywhere.
  - Better handling terminating daemons with ctrl+c (used when running
    them in debugging mode).
  - Fix a race condition in live migrating a KVM instance, when stat()
    on the old proc status file returned EINVAL, which is an unexpected
    value.
  - Fixed manpage checking with newer man and utf-8 charachters. But now
    you need the en_US.UTF-8 locale enabled to build Ganeti from git.


Version 2.1.2.1
---------------

*(Released Fri, 7 May 2010)*

Fix a bug which prevented untagged KVM instances from starting.


Version 2.1.2
-------------

*(Released Fri, 7 May 2010)*

Another release with a long development cycle, during which many
different features were added.

Significant features
~~~~~~~~~~~~~~~~~~~~

The KVM hypervisor now can run the individual instances as non-root, to
reduce the impact of a VM being hijacked due to bugs in the
hypervisor. It is possible to run all instances as a single (non-root)
user, to manually specify a user for each instance, or to dynamically
allocate a user out of a cluster-wide pool to each instance, with the
guarantee that no two instances will run under the same user ID on any
given node.

An experimental RAPI client library, that can be used standalone
(without the other Ganeti libraries), is provided in the source tree as
``lib/rapi/client.py``. Note this client might change its interface in
the future, as we iterate on its capabilities.

A new command, ``gnt-cluster renew-crypto`` has been added to easily
replace the cluster's certificates and crypto keys. This might help in
case they have been compromised, or have simply expired.

A new disk option for instance creation has been added that allows one
to "adopt" currently existing logical volumes, with data
preservation. This should allow easier migration to Ganeti from
unmanaged (or managed via other software) instances.

Another disk improvement is the possibility to convert between redundant
(DRBD) and plain (LVM) disk configuration for an instance. This should
allow better scalability (starting with one node and growing the
cluster, or shrinking a two-node cluster to one node).

A new feature that could help with automated node failovers has been
implemented: if a node sees itself as offline (by querying the master
candidates), it will try to shutdown (hard) all instances and any active
DRBD devices. This reduces the risk of duplicate instances if an
external script automatically failovers the instances on such nodes. To
enable this, the cluster parameter ``maintain_node_health`` should be
enabled; in the future this option (per the name) will enable other
automatic maintenance features.

Instance export/import now will reuse the original instance
specifications for all parameters; that means exporting an instance,
deleting it and the importing it back should give an almost identical
instance. Note that the default import behaviour has changed from
before, where it created only one NIC; now it recreates the original
number of NICs.

Cluster verify has added a few new checks: SSL certificates validity,
/etc/hosts consistency across the cluster, etc.

Other changes
~~~~~~~~~~~~~

As usual, many internal changes were done, documentation fixes,
etc. Among others:

- Fixed cluster initialization with disabled cluster storage (regression
  introduced in 2.1.1)
- File-based storage supports growing the disks
- Fixed behaviour of node role changes
- Fixed cluster verify for some corner cases, plus a general rewrite of
  cluster verify to allow future extension with more checks
- Fixed log spamming by watcher and node daemon (regression introduced
  in 2.1.1)
- Fixed possible validation issues when changing the list of enabled
  hypervisors
- Fixed cleanup of /etc/hosts during node removal
- Fixed RAPI response for invalid methods
- Fixed bug with hashed passwords in ``ganeti-rapi`` daemon
- Multiple small improvements to the KVM hypervisor (VNC usage, booting
  from ide disks, etc.)
- Allow OS changes without re-installation (to record a changed OS
  outside of Ganeti, or to allow OS renames)
- Allow instance creation without OS installation (useful for example if
  the OS will be installed manually, or restored from a backup not in
  Ganeti format)
- Implemented option to make cluster ``copyfile`` use the replication
  network
- Added list of enabled hypervisors to ssconf (possibly useful for
  external scripts)
- Added a new tool (``tools/cfgupgrade12``) that allows upgrading from
  1.2 clusters
- A partial form of node re-IP is possible via node readd, which now
  allows changed node primary IP
- Command line utilities now show an informational message if the job is
  waiting for a lock
- The logs of the master daemon now show the PID/UID/GID of the
  connected client


Version 2.1.1
-------------

*(Released Fri, 12 Mar 2010)*

During the 2.1.0 long release candidate cycle, a lot of improvements and
changes have accumulated with were released later as 2.1.1.

Major changes
~~~~~~~~~~~~~

The node evacuate command (``gnt-node evacuate``) was significantly
rewritten, and as such the IAllocator protocol was changed - a new
request type has been added. This unfortunate change during a stable
series is designed to improve performance of node evacuations; on
clusters with more than about five nodes and which are well-balanced,
evacuation should proceed in parallel for all instances of the node
being evacuated. As such, any existing IAllocator scripts need to be
updated, otherwise the above command will fail due to the unknown
request. The provided "dumb" allocator has not been updated; but the
ganeti-htools package supports the new protocol since version 0.2.4.

Another important change is increased validation of node and instance
names. This might create problems in special cases, if invalid host
names are being used.

Also, a new layer of hypervisor parameters has been added, that sits at
OS level between the cluster defaults and the instance ones. This allows
customisation of virtualization parameters depending on the installed
OS. For example instances with OS 'X' may have a different KVM kernel
(or any other parameter) than the cluster defaults. This is intended to
help managing a multiple OSes on the same cluster, without manual
modification of each instance's parameters.

A tool for merging clusters, ``cluster-merge``, has been added in the
tools sub-directory.

Bug fixes
~~~~~~~~~

- Improved the int/float conversions that should make the code more
  robust in face of errors from the node daemons
- Fixed the remove node code in case of internal configuration errors
- Fixed the node daemon behaviour in face of inconsistent queue
  directory (e.g. read-only file-system where we can't open the files
  read-write, etc.)
- Fixed the behaviour of gnt-node modify for master candidate demotion;
  now it either aborts cleanly or, if given the new "auto_promote"
  parameter, will automatically promote other nodes as needed
- Fixed compatibility with (unreleased yet) Python 2.6.5 that would
  completely prevent Ganeti from working
- Fixed bug for instance export when not all disks were successfully
  exported
- Fixed behaviour of node add when the new node is slow in starting up
  the node daemon
- Fixed handling of signals in the LUXI client, which should improve
  behaviour of command-line scripts
- Added checks for invalid node/instance names in the configuration (now
  flagged during cluster verify)
- Fixed watcher behaviour for disk activation errors
- Fixed two potentially endless loops in http library, which led to the
  RAPI daemon hanging and consuming 100% CPU in some cases
- Fixed bug in RAPI daemon related to hashed passwords
- Fixed bug for unintended qemu-level bridging of multi-NIC KVM
  instances
- Enhanced compatibility with non-Debian OSes, but not using absolute
  path in some commands and allowing customisation of the ssh
  configuration directory
- Fixed possible future issue with new Python versions by abiding to the
  proper use of ``__slots__`` attribute on classes
- Added checks that should prevent directory traversal attacks
- Many documentation fixes based on feedback from users

New features
~~~~~~~~~~~~

- Added an "early_release" more for instance replace disks and node
  evacuate, where we release locks earlier and thus allow higher
  parallelism within the cluster
- Added watcher hooks, intended to allow the watcher to restart other
  daemons (e.g. from the ganeti-nbma project), but they can be used of
  course for any other purpose
- Added a compile-time disable for DRBD barriers, to increase
  performance if the administrator trusts the power supply or the
  storage system to not lose writes
- Added the option of using syslog for logging instead of, or in
  addition to, Ganeti's own log files
- Removed boot restriction for paravirtual NICs for KVM, recent versions
  can indeed boot from a paravirtual NIC
- Added a generic debug level for many operations; while this is not
  used widely yet, it allows one to pass the debug value all the way to
  the OS scripts
- Enhanced the hooks environment for instance moves (failovers,
  migrations) where the primary/secondary nodes changed during the
  operation, by adding {NEW,OLD}_{PRIMARY,SECONDARY} vars
- Enhanced data validations for many user-supplied values; one important
  item is the restrictions imposed on instance and node names, which
  might reject some (invalid) host names
- Add a configure-time option to disable file-based storage, if it's not
  needed; this allows greater security separation between the master
  node and the other nodes from the point of view of the inter-node RPC
  protocol
- Added user notification in interactive tools if job is waiting in the
  job queue or trying to acquire locks
- Added log messages when a job is waiting for locks
- Added filtering by node tags in instance operations which admit
  multiple instances (start, stop, reboot, reinstall)
- Added a new tool for cluster mergers, ``cluster-merge``
- Parameters from command line which are of the form ``a=b,c=d`` can now
  use backslash escapes to pass in values which contain commas,
  e.g. ``a=b\\c,d=e`` where the 'a' parameter would get the value
  ``b,c``
- For KVM, the instance name is the first parameter passed to KVM, so
  that it's more visible in the process list


Version 2.1.0
-------------

*(Released Tue, 2 Mar 2010)*

Ganeti 2.1 brings many improvements with it. Major changes:

- Added infrastructure to ease automated disk repairs
- Added new daemon to export configuration data in a cheaper way than
  using the remote API
- Instance NICs can now be routed instead of being associated with a
  networking bridge
- Improved job locking logic to reduce impact of jobs acquiring multiple
  locks waiting for other long-running jobs

In-depth implementation details can be found in the Ganeti 2.1 design
document.

Details
~~~~~~~

- Added chroot hypervisor
- Added more options to xen-hvm hypervisor (``kernel_path`` and
  ``device_model``)
- Added more options to xen-pvm hypervisor (``use_bootloader``,
  ``bootloader_path`` and ``bootloader_args``)
- Added the ``use_localtime`` option for the xen-hvm and kvm
  hypervisors, and the default value for this has changed to false (in
  2.0 xen-hvm always enabled it)
- Added luxi call to submit multiple jobs in one go
- Added cluster initialization option to not modify ``/etc/hosts``
  file on nodes
- Added network interface parameters
- Added dry run mode to some LUs
- Added RAPI resources:

  - ``/2/instances/[instance_name]/info``
  - ``/2/instances/[instance_name]/replace-disks``
  - ``/2/nodes/[node_name]/evacuate``
  - ``/2/nodes/[node_name]/migrate``
  - ``/2/nodes/[node_name]/role``
  - ``/2/nodes/[node_name]/storage``
  - ``/2/nodes/[node_name]/storage/modify``
  - ``/2/nodes/[node_name]/storage/repair``

- Added OpCodes to evacuate or migrate all instances on a node
- Added new command to list storage elements on nodes (``gnt-node
  list-storage``) and modify them (``gnt-node modify-storage``)
- Added new ssconf files with master candidate IP address
  (``ssconf_master_candidates_ips``), node primary IP address
  (``ssconf_node_primary_ips``) and node secondary IP address
  (``ssconf_node_secondary_ips``)
- Added ``ganeti-confd`` and a client library to query the Ganeti
  configuration via UDP
- Added ability to run hooks after cluster initialization and before
  cluster destruction
- Added automatic mode for disk replace (``gnt-instance replace-disks
  --auto``)
- Added ``gnt-instance recreate-disks`` to re-create (empty) disks
  after catastrophic data-loss
- Added ``gnt-node repair-storage`` command to repair damaged LVM volume
  groups
- Added ``gnt-instance move`` command to move instances
- Added ``gnt-cluster watcher`` command to control watcher
- Added ``gnt-node powercycle`` command to powercycle nodes
- Added new job status field ``lock_status``
- Added parseable error codes to cluster verification (``gnt-cluster
  verify --error-codes``) and made output less verbose (use
  ``--verbose`` to restore previous behaviour)
- Added UUIDs to the main config entities (cluster, nodes, instances)
- Added support for OS variants
- Added support for hashed passwords in the Ganeti remote API users file
  (``rapi_users``)
- Added option to specify maximum timeout on instance shutdown
- Added ``--no-ssh-init`` option to ``gnt-cluster init``
- Added new helper script to start and stop Ganeti daemons
  (``daemon-util``), with the intent to reduce the work necessary to
  adjust Ganeti for non-Debian distributions and to start/stop daemons
  from one place
- Added more unittests
- Fixed critical bug in ganeti-masterd startup
- Removed the configure-time ``kvm-migration-port`` parameter, this is
  now customisable at the cluster level for both the KVM and Xen
  hypervisors using the new ``migration_port`` parameter
- Pass ``INSTANCE_REINSTALL`` variable to OS installation script when
  reinstalling an instance
- Allowed ``@`` in tag names
- Migrated to Sphinx (http://sphinx.pocoo.org/) for documentation
- Many documentation updates
- Distribute hypervisor files on ``gnt-cluster redist-conf``
- ``gnt-instance reinstall`` can now reinstall multiple instances
- Updated many command line parameters
- Introduced new OS API version 15
- No longer support a default hypervisor
- Treat virtual LVs as inexistent
- Improved job locking logic to reduce lock contention
- Match instance and node names case insensitively
- Reimplemented bash completion script to be more complete
- Improved burnin


Version 2.0.6
-------------

*(Released Thu, 4 Feb 2010)*

- Fix cleaner behaviour on nodes not in a cluster (Debian bug 568105)
- Fix a string formatting bug
- Improve safety of the code in some error paths
- Improve data validation in the master of values returned from nodes


Version 2.0.5
-------------

*(Released Thu, 17 Dec 2009)*

- Fix security issue due to missing validation of iallocator names; this
  allows local and remote execution of arbitrary executables
- Fix failure of gnt-node list during instance removal
- Ship the RAPI documentation in the archive


Version 2.0.4
-------------

*(Released Wed, 30 Sep 2009)*

- Fixed many wrong messages
- Fixed a few bugs related to the locking library
- Fixed MAC checking at instance creation time
- Fixed a DRBD parsing bug related to gaps in /proc/drbd
- Fixed a few issues related to signal handling in both daemons and
  scripts
- Fixed the example startup script provided
- Fixed insserv dependencies in the example startup script (patch from
  Debian)
- Fixed handling of drained nodes in the iallocator framework
- Fixed handling of KERNEL_PATH parameter for xen-hvm (Debian bug
  #528618)
- Fixed error related to invalid job IDs in job polling
- Fixed job/opcode persistence on unclean master shutdown
- Fixed handling of partial job processing after unclean master
  shutdown
- Fixed error reporting from LUs, previously all errors were converted
  into execution errors
- Fixed error reporting from burnin
- Decreased significantly the memory usage of the job queue
- Optimised slightly multi-job submission
- Optimised slightly opcode loading
- Backported the multi-job submit framework from the development
  branch; multi-instance start and stop should be faster
- Added script to clean archived jobs after 21 days; this will reduce
  the size of the queue directory
- Added some extra checks in disk size tracking
- Added an example ethers hook script
- Added a cluster parameter that prevents Ganeti from modifying of
  /etc/hosts
- Added more node information to RAPI responses
- Added a ``gnt-job watch`` command that allows following the ouput of a
  job
- Added a bind-address option to ganeti-rapi
- Added more checks to the configuration verify
- Enhanced the burnin script such that some operations can be retried
  automatically
- Converted instance reinstall to multi-instance model


Version 2.0.3
-------------

*(Released Fri, 7 Aug 2009)*

- Added ``--ignore-size`` to the ``gnt-instance activate-disks`` command
  to allow using the pre-2.0.2 behaviour in activation, if any existing
  instances have mismatched disk sizes in the configuration
- Added ``gnt-cluster repair-disk-sizes`` command to check and update
  any configuration mismatches for disk sizes
- Added ``gnt-master cluste-failover --no-voting`` to allow master
  failover to work on two-node clusters
- Fixed the ``--net`` option of ``gnt-backup import``, which was
  unusable
- Fixed detection of OS script errors in ``gnt-backup export``
- Fixed exit code of ``gnt-backup export``


Version 2.0.2
-------------

*(Released Fri, 17 Jul 2009)*

- Added experimental support for stripped logical volumes; this should
  enhance performance but comes with a higher complexity in the block
  device handling; stripping is only enabled when passing
  ``--with-lvm-stripecount=N`` to ``configure``, but codepaths are
  affected even in the non-stripped mode
- Improved resiliency against transient failures at the end of DRBD
  resyncs, and in general of DRBD resync checks
- Fixed a couple of issues with exports and snapshot errors
- Fixed a couple of issues in instance listing
- Added display of the disk size in ``gnt-instance info``
- Fixed checking for valid OSes in instance creation
- Fixed handling of the "vcpus" parameter in instance listing and in
  general of invalid parameters
- Fixed http server library, and thus RAPI, to handle invalid
  username/password combinations correctly; this means that now they
  report unauthorized for queries too, not only for modifications,
  allowing earlier detect of configuration problems
- Added a new "role" node list field, equivalent to the master/master
  candidate/drained/offline flags combinations
- Fixed cluster modify and changes of candidate pool size
- Fixed cluster verify error messages for wrong files on regular nodes
- Fixed a couple of issues with node demotion from master candidate role
- Fixed node readd issues
- Added non-interactive mode for ``ganeti-masterd --no-voting`` startup
- Added a new ``--no-voting`` option for masterfailover to fix failover
  on two-nodes clusters when the former master node is unreachable
- Added instance reinstall over RAPI


Version 2.0.1
-------------

*(Released Tue, 16 Jun 2009)*

- added ``-H``/``-B`` startup parameters to ``gnt-instance``, which will
  allow re-adding the start in single-user option (regression from 1.2)
- the watcher writes the instance status to a file, to allow monitoring
  to report the instance status (from the master) based on cached
  results of the watcher's queries; while this can get stale if the
  watcher is being locked due to other work on the cluster, this is
  still an improvement
- the watcher now also restarts the node daemon and the rapi daemon if
  they died
- fixed the watcher to handle full and drained queue cases
- hooks export more instance data in the environment, which helps if
  hook scripts need to take action based on the instance's properties
  (no longer need to query back into ganeti)
- instance failovers when the instance is stopped do not check for free
  RAM, so that failing over a stopped instance is possible in low memory
  situations
- rapi uses queries for tags instead of jobs (for less job traffic), and
  for cluster tags it won't talk to masterd at all but read them from
  ssconf
- a couple of error handling fixes in RAPI
- drbd handling: improved the error handling of inconsistent disks after
  resync to reduce the frequency of "there are some degraded disks for
  this instance" messages
- fixed a bug in live migration when DRBD doesn't want to reconnect (the
  error handling path called a wrong function name)


Version 2.0.0
-------------

*(Released Wed, 27 May 2009)*

- no changes from rc5


Version 2.0 rc5
---------------

*(Released Wed, 20 May 2009)*

- fix a couple of bugs (validation, argument checks)
- fix ``gnt-cluster getmaster`` on non-master nodes (regression)
- some small improvements to RAPI and IAllocator
- make watcher automatically start the master daemon if down


Version 2.0 rc4
---------------

*(Released Mon, 27 Apr 2009)*

- change the OS list to not require locks; this helps with big clusters
- fix ``gnt-cluster verify`` and ``gnt-cluster verify-disks`` when the
  volume group is broken
- ``gnt-instance info``, without any arguments, doesn't run for all
  instances anymore; either pass ``--all`` or pass the desired
  instances; this helps against mistakes on big clusters where listing
  the information for all instances takes a long time
- miscellaneous doc and man pages fixes


Version 2.0 rc3
---------------

*(Released Wed, 8 Apr 2009)*

- Change the internal locking model of some ``gnt-node`` commands, in
  order to reduce contention (and blocking of master daemon) when
  batching many creation/reinstall jobs
- Fixes to Xen soft reboot
- No longer build documentation at build time, instead distribute it in
  the archive, in order to reduce the need for the whole docbook/rst
  toolchains


Version 2.0 rc2
---------------

*(Released Fri, 27 Mar 2009)*

- Now the cfgupgrade scripts works and can upgrade 1.2.7 clusters to 2.0
- Fix watcher startup sequence, improves the behaviour of busy clusters
- Some other fixes in ``gnt-cluster verify``, ``gnt-instance
  replace-disks``, ``gnt-instance add``, ``gnt-cluster queue``, KVM VNC
  bind address and other places
- Some documentation fixes and updates


Version 2.0 rc1
---------------

*(Released Mon, 2 Mar 2009)*

- More documentation updates, now all docs should be more-or-less
  up-to-date
- A couple of small fixes (mixed hypervisor clusters, offline nodes,
  etc.)
- Added a customizable HV_KERNEL_ARGS hypervisor parameter (for Xen PVM
  and KVM)
- Fix an issue related to $libdir/run/ganeti and cluster creation


Version 2.0 beta2
-----------------

*(Released Thu, 19 Feb 2009)*

- Xen PVM and KVM have switched the default value for the instance root
  disk to the first partition on the first drive, instead of the whole
  drive; this means that the OS installation scripts must be changed
  accordingly
- Man pages have been updated
- RAPI has been switched by default to HTTPS, and the exported functions
  should all work correctly
- RAPI v1 has been removed
- Many improvements to the KVM hypervisor
- Block device errors are now better reported
- Many other bugfixes and small improvements


Version 2.0 beta1
-----------------

*(Released Mon, 26 Jan 2009)*

- Version 2 is a general rewrite of the code and therefore the
  differences are too many to list, see the design document for 2.0 in
  the ``doc/`` subdirectory for more details
- In this beta version there is not yet a migration path from 1.2 (there
  will be one in the final 2.0 release)
- A few significant changes are:

  - all commands are executed by a daemon (``ganeti-masterd``) and the
    various ``gnt-*`` commands are just front-ends to it
  - all the commands are entered into, and executed from a job queue,
    see the ``gnt-job(8)`` manpage
  - the RAPI daemon supports read-write operations, secured by basic
    HTTP authentication on top of HTTPS
  - DRBD version 0.7 support has been removed, DRBD 8 is the only
    supported version (when migrating from Ganeti 1.2 to 2.0, you need
    to migrate to DRBD 8 first while still running Ganeti 1.2)
  - DRBD devices are using statically allocated minor numbers, which
    will be assigned to existing instances during the migration process
  - there is support for both Xen PVM and Xen HVM instances running on
    the same cluster
  - KVM virtualization is supported too
  - file-based storage has been implemented, which means that it is
    possible to run the cluster without LVM and DRBD storage, for
    example using a shared filesystem exported from shared storage (and
    still have live migration)


Version 1.2.7
-------------

*(Released Tue, 13 Jan 2009)*

- Change the default reboot type in ``gnt-instance reboot`` to "hard"
- Reuse the old instance mac address by default on instance import, if
  the instance name is the same.
- Handle situations in which the node info rpc returns incomplete
  results (issue 46)
- Add checks for tcp/udp ports collisions in ``gnt-cluster verify``
- Improved version of batcher:

  - state file support
  - instance mac address support
  - support for HVM clusters/instances

- Add an option to show the number of cpu sockets and nodes in
  ``gnt-node list``
- Support OSes that handle more than one version of the OS api (but do
  not change the current API in any other way)
- Fix ``gnt-node migrate``
- ``gnt-debug`` man page
- Fixes various more typos and small issues
- Increase disk resync maximum speed to 60MB/s (from 30MB/s)


Version 1.2.6
-------------

*(Released Wed, 24 Sep 2008)*

- new ``--hvm-nic-type`` and ``--hvm-disk-type`` flags to control the
  type of disk exported to fully virtualized instances.
- provide access to the serial console of HVM instances
- instance auto_balance flag, set by default. If turned off it will
  avoid warnings on cluster verify if there is not enough memory to fail
  over an instance. in the future it will prevent automatically failing
  it over when we will support that.
- batcher tool for instance creation, see ``tools/README.batcher``
- ``gnt-instance reinstall --select-os`` to interactively select a new
  operating system when reinstalling an instance.
- when changing the memory amount on instance modify a check has been
  added that the instance will be able to start. also warnings are
  emitted if the instance will not be able to fail over, if auto_balance
  is true.
- documentation fixes
- sync fields between ``gnt-instance list/modify/add/import``
- fix a race condition in drbd when the sync speed was set after giving
  the device a remote peer.


Version 1.2.5
-------------

*(Released Tue, 22 Jul 2008)*

- note: the allowed size and number of tags per object were reduced
- fix a bug in ``gnt-cluster verify`` with inconsistent volume groups
- fixed twisted 8.x compatibility
- fixed ``gnt-instance replace-disks`` with iallocator
- add TCP keepalives on twisted connections to detect restarted nodes
- disk increase support, see ``gnt-instance grow-disk``
- implement bulk node/instance query for RAPI
- add tags in node/instance listing (optional)
- experimental migration (and live migration) support, read the man page
  for ``gnt-instance migrate``
- the ``ganeti-watcher`` logs are now timestamped, and the watcher also
  has some small improvements in handling its state file


Version 1.2.4
-------------

*(Released Fri, 13 Jun 2008)*

- Experimental readonly, REST-based remote API implementation;
  automatically started on master node, TCP port 5080, if enabled by
  ``--enable-rapi`` parameter to configure script.
- Instance allocator support. Add and import instance accept a
  ``--iallocator`` parameter, and call that instance allocator to decide
  which node to use for the instance. The iallocator document describes
  what's expected from an allocator script.
- ``gnt-cluster verify`` N+1 memory redundancy checks: Unless passed the
  ``--no-nplus1-mem`` option ``gnt-cluster verify`` now checks that if a
  node is lost there is still enough memory to fail over the instances
  that reside on it.
- ``gnt-cluster verify`` hooks: it is now possible to add post-hooks to
  ``gnt-cluster verify``, to check for site-specific compliance. All the
  hooks will run, and their output, if any, will be displayed. Any
  failing hook will make the verification return an error value.
- ``gnt-cluster verify`` now checks that its peers are reachable on the
  primary and secondary interfaces
- ``gnt-node add`` now supports the ``--readd`` option, to readd a node
  that is still declared as part of the cluster and has failed.
- ``gnt-* list`` commands now accept a new ``-o +field`` way of
  specifying output fields, that just adds the chosen fields to the
  default ones.
- ``gnt-backup`` now has a new ``remove`` command to delete an existing
  export from the filesystem.
- New per-instance parameters hvm_acpi, hvm_pae and hvm_cdrom_image_path
  have been added. Using them you can enable/disable acpi and pae
  support, and specify a path for a cd image to be exported to the
  instance. These parameters as the name suggest only work on HVM
  clusters.
- When upgrading an HVM cluster to Ganeti 1.2.4, the values for ACPI and
  PAE support will be set to the previously hardcoded values, but the
  (previously hardcoded) path to the CDROM ISO image will be unset and
  if required, needs to be set manually with ``gnt-instance modify``
  after the upgrade.
- The address to which an instance's VNC console is bound is now
  selectable per-instance, rather than being cluster wide. Of course
  this only applies to instances controlled via VNC, so currently just
  applies to HVM clusters.


Version 1.2.3
-------------

*(Released Mon, 18 Feb 2008)*

- more tweaks to the disk activation code (especially helpful for DRBD)
- change the default ``gnt-instance list`` output format, now there is
  one combined status field (see the manpage for the exact values this
  field will have)
- some more fixes for the mac export to hooks change
- make Ganeti not break with DRBD 8.2.x (which changed the version
  format in ``/proc/drbd``) (issue 24)
- add an upgrade tool from "remote_raid1" disk template to "drbd" disk
  template, allowing migration from DRBD0.7+MD to DRBD8


Version 1.2.2
-------------

*(Released Wed, 30 Jan 2008)*

- fix ``gnt-instance modify`` breakage introduced in 1.2.1 with the HVM
  support (issue 23)
- add command aliases infrastructure and a few aliases
- allow listing of VCPUs in the ``gnt-instance list`` and improve the
  man pages and the ``--help`` option of ``gnt-node
  list``/``gnt-instance list``
- fix ``gnt-backup list`` with down nodes (issue 21)
- change the tools location (move from $pkgdatadir to $pkglibdir/tools)
- fix the dist archive and add a check for including svn/git files in
  the future
- some developer-related changes: improve the burnin and the QA suite,
  add an upload script for testing during development


Version 1.2.1
-------------

*(Released Wed, 16 Jan 2008)*

- experimental HVM support, read the install document, section
  "Initializing the cluster"
- allow for the PVM hypervisor per-instance kernel and initrd paths
- add a new command ``gnt-cluster verify-disks`` which uses a new
  algorithm to improve the reconnection of the DRBD pairs if the device
  on the secondary node has gone away
- make logical volume code auto-activate LVs at disk activation time
- slightly improve the speed of activating disks
- allow specification of the MAC address at instance creation time, and
  changing it later via ``gnt-instance modify``
- fix handling of external commands that generate lots of output on
  stderr
- update documentation with regard to minimum version of DRBD8 supported


Version 1.2.0
-------------

*(Released Tue, 4 Dec 2007)*

- Log the ``xm create`` output to the node daemon log on failure (to
  help diagnosing the error)
- In debug mode, log all external commands output if failed to the logs
- Change parsing of lvm commands to ignore stderr


Version 1.2 beta3
-----------------

*(Released Wed, 28 Nov 2007)*

- Another round of updates to the DRBD 8 code to deal with more failures
  in the replace secondary node operation
- Some more logging of failures in disk operations (lvm, drbd)
- A few documentation updates
- QA updates


Version 1.2 beta2
-----------------

*(Released Tue, 13 Nov 2007)*

- Change configuration file format from Python's Pickle to JSON.
  Upgrading is possible using the cfgupgrade utility.
- Add support for DRBD 8.0 (new disk template ``drbd``) which allows for
  faster replace disks and is more stable (DRBD 8 has many improvements
  compared to DRBD 0.7)
- Added command line tags support (see man pages for ``gnt-instance``,
  ``gnt-node``, ``gnt-cluster``)
- Added instance rename support
- Added multi-instance startup/shutdown
- Added cluster rename support
- Added ``gnt-node evacuate`` to simplify some node operations
- Added instance reboot operation that can speedup reboot as compared to
  stop and start
- Soften the requirement that hostnames are in FQDN format
- The ``ganeti-watcher`` now activates drbd pairs after secondary node
  reboots
- Removed dependency on debian's patched fping that uses the
  non-standard ``-S`` option
- Now the OS definitions are searched for in multiple, configurable
  paths (easier for distros to package)
- Some changes to the hooks infrastructure (especially the new
  post-configuration update hook)
- Other small bugfixes

.. vim: set textwidth=72 syntax=rst :
.. Local Variables:
.. mode: rst
.. fill-column: 72
.. End:<|MERGE_RESOLUTION|>--- conflicted
+++ resolved
@@ -2,22 +2,14 @@
 ====
 
 
-<<<<<<< HEAD
 Version 2.14.1
 --------------
 
 *(Released Fri, 10 Jul 2015)*
-=======
-Version 2.13.2
---------------
-
-*(Released Mon, 13 Jul 2015)*
->>>>>>> 0c05c5d9
 
 Incompatible/important changes
 ~~~~~~~~~~~~~~~~~~~~~~~~~~~~~~
 
-<<<<<<< HEAD
 - The SSH security changes reduced the number of nodes which can SSH into
   other nodes. Unfortunately enough, the Ganeti implementation of migration
   for the xl stack of Xen required SSH to be able to migrate the instance,
@@ -156,7 +148,16 @@
 
 This was the first beta release of the 2.14 series. All important changes
 are listed in the latest 2.14 entry.
-=======
+
+
+Version 2.13.2
+--------------
+
+*(Released Mon, 13 Jul 2015)*
+
+Incompatible/important changes
+~~~~~~~~~~~~~~~~~~~~~~~~~~~~~~
+
 - This release contains a fix for the problem that different encodings in
   SSL certificates can break RPC communication (issue 1094). The fix makes
   it necessary to rerun 'gnt-cluster renew-crypto --new-node-certificates'
@@ -181,7 +182,6 @@
 
 Known issues:
 - Issue #1104: gnt-backup: dh key too small
->>>>>>> 0c05c5d9
 
 
 Version 2.13.1
