--- conflicted
+++ resolved
@@ -2,7 +2,6 @@
 ====
 
 
-<<<<<<< HEAD
 Version 2.11.0 alpha1
 ---------------------
 
@@ -62,12 +61,8 @@
   at least version 1.0.0.0
 
 
-Version 2.10.0 rc3
-------------------
-=======
 Version 2.10.0
 --------------
->>>>>>> 0f0ca306
 
 *(Released Thu, 20 Feb 2014)*
 
