News
====

<<<<<<< HEAD
Version 2.5.0 rc2
-----------------

*(Released Tue, 18 Oct 2011)*
=======
Version 2.5.0 rc4
-----------------

*(Released Thu, 27 Oct 2011)*
>>>>>>> bdd8c739

Incompatible/important changes and bugfixes
~~~~~~~~~~~~~~~~~~~~~~~~~~~~~~~~~~~~~~~~~~~

- The default of the ``/2/instances/[instance_name]/rename`` RAPI
  resource's ``ip_check`` parameter changed from ``True`` to ``False``
  to match the underlying LUXI interface.
- The ``/2/nodes/[node_name]/evacuate`` RAPI resource was changed to use
  body parameters, see :doc:`RAPI documentation <rapi>`. The server does
  not maintain backwards-compatibility as the underlying operation
  changed in an incompatible way. The RAPI client can talk to old
  servers, but it needs to be told so as the return value changed.
- When creating file-based instances via RAPI, the ``file_driver``
  parameter no longer defaults to ``loop`` and must be specified.
- The deprecated ``bridge`` NIC parameter is no longer supported. Use
  ``link`` instead.
- Support for the undocumented and deprecated RAPI instance creation
  request format version 0 has been dropped. Use version 1, supported
  since Ganeti 2.1.3 and :doc:`documented <rapi>`, instead.
- Pyparsing 1.4.6 or above is required, see :doc:`installation
  documentation <install>`.
- The "cluster-verify" hooks are now executed per group by the
  ``OP_CLUSTER_VERIFY_GROUP`` opcode. This maintains the same behavior
  if you just run ``gnt-cluster verify``, which generates one opcode per
  group.
- The environment as passed to the OS scripts is cleared, and thus no
  environment variables defined in the node daemon's environment will be
  inherited by the scripts.
- The :doc:`iallocator <iallocator>` mode ``multi-evacuate`` has been
  deprecated.
- :doc:`New iallocator modes <design-multi-reloc>` have been added to
  support operations involving multiple node groups.
- Offline nodes are ignored when failing over an instance.

New features
~~~~~~~~~~~~

- The ganeti-htools project has been merged into the ganeti-core source
  tree and will be built as part of Ganeti (see :doc:`install-quick`).
- Implemented support for :doc:`shared storage <design-shared-storage>`.
- Add support for disks larger than 2 TB in ``lvmstrap`` by supporting
  GPT-style partition tables (requires `parted
  <http://www.gnu.org/s/parted/>`_).
- Added support for floppy drive and 2nd CD-ROM drive in KVM hypervisor.
- Allowed adding tags on instance creation.
- Export instance tags to hooks (``INSTANCE_TAGS``, see :doc:`hooks`)
- Allow instances to be started in a paused state, enabling the user to
  see the complete console output on boot using the console.
- Added new hypervisor flag to control default reboot behaviour
  (``reboot_behavior``).
- Added support for KVM keymaps (hypervisor parameter ``keymap``).
- Improved out-of-band management support:

  - Added ``gnt-node health`` command reporting the health status of
    nodes.
  - Added ``gnt-node power`` command to manage power status of nodes.
  - Added command for emergency power-off (EPO), ``gnt-cluster epo``.

- Instance migration can fall back to failover if instance is not
  running.
- Filters can be used when listing nodes, instances, groups and locks;
  see *ganeti(7)* manpage.
- Added post-execution status as variables to :doc:`hooks <hooks>`
  environment.
- Instance tags are exported/imported together with the instance.
- When given an explicit job ID, ``gnt-job info`` will work for archived
  jobs.
- Jobs can define dependencies on other jobs (not yet supported via
  RAPI or command line, but used by internal commands and usable via
  LUXI).

  - Lock monitor (``gnt-debug locks``) shows jobs waiting for
    dependencies.

- Instance failover is now available as a RAPI resource
  (``/2/instances/[instance_name]/failover``).
- ``gnt-instance info`` defaults to static information if primary node
  is offline.
- Opcodes have a new ``comment`` attribute.
- Added basic SPICE support to KVM hypervisor.
- ``tools/ganeti-listrunner`` allows passing of arguments to executable.

Node group improvements
~~~~~~~~~~~~~~~~~~~~~~~

- ``gnt-cluster verify`` has been modified to check groups separately,
  thereby improving performance.
- Node group support has been added to ``gnt-cluster verify-disks``,
  which now operates per node group.
- Watcher has been changed to work better with node groups.

  - One process and state file per node group.
  - Slow watcher in one group doesn't block other group's watcher.

- Added new command, ``gnt-group evacuate``, to move all instances in a
  node group to other groups.
- Added ``gnt-instance change-group`` to move an instance to another
  node group.
- ``gnt-cluster command`` and ``gnt-cluster copyfile`` now support
  per-group operations.
- Node groups can be tagged.
- Some operations switch from an exclusive to a shared lock as soon as
  possible.
- Instance's primary and secondary nodes' groups are now available as
  query fields (``pnode.group``, ``pnode.group.uuid``, ``snodes.group``
  and ``snodes.group.uuid``).

Misc
~~~~

- Numerous updates to documentation and manpages.

  - :doc:`RAPI <rapi>` documentation now has detailed parameter
    descriptions.
<<<<<<< HEAD
=======
  - Some opcode/job results are now also documented, see :doc:`RAPI
    <rapi>`.
>>>>>>> bdd8c739

- A lockset's internal lock is now also visible in lock monitor.
- Log messages from job queue workers now contain information about the
  opcode they're processing.
- ``gnt-instance console`` no longer requires the instance lock.
- A short delay when waiting for job changes reduces the number of LUXI
  requests significantly.
- DRBD metadata volumes are overwritten with zeros during disk creation.


<<<<<<< HEAD
=======
Version 2.5.0 rc3
-----------------

*(Released Wed, 26 Oct 2011)*

This was the third release candidate of the 2.5 series.


Version 2.5.0 rc2
-----------------

*(Released Tue, 18 Oct 2011)*

This was the second release candidate of the 2.5 series.


>>>>>>> bdd8c739
Version 2.5.0 rc1
-----------------

*(Released Tue, 4 Oct 2011)*

This was the first release candidate of the 2.5 series.


Version 2.5.0 beta3
-------------------

*(Released Wed, 31 Aug 2011)*

This was the third beta release of the 2.5 series.


Version 2.5.0 beta2
-------------------

*(Released Mon, 22 Aug 2011)*

This was the second beta release of the 2.5 series.


Version 2.5.0 beta1
-------------------

*(Released Fri, 12 Aug 2011)*

This was the first beta release of the 2.5 series.


Version 2.4.5
-------------

*(Released Thu, 27 Oct 2011)*

- Fixed bug when parsing command line parameter values ending in
  backslash
- Fixed assertion error after unclean master shutdown
- Disable HTTP client pool for RPC, significantly reducing memory usage
  of master daemon
- Fixed queue archive creation with wrong permissions


Version 2.4.4
-------------

*(Released Tue, 23 Aug 2011)*

Small bug-fixes:

- Fixed documentation for importing with ``--src-dir`` option
- Fixed a bug in ``ensure-dirs`` with queue/archive permissions
- Fixed a parsing issue with DRBD 8.3.11 in the Linux kernel


Version 2.4.3
-------------

*(Released Fri, 5 Aug 2011)*

Many bug-fixes and a few small features:

- Fixed argument order in ``ReserveLV`` and ``ReserveMAC`` which caused
  issues when you tried to add an instance with two MAC addresses in one
  request
- KVM: fixed per-instance stored UID value
- KVM: configure bridged NICs at migration start
- KVM: Fix a bug where instance will not start with never KVM versions
  (>= 0.14)
- Added OS search path to ``gnt-cluster info``
- Fixed an issue with ``file_storage_dir`` where you were forced to
  provide an absolute path, but the documentation states it is a
  relative path, the documentation was right
- Added a new parameter to instance stop/start called ``--no-remember``
  that will make the state change to not be remembered
- Implemented ``no_remember`` at RAPI level
- Improved the documentation
- Node evacuation: don't call IAllocator if node is already empty
- Fixed bug in DRBD8 replace disks on current nodes
- Fixed bug in recreate-disks for DRBD instances
- Moved assertion checking locks in ``gnt-instance replace-disks``
  causing it to abort with not owning the right locks for some situation
- Job queue: Fixed potential race condition when cancelling queued jobs
- Fixed off-by-one bug in job serial generation
- ``gnt-node volumes``: Fix instance names
- Fixed aliases in bash completion
- Fixed a bug in reopening log files after being sent a SIGHUP
- Added a flag to burnin to allow specifying VCPU count
- Bugfixes to non-root Ganeti configuration


Version 2.4.2
-------------

*(Released Thu, 12 May 2011)*

Many bug-fixes and a few new small features:

- Fixed a bug related to log opening failures
- Fixed a bug in instance listing with orphan instances
- Fixed a bug which prevented resetting the cluster-level node parameter
  ``oob_program`` to the default
- Many fixes related to the ``cluster-merge`` tool
- Fixed a race condition in the lock monitor, which caused failures
  during (at least) creation of many instances in parallel
- Improved output for gnt-job info
- Removed the quiet flag on some ssh calls which prevented debugging
  failures
- Improved the N+1 failure messages in cluster verify by actually
  showing the memory values (needed and available)
- Increased lock attempt timeouts so that when executing long operations
  (e.g. DRBD replace-disks) other jobs do not enter 'blocking acquire'
  too early and thus prevent the use of the 'fair' mechanism
- Changed instance query data (``gnt-instance info``) to not acquire
  locks unless needed, thus allowing its use on locked instance if only
  static information is asked for
- Improved behaviour with filesystems that do not support rename on an
  opened file
- Fixed the behaviour of ``prealloc_wipe_disks`` cluster parameter which
  kept locks on all nodes during the wipe, which is unneeded
- Fixed ``gnt-watcher`` handling of errors during hooks execution
- Fixed bug in ``prealloc_wipe_disks`` with small disk sizes (less than
  10GiB) which caused the wipe to fail right at the end in some cases
- Fixed master IP activation when doing master failover with no-voting
- Fixed bug in ``gnt-node add --readd`` which allowed the re-adding of
  the master node itself
- Fixed potential data-loss in under disk full conditions, where Ganeti
  wouldn't check correctly the return code and would consider
  partially-written files 'correct'
- Fixed bug related to multiple VGs and DRBD disk replacing
- Added new disk parameter ``metavg`` that allows placement of the meta
  device for DRBD in a different volume group
- Fixed error handling in the node daemon when the system libc doesn't
  have major number 6 (i.e. if ``libc.so.6`` is not the actual libc)
- Fixed lock release during replace-disks, which kept cluster-wide locks
  when doing disk replaces with an iallocator script
- Added check for missing bridges in cluster verify
- Handle EPIPE errors while writing to the terminal better, so that
  piping the output to e.g. ``less`` doesn't cause a backtrace
- Fixed rare case where a ^C during Luxi calls could have been
  interpreted as server errors, instead of simply terminating
- Fixed a race condition in LUGroupAssignNodes (``gnt-group
  assign-nodes``)
- Added a few more parameters to the KVM hypervisor, allowing a second
  CDROM, custom disk type for CDROMs and a floppy image
- Removed redundant message in instance rename when the name is given
  already as a FQDN
- Added option to ``gnt-instance recreate-disks`` to allow creating the
  disks on new nodes, allowing recreation when the original instance
  nodes are completely gone
- Added option when converting disk templates to DRBD to skip waiting
  for the resync, in order to make the instance available sooner
- Added two new variables to the OS scripts environment (containing the
  instance's nodes)
- Made the root_path and optional parameter for the xen-pvm hypervisor,
  to allow use of ``pvgrub`` as bootloader
- Changed the instance memory modifications to only check out-of-memory
  conditions on memory increases, and turned the secondary node warnings
  into errors (they can still be overridden via ``--force``)
- Fixed the handling of a corner case when the Python installation gets
  corrupted (e.g. a bad disk) while ganeti-noded is running and we try
  to execute a command that doesn't exist
- Fixed a bug in ``gnt-instance move`` (LUInstanceMove) when the primary
  node of the instance returned failures during instance shutdown; this
  adds the option ``--ignore-consistency`` to gnt-instance move

And as usual, various improvements to the error messages, documentation
and man pages.

Version 2.4.1
-------------

*(Released Wed, 09 Mar 2011)*

Emergency bug-fix release. ``tools/cfgupgrade`` was broken and overwrote
the RAPI users file if run twice (even with ``--dry-run``).

The release fixes that bug (nothing else changed).


Version 2.4.0
-------------

*(Released Mon, 07 Mar 2011)*

Final 2.4.0 release. Just a few small fixes:

- Fixed RAPI node evacuate
- Fixed the kvm-ifup script
- Fixed internal error handling for special job cases
- Updated man page to specify the escaping feature for options


Version 2.4.0 rc3
-----------------

*(Released Mon, 28 Feb 2011)*

A critical fix for the ``prealloc_wipe_disks`` feature: it is possible
that this feature wiped the disks of the wrong instance, leading to loss
of data.

Other changes:

- Fixed title of query field containing instance name
- Expanded the glossary in the documentation
- Fixed one unittest (internal issue)


Version 2.4.0 rc2
-----------------

*(Released Mon, 21 Feb 2011)*

A number of bug fixes plus just a couple functionality changes.

On the user-visible side, the ``gnt-* list`` command output has changed
with respect to "special" field states. The current rc1 style of display
can be re-enabled by passing a new ``--verbose`` (``-v``) flag, but in
the default output mode special fields states are displayed as follows:

- Offline resource: ``*``
- Unavailable/not applicable: ``-``
- Data missing (RPC failure): ``?``
- Unknown field: ``??``

Another user-visible change is the addition of ``--force-join`` to
``gnt-node add``.

As for bug fixes:

- ``tools/cluster-merge`` has seen many fixes and is now enabled again
- Fixed regression in RAPI/instance reinstall where all parameters were
  required (instead of optional)
- Fixed ``gnt-cluster repair-disk-sizes``, was broken since Ganeti 2.2
- Fixed iallocator usage (offline nodes were not considered offline)
- Fixed ``gnt-node list`` with respect to non-vm_capable nodes
- Fixed hypervisor and OS parameter validation with respect to
  non-vm_capable nodes
- Fixed ``gnt-cluster verify`` with respect to offline nodes (mostly
  cosmetic)
- Fixed ``tools/listrunner`` with respect to agent-based usage


Version 2.4.0 rc1
-----------------

*(Released Fri,  4 Feb 2011)*

Many changes and fixes since the beta1 release. While there were some
internal changes, the code has been mostly stabilised for the RC
release.

Note: the dumb allocator was removed in this release, as it was not kept
up-to-date with the IAllocator protocol changes. It is recommended to
use the ``hail`` command from the ganeti-htools package.

Note: the 2.4 and up versions of Ganeti are not compatible with the
0.2.x branch of ganeti-htools. You need to upgrade to
ganeti-htools-0.3.0 (or later).

Regressions fixed from 2.3
~~~~~~~~~~~~~~~~~~~~~~~~~~

- Fixed the ``gnt-cluster verify-disks`` command
- Made ``gnt-cluster verify-disks`` work in parallel (as opposed to
  serially on nodes)
- Fixed disk adoption breakage
- Fixed wrong headers in instance listing for field aliases

Other bugs fixed
~~~~~~~~~~~~~~~~

- Fixed corner case in KVM handling of NICs
- Fixed many cases of wrong handling of non-vm_capable nodes
- Fixed a bug where a missing instance symlink was not possible to
  recreate with any ``gnt-*`` command (now ``gnt-instance
  activate-disks`` does it)
- Fixed the volume group name as reported by ``gnt-cluster
  verify-disks``
- Increased timeouts for the import-export code, hopefully leading to
  fewer aborts due network or instance timeouts
- Fixed bug in ``gnt-node list-storage``
- Fixed bug where not all daemons were started on cluster
  initialisation, but only at the first watcher run
- Fixed many bugs in the OOB implementation
- Fixed watcher behaviour in presence of instances with offline
  secondaries
- Fixed instance list output for instances running on the wrong node
- a few fixes to the cluster-merge tool, but it still cannot merge
  multi-node groups (currently it is not recommended to use this tool)


Improvements
~~~~~~~~~~~~

- Improved network configuration for the KVM hypervisor
- Added e1000 as a supported NIC for Xen-HVM
- Improved the lvmstrap tool to also be able to use partitions, as
  opposed to full disks
- Improved speed of disk wiping (the cluster parameter
  ``prealloc_wipe_disks``, so that it has a low impact on the total time
  of instance creations
- Added documentation for the OS parameters
- Changed ``gnt-instance deactivate-disks`` so that it can work if the
  hypervisor is not responding
- Added display of blacklisted and hidden OS information in
  ``gnt-cluster info``
- Extended ``gnt-cluster verify`` to also validate hypervisor, backend,
  NIC and node parameters, which might create problems with currently
  invalid (but undetected) configuration files, but prevents validation
  failures when unrelated parameters are modified
- Changed cluster initialisation to wait for the master daemon to become
  available
- Expanded the RAPI interface:

  - Added config redistribution resource
  - Added activation/deactivation of instance disks
  - Added export of console information

- Implemented log file reopening on SIGHUP, which allows using
  logrotate(8) for the Ganeti log files
- Added a basic OOB helper script as an example


Version 2.4.0 beta1
-------------------

*(Released Fri, 14 Jan 2011)*

User-visible
~~~~~~~~~~~~

- Fixed timezone issues when formatting timestamps
- Added support for node groups, available via ``gnt-group`` and other
  commands
- Added out-of-band framework and management, see :doc:`design
  document <design-oob>`
- Removed support for roman numbers from ``gnt-node list`` and
  ``gnt-instance list``.
- Allowed modification of master network interface via ``gnt-cluster
  modify --master-netdev``
- Accept offline secondaries while shutting down instance disks
- Added ``blockdev_prefix`` parameter to Xen PVM and HVM hypervisors
- Added support for multiple LVM volume groups
- Avoid sorting nodes for ``gnt-node list`` if specific nodes are
  requested
- Added commands to list available fields:

  - ``gnt-node list-fields``
  - ``gnt-group list-fields``
  - ``gnt-instance list-fields``

- Updated documentation and man pages

Integration
~~~~~~~~~~~

- Moved ``rapi_users`` file into separate directory, now named
  ``.../ganeti/rapi/users``, ``cfgupgrade`` moves the file and creates a
  symlink
- Added new tool for running commands on many machines,
  ``tools/ganeti-listrunner``
- Implemented more verbose result in ``OpInstanceConsole`` opcode, also
  improving the ``gnt-instance console`` output
- Allowed customisation of disk index separator at ``configure`` time
- Export node group allocation policy to :doc:`iallocator <iallocator>`
- Added support for non-partitioned md disks in ``lvmstrap``
- Added script to gracefully power off KVM instances
- Split ``utils`` module into smaller parts
- Changed query operations to return more detailed information, e.g.
  whether an information is unavailable due to an offline node. To use
  this new functionality, the LUXI call ``Query`` must be used. Field
  information is now stored by the master daemon and can be retrieved
  using ``QueryFields``. Instances, nodes and groups can also be queried
  using the new opcodes ``OpQuery`` and ``OpQueryFields`` (not yet
  exposed via RAPI). The following commands make use of this
  infrastructure change:

  - ``gnt-group list``
  - ``gnt-group list-fields``
  - ``gnt-node list``
  - ``gnt-node list-fields``
  - ``gnt-instance list``
  - ``gnt-instance list-fields``
  - ``gnt-debug locks``

Remote API
~~~~~~~~~~

- New RAPI resources (see :doc:`rapi`):

  - ``/2/modify``
  - ``/2/groups``
  - ``/2/groups/[group_name]``
  - ``/2/groups/[group_name]/assign-nodes``
  - ``/2/groups/[group_name]/modify``
  - ``/2/groups/[group_name]/rename``
  - ``/2/instances/[instance_name]/disk/[disk_index]/grow``

- RAPI changes:

  - Implemented ``no_install`` for instance creation
  - Implemented OS parameters for instance reinstallation, allowing
    use of special settings on reinstallation (e.g. for preserving data)

Misc
~~~~

- Added IPv6 support in import/export
- Pause DRBD synchronization while wiping disks on instance creation
- Updated unittests and QA scripts
- Improved network parameters passed to KVM
- Converted man pages from docbook to reStructuredText


Version 2.3.1
-------------

*(Released Mon, 20 Dec 2010)*

Released version 2.3.1~rc1 without any changes.


Version 2.3.1 rc1
-----------------

*(Released Wed, 1 Dec 2010)*

- impexpd: Disable OpenSSL compression in socat if possible (backport
  from master, commit e90739d625b, see :doc:`installation guide
  <install-quick>` for details)
- Changed unittest coverage report to exclude test scripts
- Added script to check version format


Version 2.3.0
-------------

*(Released Wed, 1 Dec 2010)*

Released version 2.3.0~rc1 without any changes.


Version 2.3.0 rc1
-----------------

*(Released Fri, 19 Nov 2010)*

A number of bugfixes and documentation updates:

- Update ganeti-os-interface documentation
- Fixed a bug related to duplicate MACs or similar items which should be
  unique
- Fix breakage in OS state modify
- Reinstall instance: disallow offline secondaries (fixes bug related to
  OS changing but reinstall failing)
- plus all the other fixes between 2.2.1 and 2.2.2


Version 2.3.0 rc0
-----------------

*(Released Tue, 2 Nov 2010)*

- Fixed clearing of the default iallocator using ``gnt-cluster modify``
- Fixed master failover race with watcher
- Fixed a bug in ``gnt-node modify`` which could lead to an inconsistent
  configuration
- Accept previously stopped instance for export with instance removal
- Simplify and extend the environment variables for instance OS scripts
- Added new node flags, ``master_capable`` and ``vm_capable``
- Added optional instance disk wiping prior during allocation. This is a
  cluster-wide option and can be set/modified using
  ``gnt-cluster {init,modify} --prealloc-wipe-disks``.
- Added IPv6 support, see :doc:`design document <design-2.3>` and
  :doc:`install-quick`
- Added a new watcher option (``--ignore-pause``)
- Added option to ignore offline node on instance start/stop
  (``--ignore-offline``)
- Allow overriding OS parameters with ``gnt-instance reinstall``
- Added ability to change node's secondary IP address using ``gnt-node
  modify``
- Implemented privilege separation for all daemons except
  ``ganeti-noded``, see ``configure`` options
- Complain if an instance's disk is marked faulty in ``gnt-cluster
  verify``
- Implemented job priorities (see ``ganeti(7)`` manpage)
- Ignore failures while shutting down instances during failover from
  offline node
- Exit daemon's bootstrap process only once daemon is ready
- Export more information via ``LUInstanceQuery``/remote API
- Improved documentation, QA and unittests
- RAPI daemon now watches ``rapi_users`` all the time and doesn't need a
  restart if the file was created or changed
- Added LUXI protocol version sent with each request and response,
  allowing detection of server/client mismatches
- Moved the Python scripts among gnt-* and ganeti-* into modules
- Moved all code related to setting up SSH to an external script,
  ``setup-ssh``
- Infrastructure changes for node group support in future versions


Version 2.2.2
-------------

*(Released Fri, 19 Nov 2010)*

A few small bugs fixed, and some improvements to the build system:

- Fix documentation regarding conversion to drbd
- Fix validation of parameters in cluster modify (``gnt-cluster modify
  -B``)
- Fix error handling in node modify with multiple changes
- Allow remote imports without checked names


Version 2.2.1
-------------

*(Released Tue, 19 Oct 2010)*

- Disable SSL session ID cache in RPC client


Version 2.2.1 rc1
-----------------

*(Released Thu, 14 Oct 2010)*

- Fix interaction between Curl/GnuTLS and the Python's HTTP server
  (thanks Apollon Oikonomopoulos!), finally allowing the use of Curl
  with GnuTLS
- Fix problems with interaction between Curl and Python's HTTP server,
  resulting in increased speed in many RPC calls
- Improve our release script to prevent breakage with older aclocal and
  Python 2.6


Version 2.2.1 rc0
-----------------

*(Released Thu, 7 Oct 2010)*

- Fixed issue 125, replace hardcoded "xenvg" in ``gnt-cluster`` with
  value retrieved from master
- Added support for blacklisted or hidden OS definitions
- Added simple lock monitor (accessible via (``gnt-debug locks``)
- Added support for -mem-path in KVM hypervisor abstraction layer
- Allow overriding instance parameters in tool for inter-cluster
  instance moves (``tools/move-instance``)
- Improved opcode summaries (e.g. in ``gnt-job list``)
- Improve consistency of OS listing by sorting it
- Documentation updates


Version 2.2.0.1
---------------

*(Released Fri, 8 Oct 2010)*

- Rebuild with a newer autotools version, to fix python 2.6 compatibility


Version 2.2.0
-------------

*(Released Mon, 4 Oct 2010)*

- Fixed regression in ``gnt-instance rename``


Version 2.2.0 rc2
-----------------

*(Released Wed, 22 Sep 2010)*

- Fixed OS_VARIANT variable for OS scripts
- Fixed cluster tag operations via RAPI
- Made ``setup-ssh`` exit with non-zero code if an error occurred
- Disabled RAPI CA checks in watcher


Version 2.2.0 rc1
-----------------

*(Released Mon, 23 Aug 2010)*

- Support DRBD versions of the format "a.b.c.d"
- Updated manpages
- Re-introduce support for usage from multiple threads in RAPI client
- Instance renames and modify via RAPI
- Work around race condition between processing and archival in job
  queue
- Mark opcodes following failed one as failed, too
- Job field ``lock_status`` was removed due to difficulties making it
  work with the changed job queue in Ganeti 2.2; a better way to monitor
  locks is expected for a later 2.2.x release
- Fixed dry-run behaviour with many commands
- Support ``ssh-agent`` again when adding nodes
- Many additional bugfixes


Version 2.2.0 rc0
-----------------

*(Released Fri, 30 Jul 2010)*

Important change: the internal RPC mechanism between Ganeti nodes has
changed from using a home-grown http library (based on the Python base
libraries) to use the PycURL library. This requires that PycURL is
installed on nodes. Please note that on Debian/Ubuntu, PycURL is linked
against GnuTLS by default. cURL's support for GnuTLS had known issues
before cURL 7.21.0 and we recommend using the latest cURL release or
linking against OpenSSL. Most other distributions already link PycURL
and cURL against OpenSSL. The command::

  python -c 'import pycurl; print pycurl.version'

can be used to determine the libraries PycURL and cURL are linked
against.

Other significant changes:

- Rewrote much of the internals of the job queue, in order to achieve
  better parallelism; this decouples job query operations from the job
  processing, and it should allow much nicer behaviour of the master
  daemon under load, and it also has uncovered some long-standing bugs
  related to the job serialisation (now fixed)
- Added a default iallocator setting to the cluster parameters,
  eliminating the need to always pass nodes or an iallocator for
  operations that require selection of new node(s)
- Added experimental support for the LXC virtualization method
- Added support for OS parameters, which allows the installation of
  instances to pass parameter to OS scripts in order to customise the
  instance
- Added a hypervisor parameter controlling the migration type (live or
  non-live), since hypervisors have various levels of reliability; this
  has renamed the 'live' parameter to 'mode'
- Added a cluster parameter ``reserved_lvs`` that denotes reserved
  logical volumes, meaning that cluster verify will ignore them and not
  flag their presence as errors
- The watcher will now reset the error count for failed instances after
  8 hours, thus allowing self-healing if the problem that caused the
  instances to be down/fail to start has cleared in the meantime
- Added a cluster parameter ``drbd_usermode_helper`` that makes Ganeti
  check for, and warn, if the drbd module parameter ``usermode_helper``
  is not consistent with the cluster-wide setting; this is needed to
  make diagnose easier of failed drbd creations
- Started adding base IPv6 support, but this is not yet
  enabled/available for use
- Rename operations (cluster, instance) will now return the new name,
  which is especially useful if a short name was passed in
- Added support for instance migration in RAPI
- Added a tool to pre-configure nodes for the SSH setup, before joining
  them to the cluster; this will allow in the future a simplified model
  for node joining (but not yet fully enabled in 2.2); this needs the
  paramiko python library
- Fixed handling of name-resolving errors
- Fixed consistency of job results on the error path
- Fixed master-failover race condition when executed multiple times in
  sequence
- Fixed many bugs related to the job queue (mostly introduced during the
  2.2 development cycle, so not all are impacting 2.1)
- Fixed instance migration with missing disk symlinks
- Fixed handling of unknown jobs in ``gnt-job archive``
- And many other small fixes/improvements

Internal changes:

- Enhanced both the unittest and the QA coverage
- Switched the opcode validation to a generic model, and extended the
  validation to all opcode parameters
- Changed more parts of the code that write shell scripts to use the
  same class for this
- Switched the master daemon to use the asyncore library for the Luxi
  server endpoint


Version 2.2.0 beta 0
--------------------

*(Released Thu, 17 Jun 2010)*

- Added tool (``move-instance``) and infrastructure to move instances
  between separate clusters (see :doc:`separate documentation
  <move-instance>` and :doc:`design document <design-2.2>`)
- Added per-request RPC timeout
- RAPI now requires a Content-Type header for requests with a body (e.g.
  ``PUT`` or ``POST``) which must be set to ``application/json`` (see
  :rfc:`2616` (HTTP/1.1), section 7.2.1)
- ``ganeti-watcher`` attempts to restart ``ganeti-rapi`` if RAPI is not
  reachable
- Implemented initial support for running Ganeti daemons as separate
  users, see configure-time flags ``--with-user-prefix`` and
  ``--with-group-prefix`` (only ``ganeti-rapi`` is supported at this
  time)
- Instances can be removed after export (``gnt-backup export
  --remove-instance``)
- Self-signed certificates generated by Ganeti now use a 2048 bit RSA
  key (instead of 1024 bit)
- Added new cluster configuration file for cluster domain secret
- Import/export now use SSL instead of SSH
- Added support for showing estimated time when exporting an instance,
  see the ``ganeti-os-interface(7)`` manpage and look for
  ``EXP_SIZE_FD``


Version 2.1.8
-------------

*(Released Tue, 16 Nov 2010)*

Some more bugfixes. Unless critical bugs occur, this will be the last
2.1 release:

- Fix case of MAC special-values
- Fix mac checker regex
- backend: Fix typo causing "out of range" error
- Add missing --units in gnt-instance list man page


Version 2.1.7
-------------

*(Released Tue, 24 Aug 2010)*

Bugfixes only:
  - Don't ignore secondary node silently on non-mirrored disk templates
    (issue 113)
  - Fix --master-netdev arg name in gnt-cluster(8) (issue 114)
  - Fix usb_mouse parameter breaking with vnc_console (issue 109)
  - Properly document the usb_mouse parameter
  - Fix path in ganeti-rapi(8) (issue 116)
  - Adjust error message when the ganeti user's .ssh directory is
    missing
  - Add same-node-check when changing the disk template to drbd


Version 2.1.6
-------------

*(Released Fri, 16 Jul 2010)*

Bugfixes only:
  - Add an option to only select some reboot types during qa/burnin.
    (on some hypervisors consequent reboots are not supported)
  - Fix infrequent race condition in master failover. Sometimes the old
    master ip address would be still detected as up for a short time
    after it was removed, causing failover to fail.
  - Decrease mlockall warnings when the ctypes module is missing. On
    Python 2.4 we support running even if no ctypes module is installed,
    but we were too verbose about this issue.
  - Fix building on old distributions, on which man doesn't have a
    --warnings option.
  - Fix RAPI not to ignore the MAC address on instance creation
  - Implement the old instance creation format in the RAPI client.


Version 2.1.5
-------------

*(Released Thu, 01 Jul 2010)*

A small bugfix release:
  - Fix disk adoption: broken by strict --disk option checking in 2.1.4
  - Fix batch-create: broken in the whole 2.1 series due to a lookup on
    a non-existing option
  - Fix instance create: the --force-variant option was ignored
  - Improve pylint 0.21 compatibility and warnings with Python 2.6
  - Fix modify node storage with non-FQDN arguments
  - Fix RAPI client to authenticate under Python 2.6 when used
    for more than 5 requests needing authentication
  - Fix gnt-instance modify -t (storage) giving a wrong error message
    when converting a non-shutdown drbd instance to plain


Version 2.1.4
-------------

*(Released Fri, 18 Jun 2010)*

A small bugfix release:

  - Fix live migration of KVM instances started with older Ganeti
    versions which had fewer hypervisor parameters
  - Fix gnt-instance grow-disk on down instances
  - Fix an error-reporting bug during instance migration
  - Better checking of the ``--net`` and ``--disk`` values, to avoid
    silently ignoring broken ones
  - Fix an RPC error reporting bug affecting, for example, RAPI client
    users
  - Fix bug triggered by different API version os-es on different nodes
  - Fix a bug in instance startup with custom hvparams: OS level
    parameters would fail to be applied.
  - Fix the RAPI client under Python 2.6 (but more work is needed to
    make it work completely well with OpenSSL)
  - Fix handling of errors when resolving names from DNS


Version 2.1.3
-------------

*(Released Thu, 3 Jun 2010)*

A medium sized development cycle. Some new features, and some
fixes/small improvements/cleanups.

Significant features
~~~~~~~~~~~~~~~~~~~~

The node deamon now tries to mlock itself into memory, unless the
``--no-mlock`` flag is passed. It also doesn't fail if it can't write
its logs, and falls back to console logging. This allows emergency
features such as ``gnt-node powercycle`` to work even in the event of a
broken node disk (tested offlining the disk hosting the node's
filesystem and dropping its memory caches; don't try this at home)

KVM: add vhost-net acceleration support. It can be tested with a new
enough version of the kernel and of qemu-kvm.

KVM: Add instance chrooting feature. If you use privilege dropping for
your VMs you can also now force them to chroot to an empty directory,
before starting the emulated guest.

KVM: Add maximum migration bandwith and maximum downtime tweaking
support (requires a new-enough version of qemu-kvm).

Cluster verify will now warn if the master node doesn't have the master
ip configured on it.

Add a new (incompatible) instance creation request format to RAPI which
supports all parameters (previously only a subset was supported, and it
wasn't possible to extend the old format to accomodate all the new
features. The old format is still supported, and a client can check for
this feature, before using it, by checking for its presence in the
``features`` RAPI resource.

Now with ancient latin support. Try it passing the ``--roman`` option to
``gnt-instance info``, ``gnt-cluster info`` or ``gnt-node list``
(requires the python-roman module to be installed, in order to work).

Other changes
~~~~~~~~~~~~~

As usual many internal code refactorings, documentation updates, and
such. Among others:

  - Lots of improvements and cleanups to the experimental Remote API
    (RAPI) client library.
  - A new unit test suite for the core daemon libraries.
  - A fix to creating missing directories makes sure the umask is not
    applied anymore. This enforces the same directory permissions
    everywhere.
  - Better handling terminating daemons with ctrl+c (used when running
    them in debugging mode).
  - Fix a race condition in live migrating a KVM instance, when stat()
    on the old proc status file returned EINVAL, which is an unexpected
    value.
  - Fixed manpage checking with newer man and utf-8 charachters. But now
    you need the en_US.UTF-8 locale enabled to build Ganeti from git.


Version 2.1.2.1
---------------

*(Released Fri, 7 May 2010)*

Fix a bug which prevented untagged KVM instances from starting.


Version 2.1.2
-------------

*(Released Fri, 7 May 2010)*

Another release with a long development cycle, during which many
different features were added.

Significant features
~~~~~~~~~~~~~~~~~~~~

The KVM hypervisor now can run the individual instances as non-root, to
reduce the impact of a VM being hijacked due to bugs in the
hypervisor. It is possible to run all instances as a single (non-root)
user, to manually specify a user for each instance, or to dynamically
allocate a user out of a cluster-wide pool to each instance, with the
guarantee that no two instances will run under the same user ID on any
given node.

An experimental RAPI client library, that can be used standalone
(without the other Ganeti libraries), is provided in the source tree as
``lib/rapi/client.py``. Note this client might change its interface in
the future, as we iterate on its capabilities.

A new command, ``gnt-cluster renew-crypto`` has been added to easily
replace the cluster's certificates and crypto keys. This might help in
case they have been compromised, or have simply expired.

A new disk option for instance creation has been added that allows one
to "adopt" currently existing logical volumes, with data
preservation. This should allow easier migration to Ganeti from
unmanaged (or managed via other software) instances.

Another disk improvement is the possibility to convert between redundant
(DRBD) and plain (LVM) disk configuration for an instance. This should
allow better scalability (starting with one node and growing the
cluster, or shrinking a two-node cluster to one node).

A new feature that could help with automated node failovers has been
implemented: if a node sees itself as offline (by querying the master
candidates), it will try to shutdown (hard) all instances and any active
DRBD devices. This reduces the risk of duplicate instances if an
external script automatically failovers the instances on such nodes. To
enable this, the cluster parameter ``maintain_node_health`` should be
enabled; in the future this option (per the name) will enable other
automatic maintenance features.

Instance export/import now will reuse the original instance
specifications for all parameters; that means exporting an instance,
deleting it and the importing it back should give an almost identical
instance. Note that the default import behaviour has changed from
before, where it created only one NIC; now it recreates the original
number of NICs.

Cluster verify has added a few new checks: SSL certificates validity,
/etc/hosts consistency across the cluster, etc.

Other changes
~~~~~~~~~~~~~

As usual, many internal changes were done, documentation fixes,
etc. Among others:

- Fixed cluster initialization with disabled cluster storage (regression
  introduced in 2.1.1)
- File-based storage supports growing the disks
- Fixed behaviour of node role changes
- Fixed cluster verify for some corner cases, plus a general rewrite of
  cluster verify to allow future extension with more checks
- Fixed log spamming by watcher and node daemon (regression introduced
  in 2.1.1)
- Fixed possible validation issues when changing the list of enabled
  hypervisors
- Fixed cleanup of /etc/hosts during node removal
- Fixed RAPI response for invalid methods
- Fixed bug with hashed passwords in ``ganeti-rapi`` daemon
- Multiple small improvements to the KVM hypervisor (VNC usage, booting
  from ide disks, etc.)
- Allow OS changes without re-installation (to record a changed OS
  outside of Ganeti, or to allow OS renames)
- Allow instance creation without OS installation (useful for example if
  the OS will be installed manually, or restored from a backup not in
  Ganeti format)
- Implemented option to make cluster ``copyfile`` use the replication
  network
- Added list of enabled hypervisors to ssconf (possibly useful for
  external scripts)
- Added a new tool (``tools/cfgupgrade12``) that allows upgrading from
  1.2 clusters
- A partial form of node re-IP is possible via node readd, which now
  allows changed node primary IP
- Command line utilities now show an informational message if the job is
  waiting for a lock
- The logs of the master daemon now show the PID/UID/GID of the
  connected client


Version 2.1.1
-------------

*(Released Fri, 12 Mar 2010)*

During the 2.1.0 long release candidate cycle, a lot of improvements and
changes have accumulated with were released later as 2.1.1.

Major changes
~~~~~~~~~~~~~

The node evacuate command (``gnt-node evacuate``) was significantly
rewritten, and as such the IAllocator protocol was changed - a new
request type has been added. This unfortunate change during a stable
series is designed to improve performance of node evacuations; on
clusters with more than about five nodes and which are well-balanced,
evacuation should proceed in parallel for all instances of the node
being evacuated. As such, any existing IAllocator scripts need to be
updated, otherwise the above command will fail due to the unknown
request. The provided "dumb" allocator has not been updated; but the
ganeti-htools package supports the new protocol since version 0.2.4.

Another important change is increased validation of node and instance
names. This might create problems in special cases, if invalid host
names are being used.

Also, a new layer of hypervisor parameters has been added, that sits at
OS level between the cluster defaults and the instance ones. This allows
customisation of virtualization parameters depending on the installed
OS. For example instances with OS 'X' may have a different KVM kernel
(or any other parameter) than the cluster defaults. This is intended to
help managing a multiple OSes on the same cluster, without manual
modification of each instance's parameters.

A tool for merging clusters, ``cluster-merge``, has been added in the
tools sub-directory.

Bug fixes
~~~~~~~~~

- Improved the int/float conversions that should make the code more
  robust in face of errors from the node daemons
- Fixed the remove node code in case of internal configuration errors
- Fixed the node daemon behaviour in face of inconsistent queue
  directory (e.g. read-only file-system where we can't open the files
  read-write, etc.)
- Fixed the behaviour of gnt-node modify for master candidate demotion;
  now it either aborts cleanly or, if given the new "auto_promote"
  parameter, will automatically promote other nodes as needed
- Fixed compatibility with (unreleased yet) Python 2.6.5 that would
  completely prevent Ganeti from working
- Fixed bug for instance export when not all disks were successfully
  exported
- Fixed behaviour of node add when the new node is slow in starting up
  the node daemon
- Fixed handling of signals in the LUXI client, which should improve
  behaviour of command-line scripts
- Added checks for invalid node/instance names in the configuration (now
  flagged during cluster verify)
- Fixed watcher behaviour for disk activation errors
- Fixed two potentially endless loops in http library, which led to the
  RAPI daemon hanging and consuming 100% CPU in some cases
- Fixed bug in RAPI daemon related to hashed passwords
- Fixed bug for unintended qemu-level bridging of multi-NIC KVM
  instances
- Enhanced compatibility with non-Debian OSes, but not using absolute
  path in some commands and allowing customisation of the ssh
  configuration directory
- Fixed possible future issue with new Python versions by abiding to the
  proper use of ``__slots__`` attribute on classes
- Added checks that should prevent directory traversal attacks
- Many documentation fixes based on feedback from users

New features
~~~~~~~~~~~~

- Added an "early_release" more for instance replace disks and node
  evacuate, where we release locks earlier and thus allow higher
  parallelism within the cluster
- Added watcher hooks, intended to allow the watcher to restart other
  daemons (e.g. from the ganeti-nbma project), but they can be used of
  course for any other purpose
- Added a compile-time disable for DRBD barriers, to increase
  performance if the administrator trusts the power supply or the
  storage system to not lose writes
- Added the option of using syslog for logging instead of, or in
  addition to, Ganeti's own log files
- Removed boot restriction for paravirtual NICs for KVM, recent versions
  can indeed boot from a paravirtual NIC
- Added a generic debug level for many operations; while this is not
  used widely yet, it allows one to pass the debug value all the way to
  the OS scripts
- Enhanced the hooks environment for instance moves (failovers,
  migrations) where the primary/secondary nodes changed during the
  operation, by adding {NEW,OLD}_{PRIMARY,SECONDARY} vars
- Enhanced data validations for many user-supplied values; one important
  item is the restrictions imposed on instance and node names, which
  might reject some (invalid) host names
- Add a configure-time option to disable file-based storage, if it's not
  needed; this allows greater security separation between the master
  node and the other nodes from the point of view of the inter-node RPC
  protocol
- Added user notification in interactive tools if job is waiting in the
  job queue or trying to acquire locks
- Added log messages when a job is waiting for locks
- Added filtering by node tags in instance operations which admit
  multiple instances (start, stop, reboot, reinstall)
- Added a new tool for cluster mergers, ``cluster-merge``
- Parameters from command line which are of the form ``a=b,c=d`` can now
  use backslash escapes to pass in values which contain commas,
  e.g. ``a=b\\c,d=e`` where the 'a' parameter would get the value
  ``b,c``
- For KVM, the instance name is the first parameter passed to KVM, so
  that it's more visible in the process list


Version 2.1.0
-------------

*(Released Tue, 2 Mar 2010)*

Ganeti 2.1 brings many improvements with it. Major changes:

- Added infrastructure to ease automated disk repairs
- Added new daemon to export configuration data in a cheaper way than
  using the remote API
- Instance NICs can now be routed instead of being associated with a
  networking bridge
- Improved job locking logic to reduce impact of jobs acquiring multiple
  locks waiting for other long-running jobs

In-depth implementation details can be found in the Ganeti 2.1 design
document.

Details
~~~~~~~

- Added chroot hypervisor
- Added more options to xen-hvm hypervisor (``kernel_path`` and
  ``device_model``)
- Added more options to xen-pvm hypervisor (``use_bootloader``,
  ``bootloader_path`` and ``bootloader_args``)
- Added the ``use_localtime`` option for the xen-hvm and kvm
  hypervisors, and the default value for this has changed to false (in
  2.0 xen-hvm always enabled it)
- Added luxi call to submit multiple jobs in one go
- Added cluster initialization option to not modify ``/etc/hosts``
  file on nodes
- Added network interface parameters
- Added dry run mode to some LUs
- Added RAPI resources:

  - ``/2/instances/[instance_name]/info``
  - ``/2/instances/[instance_name]/replace-disks``
  - ``/2/nodes/[node_name]/evacuate``
  - ``/2/nodes/[node_name]/migrate``
  - ``/2/nodes/[node_name]/role``
  - ``/2/nodes/[node_name]/storage``
  - ``/2/nodes/[node_name]/storage/modify``
  - ``/2/nodes/[node_name]/storage/repair``

- Added OpCodes to evacuate or migrate all instances on a node
- Added new command to list storage elements on nodes (``gnt-node
  list-storage``) and modify them (``gnt-node modify-storage``)
- Added new ssconf files with master candidate IP address
  (``ssconf_master_candidates_ips``), node primary IP address
  (``ssconf_node_primary_ips``) and node secondary IP address
  (``ssconf_node_secondary_ips``)
- Added ``ganeti-confd`` and a client library to query the Ganeti
  configuration via UDP
- Added ability to run hooks after cluster initialization and before
  cluster destruction
- Added automatic mode for disk replace (``gnt-instance replace-disks
  --auto``)
- Added ``gnt-instance recreate-disks`` to re-create (empty) disks
  after catastrophic data-loss
- Added ``gnt-node repair-storage`` command to repair damaged LVM volume
  groups
- Added ``gnt-instance move`` command to move instances
- Added ``gnt-cluster watcher`` command to control watcher
- Added ``gnt-node powercycle`` command to powercycle nodes
- Added new job status field ``lock_status``
- Added parseable error codes to cluster verification (``gnt-cluster
  verify --error-codes``) and made output less verbose (use
  ``--verbose`` to restore previous behaviour)
- Added UUIDs to the main config entities (cluster, nodes, instances)
- Added support for OS variants
- Added support for hashed passwords in the Ganeti remote API users file
  (``rapi_users``)
- Added option to specify maximum timeout on instance shutdown
- Added ``--no-ssh-init`` option to ``gnt-cluster init``
- Added new helper script to start and stop Ganeti daemons
  (``daemon-util``), with the intent to reduce the work necessary to
  adjust Ganeti for non-Debian distributions and to start/stop daemons
  from one place
- Added more unittests
- Fixed critical bug in ganeti-masterd startup
- Removed the configure-time ``kvm-migration-port`` parameter, this is
  now customisable at the cluster level for both the KVM and Xen
  hypervisors using the new ``migration_port`` parameter
- Pass ``INSTANCE_REINSTALL`` variable to OS installation script when
  reinstalling an instance
- Allowed ``@`` in tag names
- Migrated to Sphinx (http://sphinx.pocoo.org/) for documentation
- Many documentation updates
- Distribute hypervisor files on ``gnt-cluster redist-conf``
- ``gnt-instance reinstall`` can now reinstall multiple instances
- Updated many command line parameters
- Introduced new OS API version 15
- No longer support a default hypervisor
- Treat virtual LVs as inexistent
- Improved job locking logic to reduce lock contention
- Match instance and node names case insensitively
- Reimplemented bash completion script to be more complete
- Improved burnin


Version 2.0.6
-------------

*(Released Thu, 4 Feb 2010)*

- Fix cleaner behaviour on nodes not in a cluster (Debian bug 568105)
- Fix a string formatting bug
- Improve safety of the code in some error paths
- Improve data validation in the master of values returned from nodes


Version 2.0.5
-------------

*(Released Thu, 17 Dec 2009)*

- Fix security issue due to missing validation of iallocator names; this
  allows local and remote execution of arbitrary executables
- Fix failure of gnt-node list during instance removal
- Ship the RAPI documentation in the archive


Version 2.0.4
-------------

*(Released Wed, 30 Sep 2009)*

- Fixed many wrong messages
- Fixed a few bugs related to the locking library
- Fixed MAC checking at instance creation time
- Fixed a DRBD parsing bug related to gaps in /proc/drbd
- Fixed a few issues related to signal handling in both daemons and
  scripts
- Fixed the example startup script provided
- Fixed insserv dependencies in the example startup script (patch from
  Debian)
- Fixed handling of drained nodes in the iallocator framework
- Fixed handling of KERNEL_PATH parameter for xen-hvm (Debian bug
  #528618)
- Fixed error related to invalid job IDs in job polling
- Fixed job/opcode persistence on unclean master shutdown
- Fixed handling of partial job processing after unclean master
  shutdown
- Fixed error reporting from LUs, previously all errors were converted
  into execution errors
- Fixed error reporting from burnin
- Decreased significantly the memory usage of the job queue
- Optimised slightly multi-job submission
- Optimised slightly opcode loading
- Backported the multi-job submit framework from the development
  branch; multi-instance start and stop should be faster
- Added script to clean archived jobs after 21 days; this will reduce
  the size of the queue directory
- Added some extra checks in disk size tracking
- Added an example ethers hook script
- Added a cluster parameter that prevents Ganeti from modifying of
  /etc/hosts
- Added more node information to RAPI responses
- Added a ``gnt-job watch`` command that allows following the ouput of a
  job
- Added a bind-address option to ganeti-rapi
- Added more checks to the configuration verify
- Enhanced the burnin script such that some operations can be retried
  automatically
- Converted instance reinstall to multi-instance model


Version 2.0.3
-------------

*(Released Fri, 7 Aug 2009)*

- Added ``--ignore-size`` to the ``gnt-instance activate-disks`` command
  to allow using the pre-2.0.2 behaviour in activation, if any existing
  instances have mismatched disk sizes in the configuration
- Added ``gnt-cluster repair-disk-sizes`` command to check and update
  any configuration mismatches for disk sizes
- Added ``gnt-master cluste-failover --no-voting`` to allow master
  failover to work on two-node clusters
- Fixed the ``--net`` option of ``gnt-backup import``, which was
  unusable
- Fixed detection of OS script errors in ``gnt-backup export``
- Fixed exit code of ``gnt-backup export``


Version 2.0.2
-------------

*(Released Fri, 17 Jul 2009)*

- Added experimental support for stripped logical volumes; this should
  enhance performance but comes with a higher complexity in the block
  device handling; stripping is only enabled when passing
  ``--with-lvm-stripecount=N`` to ``configure``, but codepaths are
  affected even in the non-stripped mode
- Improved resiliency against transient failures at the end of DRBD
  resyncs, and in general of DRBD resync checks
- Fixed a couple of issues with exports and snapshot errors
- Fixed a couple of issues in instance listing
- Added display of the disk size in ``gnt-instance info``
- Fixed checking for valid OSes in instance creation
- Fixed handling of the "vcpus" parameter in instance listing and in
  general of invalid parameters
- Fixed http server library, and thus RAPI, to handle invalid
  username/password combinations correctly; this means that now they
  report unauthorized for queries too, not only for modifications,
  allowing earlier detect of configuration problems
- Added a new "role" node list field, equivalent to the master/master
  candidate/drained/offline flags combinations
- Fixed cluster modify and changes of candidate pool size
- Fixed cluster verify error messages for wrong files on regular nodes
- Fixed a couple of issues with node demotion from master candidate role
- Fixed node readd issues
- Added non-interactive mode for ``ganeti-masterd --no-voting`` startup
- Added a new ``--no-voting`` option for masterfailover to fix failover
  on two-nodes clusters when the former master node is unreachable
- Added instance reinstall over RAPI


Version 2.0.1
-------------

*(Released Tue, 16 Jun 2009)*

- added ``-H``/``-B`` startup parameters to ``gnt-instance``, which will
  allow re-adding the start in single-user option (regression from 1.2)
- the watcher writes the instance status to a file, to allow monitoring
  to report the instance status (from the master) based on cached
  results of the watcher's queries; while this can get stale if the
  watcher is being locked due to other work on the cluster, this is
  still an improvement
- the watcher now also restarts the node daemon and the rapi daemon if
  they died
- fixed the watcher to handle full and drained queue cases
- hooks export more instance data in the environment, which helps if
  hook scripts need to take action based on the instance's properties
  (no longer need to query back into ganeti)
- instance failovers when the instance is stopped do not check for free
  RAM, so that failing over a stopped instance is possible in low memory
  situations
- rapi uses queries for tags instead of jobs (for less job traffic), and
  for cluster tags it won't talk to masterd at all but read them from
  ssconf
- a couple of error handling fixes in RAPI
- drbd handling: improved the error handling of inconsistent disks after
  resync to reduce the frequency of "there are some degraded disks for
  this instance" messages
- fixed a bug in live migration when DRBD doesn't want to reconnect (the
  error handling path called a wrong function name)


Version 2.0.0 final
-------------------

*(Released Wed, 27 May 2009)*

- no changes from rc5


Version 2.0 release candidate 5
-------------------------------

*(Released Wed, 20 May 2009)*

- fix a couple of bugs (validation, argument checks)
- fix ``gnt-cluster getmaster`` on non-master nodes (regression)
- some small improvements to RAPI and IAllocator
- make watcher automatically start the master daemon if down


Version 2.0 release candidate 4
-------------------------------

*(Released Mon, 27 Apr 2009)*

- change the OS list to not require locks; this helps with big clusters
- fix ``gnt-cluster verify`` and ``gnt-cluster verify-disks`` when the
  volume group is broken
- ``gnt-instance info``, without any arguments, doesn't run for all
  instances anymore; either pass ``--all`` or pass the desired
  instances; this helps against mistakes on big clusters where listing
  the information for all instances takes a long time
- miscellaneous doc and man pages fixes


Version 2.0 release candidate 3
-------------------------------

*(Released Wed, 8 Apr 2009)*

- Change the internal locking model of some ``gnt-node`` commands, in
  order to reduce contention (and blocking of master daemon) when
  batching many creation/reinstall jobs
- Fixes to Xen soft reboot
- No longer build documentation at build time, instead distribute it in
  the archive, in order to reduce the need for the whole docbook/rst
  toolchains


Version 2.0 release candidate 2
-------------------------------

*(Released Fri, 27 Mar 2009)*

- Now the cfgupgrade scripts works and can upgrade 1.2.7 clusters to 2.0
- Fix watcher startup sequence, improves the behaviour of busy clusters
- Some other fixes in ``gnt-cluster verify``, ``gnt-instance
  replace-disks``, ``gnt-instance add``, ``gnt-cluster queue``, KVM VNC
  bind address and other places
- Some documentation fixes and updates


Version 2.0 release candidate 1
-------------------------------

*(Released Mon, 2 Mar 2009)*

- More documentation updates, now all docs should be more-or-less
  up-to-date
- A couple of small fixes (mixed hypervisor clusters, offline nodes,
  etc.)
- Added a customizable HV_KERNEL_ARGS hypervisor parameter (for Xen PVM
  and KVM)
- Fix an issue related to $libdir/run/ganeti and cluster creation


Version 2.0 beta 2
------------------

*(Released Thu, 19 Feb 2009)*

- Xen PVM and KVM have switched the default value for the instance root
  disk to the first partition on the first drive, instead of the whole
  drive; this means that the OS installation scripts must be changed
  accordingly
- Man pages have been updated
- RAPI has been switched by default to HTTPS, and the exported functions
  should all work correctly
- RAPI v1 has been removed
- Many improvements to the KVM hypervisor
- Block device errors are now better reported
- Many other bugfixes and small improvements


Version 2.0 beta 1
------------------

*(Released Mon, 26 Jan 2009)*

- Version 2 is a general rewrite of the code and therefore the
  differences are too many to list, see the design document for 2.0 in
  the ``doc/`` subdirectory for more details
- In this beta version there is not yet a migration path from 1.2 (there
  will be one in the final 2.0 release)
- A few significant changes are:

  - all commands are executed by a daemon (``ganeti-masterd``) and the
    various ``gnt-*`` commands are just front-ends to it
  - all the commands are entered into, and executed from a job queue,
    see the ``gnt-job(8)`` manpage
  - the RAPI daemon supports read-write operations, secured by basic
    HTTP authentication on top of HTTPS
  - DRBD version 0.7 support has been removed, DRBD 8 is the only
    supported version (when migrating from Ganeti 1.2 to 2.0, you need
    to migrate to DRBD 8 first while still running Ganeti 1.2)
  - DRBD devices are using statically allocated minor numbers, which
    will be assigned to existing instances during the migration process
  - there is support for both Xen PVM and Xen HVM instances running on
    the same cluster
  - KVM virtualization is supported too
  - file-based storage has been implemented, which means that it is
    possible to run the cluster without LVM and DRBD storage, for
    example using a shared filesystem exported from shared storage (and
    still have live migration)


Version 1.2.7
-------------

*(Released Tue, 13 Jan 2009)*

- Change the default reboot type in ``gnt-instance reboot`` to "hard"
- Reuse the old instance mac address by default on instance import, if
  the instance name is the same.
- Handle situations in which the node info rpc returns incomplete
  results (issue 46)
- Add checks for tcp/udp ports collisions in ``gnt-cluster verify``
- Improved version of batcher:

  - state file support
  - instance mac address support
  - support for HVM clusters/instances

- Add an option to show the number of cpu sockets and nodes in
  ``gnt-node list``
- Support OSes that handle more than one version of the OS api (but do
  not change the current API in any other way)
- Fix ``gnt-node migrate``
- ``gnt-debug`` man page
- Fixes various more typos and small issues
- Increase disk resync maximum speed to 60MB/s (from 30MB/s)


Version 1.2.6
-------------

*(Released Wed, 24 Sep 2008)*

- new ``--hvm-nic-type`` and ``--hvm-disk-type`` flags to control the
  type of disk exported to fully virtualized instances.
- provide access to the serial console of HVM instances
- instance auto_balance flag, set by default. If turned off it will
  avoid warnings on cluster verify if there is not enough memory to fail
  over an instance. in the future it will prevent automatically failing
  it over when we will support that.
- batcher tool for instance creation, see ``tools/README.batcher``
- ``gnt-instance reinstall --select-os`` to interactively select a new
  operating system when reinstalling an instance.
- when changing the memory amount on instance modify a check has been
  added that the instance will be able to start. also warnings are
  emitted if the instance will not be able to fail over, if auto_balance
  is true.
- documentation fixes
- sync fields between ``gnt-instance list/modify/add/import``
- fix a race condition in drbd when the sync speed was set after giving
  the device a remote peer.


Version 1.2.5
-------------

*(Released Tue, 22 Jul 2008)*

- note: the allowed size and number of tags per object were reduced
- fix a bug in ``gnt-cluster verify`` with inconsistent volume groups
- fixed twisted 8.x compatibility
- fixed ``gnt-instance replace-disks`` with iallocator
- add TCP keepalives on twisted connections to detect restarted nodes
- disk increase support, see ``gnt-instance grow-disk``
- implement bulk node/instance query for RAPI
- add tags in node/instance listing (optional)
- experimental migration (and live migration) support, read the man page
  for ``gnt-instance migrate``
- the ``ganeti-watcher`` logs are now timestamped, and the watcher also
  has some small improvements in handling its state file


Version 1.2.4
-------------

*(Released Fri, 13 Jun 2008)*

- Experimental readonly, REST-based remote API implementation;
  automatically started on master node, TCP port 5080, if enabled by
  ``--enable-rapi`` parameter to configure script.
- Instance allocator support. Add and import instance accept a
  ``--iallocator`` parameter, and call that instance allocator to decide
  which node to use for the instance. The iallocator document describes
  what's expected from an allocator script.
- ``gnt-cluster verify`` N+1 memory redundancy checks: Unless passed the
  ``--no-nplus1-mem`` option ``gnt-cluster verify`` now checks that if a
  node is lost there is still enough memory to fail over the instances
  that reside on it.
- ``gnt-cluster verify`` hooks: it is now possible to add post-hooks to
  ``gnt-cluster verify``, to check for site-specific compliance. All the
  hooks will run, and their output, if any, will be displayed. Any
  failing hook will make the verification return an error value.
- ``gnt-cluster verify`` now checks that its peers are reachable on the
  primary and secondary interfaces
- ``gnt-node add`` now supports the ``--readd`` option, to readd a node
  that is still declared as part of the cluster and has failed.
- ``gnt-* list`` commands now accept a new ``-o +field`` way of
  specifying output fields, that just adds the chosen fields to the
  default ones.
- ``gnt-backup`` now has a new ``remove`` command to delete an existing
  export from the filesystem.
- New per-instance parameters hvm_acpi, hvm_pae and hvm_cdrom_image_path
  have been added. Using them you can enable/disable acpi and pae
  support, and specify a path for a cd image to be exported to the
  instance. These parameters as the name suggest only work on HVM
  clusters.
- When upgrading an HVM cluster to Ganeti 1.2.4, the values for ACPI and
  PAE support will be set to the previously hardcoded values, but the
  (previously hardcoded) path to the CDROM ISO image will be unset and
  if required, needs to be set manually with ``gnt-instance modify``
  after the upgrade.
- The address to which an instance's VNC console is bound is now
  selectable per-instance, rather than being cluster wide. Of course
  this only applies to instances controlled via VNC, so currently just
  applies to HVM clusters.


Version 1.2.3
-------------

*(Released Mon, 18 Feb 2008)*

- more tweaks to the disk activation code (especially helpful for DRBD)
- change the default ``gnt-instance list`` output format, now there is
  one combined status field (see the manpage for the exact values this
  field will have)
- some more fixes for the mac export to hooks change
- make Ganeti not break with DRBD 8.2.x (which changed the version
  format in ``/proc/drbd``) (issue 24)
- add an upgrade tool from "remote_raid1" disk template to "drbd" disk
  template, allowing migration from DRBD0.7+MD to DRBD8


Version 1.2.2
-------------

*(Released Wed, 30 Jan 2008)*

- fix ``gnt-instance modify`` breakage introduced in 1.2.1 with the HVM
  support (issue 23)
- add command aliases infrastructure and a few aliases
- allow listing of VCPUs in the ``gnt-instance list`` and improve the
  man pages and the ``--help`` option of ``gnt-node
  list``/``gnt-instance list``
- fix ``gnt-backup list`` with down nodes (issue 21)
- change the tools location (move from $pkgdatadir to $pkglibdir/tools)
- fix the dist archive and add a check for including svn/git files in
  the future
- some developer-related changes: improve the burnin and the QA suite,
  add an upload script for testing during development


Version 1.2.1
-------------

*(Released Wed, 16 Jan 2008)*

- experimental HVM support, read the install document, section
  "Initializing the cluster"
- allow for the PVM hypervisor per-instance kernel and initrd paths
- add a new command ``gnt-cluster verify-disks`` which uses a new
  algorithm to improve the reconnection of the DRBD pairs if the device
  on the secondary node has gone away
- make logical volume code auto-activate LVs at disk activation time
- slightly improve the speed of activating disks
- allow specification of the MAC address at instance creation time, and
  changing it later via ``gnt-instance modify``
- fix handling of external commands that generate lots of output on
  stderr
- update documentation with regard to minimum version of DRBD8 supported


Version 1.2.0
-------------

*(Released Tue, 4 Dec 2007)*

- Log the ``xm create`` output to the node daemon log on failure (to
  help diagnosing the error)
- In debug mode, log all external commands output if failed to the logs
- Change parsing of lvm commands to ignore stderr


Version 1.2b3
-------------

*(Released Wed, 28 Nov 2007)*

- Another round of updates to the DRBD 8 code to deal with more failures
  in the replace secondary node operation
- Some more logging of failures in disk operations (lvm, drbd)
- A few documentation updates
- QA updates


Version 1.2b2
-------------

*(Released Tue, 13 Nov 2007)*

- Change configuration file format from Python's Pickle to JSON.
  Upgrading is possible using the cfgupgrade utility.
- Add support for DRBD 8.0 (new disk template ``drbd``) which allows for
  faster replace disks and is more stable (DRBD 8 has many improvements
  compared to DRBD 0.7)
- Added command line tags support (see man pages for ``gnt-instance``,
  ``gnt-node``, ``gnt-cluster``)
- Added instance rename support
- Added multi-instance startup/shutdown
- Added cluster rename support
- Added ``gnt-node evacuate`` to simplify some node operations
- Added instance reboot operation that can speedup reboot as compared to
  stop and start
- Soften the requirement that hostnames are in FQDN format
- The ``ganeti-watcher`` now activates drbd pairs after secondary node
  reboots
- Removed dependency on debian's patched fping that uses the
  non-standard ``-S`` option
- Now the OS definitions are searched for in multiple, configurable
  paths (easier for distros to package)
- Some changes to the hooks infrastructure (especially the new
  post-configuration update hook)
- Other small bugfixes

.. vim: set textwidth=72 syntax=rst :
.. Local Variables:
.. mode: rst
.. fill-column: 72
.. End:<|MERGE_RESOLUTION|>--- conflicted
+++ resolved
@@ -1,17 +1,10 @@
 News
 ====
 
-<<<<<<< HEAD
-Version 2.5.0 rc2
------------------
-
-*(Released Tue, 18 Oct 2011)*
-=======
 Version 2.5.0 rc4
 -----------------
 
 *(Released Thu, 27 Oct 2011)*
->>>>>>> bdd8c739
 
 Incompatible/important changes and bugfixes
 ~~~~~~~~~~~~~~~~~~~~~~~~~~~~~~~~~~~~~~~~~~~
@@ -126,11 +119,8 @@
 
   - :doc:`RAPI <rapi>` documentation now has detailed parameter
     descriptions.
-<<<<<<< HEAD
-=======
   - Some opcode/job results are now also documented, see :doc:`RAPI
     <rapi>`.
->>>>>>> bdd8c739
 
 - A lockset's internal lock is now also visible in lock monitor.
 - Log messages from job queue workers now contain information about the
@@ -141,8 +131,6 @@
 - DRBD metadata volumes are overwritten with zeros during disk creation.
 
 
-<<<<<<< HEAD
-=======
 Version 2.5.0 rc3
 -----------------
 
@@ -159,7 +147,6 @@
 This was the second release candidate of the 2.5 series.
 
 
->>>>>>> bdd8c739
 Version 2.5.0 rc1
 -----------------
 
