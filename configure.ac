--- conflicted
+++ resolved
@@ -2,7 +2,7 @@
 m4_define([gnt_version_major], [2])
 m4_define([gnt_version_minor], [9])
 m4_define([gnt_version_revision], [0])
-m4_define([gnt_version_suffix], [~beta1])
+m4_define([gnt_version_suffix], [~alpha1])
 m4_define([gnt_version_full],
           m4_format([%d.%d.%d%s],
                     gnt_version_major, gnt_version_minor,
@@ -767,11 +767,7 @@
 AC_PYTHON_MODULE(pycurl, t)
 AC_PYTHON_MODULE(bitarray, t)
 AC_PYTHON_MODULE(ipaddr, t)
-<<<<<<< HEAD
-AC_PYTHON_MODULE(yaml, t)
 AC_PYTHON_MODULE(mock)
-=======
->>>>>>> e4b5f955
 AC_PYTHON_MODULE(affinity)
 AC_PYTHON_MODULE(paramiko)
 
