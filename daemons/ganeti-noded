#!/usr/bin/python
#

# Copyright (C) 2006, 2007 Google Inc.
#
# This program is free software; you can redistribute it and/or modify
# it under the terms of the GNU General Public License as published by
# the Free Software Foundation; either version 2 of the License, or
# (at your option) any later version.
#
# This program is distributed in the hope that it will be useful, but
# WITHOUT ANY WARRANTY; without even the implied warranty of
# MERCHANTABILITY or FITNESS FOR A PARTICULAR PURPOSE.  See the GNU
# General Public License for more details.
#
# You should have received a copy of the GNU General Public License
# along with this program; if not, write to the Free Software
# Foundation, Inc., 51 Franklin Street, Fifth Floor, Boston, MA
# 02110-1301, USA.


"""Ganeti node daemon"""

# pylint: disable-msg=C0103,W0142

# C0103: Functions in this module need to have a given name structure,
# and the name of the daemon doesn't match

# W0142: Used * or ** magic, since we do use it extensively in this
# module

import os
import sys
import logging
import signal

from optparse import OptionParser

from ganeti import backend
from ganeti import constants
from ganeti import objects
from ganeti import errors
from ganeti import jstore
from ganeti import daemon
from ganeti import http
from ganeti import utils
from ganeti import storage
from ganeti import serializer

import ganeti.http.server # pylint: disable-msg=W0611


queue_lock = None


def _PrepareQueueLock():
  """Try to prepare the queue lock.

  @return: None for success, otherwise an exception object

  """
  global queue_lock # pylint: disable-msg=W0603

  if queue_lock is not None:
    return None

  # Prepare job queue
  try:
    queue_lock = jstore.InitAndVerifyQueue(must_lock=False)
    return None
  except EnvironmentError, err:
    return err


def _RequireJobQueueLock(fn):
  """Decorator for job queue manipulating functions.

  """
  QUEUE_LOCK_TIMEOUT = 10

  def wrapper(*args, **kwargs):
    # Locking in exclusive, blocking mode because there could be several
    # children running at the same time. Waiting up to 10 seconds.
    if _PrepareQueueLock() is not None:
      raise errors.JobQueueError("Job queue failed initialization,"
                                 " cannot update jobs")
    queue_lock.Exclusive(blocking=True, timeout=QUEUE_LOCK_TIMEOUT)
    try:
      return fn(*args, **kwargs)
    finally:
      queue_lock.Unlock()

  return wrapper


<<<<<<< HEAD
def _DecodeImportExportIO(ieio, ieioargs):
  """Decodes import/export I/O information.

  """
  if ieio == constants.IEIO_RAW_DISK:
    assert len(ieioargs) == 1
    return (objects.Disk.FromDict(ieioargs[0]), )

  if ieio == constants.IEIO_SCRIPT:
    assert len(ieioargs) == 2
    return (objects.Disk.FromDict(ieioargs[0]), ieioargs[1])

  return ieioargs
=======
class MlockallRequestExecutor(http.server.HttpServerRequestExecutor):
  """Custom Request Executor class that ensures NodeHttpServer children are
  locked in ram.

  """
  def __init__(self, *args, **kwargs):
    utils.Mlockall()

    http.server.HttpServerRequestExecutor.__init__(self, *args, **kwargs)
>>>>>>> 20601361


class NodeHttpServer(http.server.HttpServer):
  """The server implementation.

  This class holds all methods exposed over the RPC interface.

  """
  # too many public methods, and unused args - all methods get params
  # due to the API
  # pylint: disable-msg=R0904,W0613
  def __init__(self, *args, **kwargs):
    http.server.HttpServer.__init__(self, *args, **kwargs)
    self.noded_pid = os.getpid()

  def HandleRequest(self, req):
    """Handle a request.

    """
    if req.request_method.upper() != http.HTTP_PUT:
      raise http.HttpBadRequest()

    path = req.request_path
    if path.startswith("/"):
      path = path[1:]

    method = getattr(self, "perspective_%s" % path, None)
    if method is None:
      raise http.HttpNotFound()

    try:
      result = (True, method(serializer.LoadJson(req.request_body)))

    except backend.RPCFail, err:
      # our custom failure exception; str(err) works fine if the
      # exception was constructed with a single argument, and in
      # this case, err.message == err.args[0] == str(err)
      result = (False, str(err))
    except errors.QuitGanetiException, err:
      # Tell parent to quit
      logging.info("Shutting down the node daemon, arguments: %s",
                   str(err.args))
      os.kill(self.noded_pid, signal.SIGTERM)
      # And return the error's arguments, which must be already in
      # correct tuple format
      result = err.args
    except Exception, err:
      logging.exception("Error in RPC call")
      result = (False, "Error while executing backend function: %s" % str(err))

    return serializer.DumpJson(result, indent=False)

  # the new block devices  --------------------------

  @staticmethod
  def perspective_blockdev_create(params):
    """Create a block device.

    """
    bdev_s, size, owner, on_primary, info = params
    bdev = objects.Disk.FromDict(bdev_s)
    if bdev is None:
      raise ValueError("can't unserialize data!")
    return backend.BlockdevCreate(bdev, size, owner, on_primary, info)

  @staticmethod
  def perspective_blockdev_remove(params):
    """Remove a block device.

    """
    bdev_s = params[0]
    bdev = objects.Disk.FromDict(bdev_s)
    return backend.BlockdevRemove(bdev)

  @staticmethod
  def perspective_blockdev_rename(params):
    """Remove a block device.

    """
    devlist = [(objects.Disk.FromDict(ds), uid) for ds, uid in params]
    return backend.BlockdevRename(devlist)

  @staticmethod
  def perspective_blockdev_assemble(params):
    """Assemble a block device.

    """
    bdev_s, owner, on_primary = params
    bdev = objects.Disk.FromDict(bdev_s)
    if bdev is None:
      raise ValueError("can't unserialize data!")
    return backend.BlockdevAssemble(bdev, owner, on_primary)

  @staticmethod
  def perspective_blockdev_shutdown(params):
    """Shutdown a block device.

    """
    bdev_s = params[0]
    bdev = objects.Disk.FromDict(bdev_s)
    if bdev is None:
      raise ValueError("can't unserialize data!")
    return backend.BlockdevShutdown(bdev)

  @staticmethod
  def perspective_blockdev_addchildren(params):
    """Add a child to a mirror device.

    Note: this is only valid for mirror devices. It's the caller's duty
    to send a correct disk, otherwise we raise an error.

    """
    bdev_s, ndev_s = params
    bdev = objects.Disk.FromDict(bdev_s)
    ndevs = [objects.Disk.FromDict(disk_s) for disk_s in ndev_s]
    if bdev is None or ndevs.count(None) > 0:
      raise ValueError("can't unserialize data!")
    return backend.BlockdevAddchildren(bdev, ndevs)

  @staticmethod
  def perspective_blockdev_removechildren(params):
    """Remove a child from a mirror device.

    This is only valid for mirror devices, of course. It's the callers
    duty to send a correct disk, otherwise we raise an error.

    """
    bdev_s, ndev_s = params
    bdev = objects.Disk.FromDict(bdev_s)
    ndevs = [objects.Disk.FromDict(disk_s) for disk_s in ndev_s]
    if bdev is None or ndevs.count(None) > 0:
      raise ValueError("can't unserialize data!")
    return backend.BlockdevRemovechildren(bdev, ndevs)

  @staticmethod
  def perspective_blockdev_getmirrorstatus(params):
    """Return the mirror status for a list of disks.

    """
    disks = [objects.Disk.FromDict(dsk_s)
             for dsk_s in params]
    return [status.ToDict()
            for status in backend.BlockdevGetmirrorstatus(disks)]

  @staticmethod
  def perspective_blockdev_find(params):
    """Expose the FindBlockDevice functionality for a disk.

    This will try to find but not activate a disk.

    """
    disk = objects.Disk.FromDict(params[0])

    result = backend.BlockdevFind(disk)
    if result is None:
      return None

    return result.ToDict()

  @staticmethod
  def perspective_blockdev_snapshot(params):
    """Create a snapshot device.

    Note that this is only valid for LVM disks, if we get passed
    something else we raise an exception. The snapshot device can be
    remove by calling the generic block device remove call.

    """
    cfbd = objects.Disk.FromDict(params[0])
    return backend.BlockdevSnapshot(cfbd)

  @staticmethod
  def perspective_blockdev_grow(params):
    """Grow a stack of devices.

    """
    cfbd = objects.Disk.FromDict(params[0])
    amount = params[1]
    return backend.BlockdevGrow(cfbd, amount)

  @staticmethod
  def perspective_blockdev_close(params):
    """Closes the given block devices.

    """
    disks = [objects.Disk.FromDict(cf) for cf in params[1]]
    return backend.BlockdevClose(params[0], disks)

  @staticmethod
  def perspective_blockdev_getsize(params):
    """Compute the sizes of the given block devices.

    """
    disks = [objects.Disk.FromDict(cf) for cf in params[0]]
    return backend.BlockdevGetsize(disks)

  @staticmethod
  def perspective_blockdev_export(params):
    """Compute the sizes of the given block devices.

    """
    disk = objects.Disk.FromDict(params[0])
    dest_node, dest_path, cluster_name = params[1:]
    return backend.BlockdevExport(disk, dest_node, dest_path, cluster_name)

  # blockdev/drbd specific methods ----------

  @staticmethod
  def perspective_drbd_disconnect_net(params):
    """Disconnects the network connection of drbd disks.

    Note that this is only valid for drbd disks, so the members of the
    disk list must all be drbd devices.

    """
    nodes_ip, disks = params
    disks = [objects.Disk.FromDict(cf) for cf in disks]
    return backend.DrbdDisconnectNet(nodes_ip, disks)

  @staticmethod
  def perspective_drbd_attach_net(params):
    """Attaches the network connection of drbd disks.

    Note that this is only valid for drbd disks, so the members of the
    disk list must all be drbd devices.

    """
    nodes_ip, disks, instance_name, multimaster = params
    disks = [objects.Disk.FromDict(cf) for cf in disks]
    return backend.DrbdAttachNet(nodes_ip, disks,
                                     instance_name, multimaster)

  @staticmethod
  def perspective_drbd_wait_sync(params):
    """Wait until DRBD disks are synched.

    Note that this is only valid for drbd disks, so the members of the
    disk list must all be drbd devices.

    """
    nodes_ip, disks = params
    disks = [objects.Disk.FromDict(cf) for cf in disks]
    return backend.DrbdWaitSync(nodes_ip, disks)

  # export/import  --------------------------

  @staticmethod
  def perspective_finalize_export(params):
    """Expose the finalize export functionality.

    """
    instance = objects.Instance.FromDict(params[0])

    snap_disks = []
    for disk in params[1]:
      if isinstance(disk, bool):
        snap_disks.append(disk)
      else:
        snap_disks.append(objects.Disk.FromDict(disk))

    return backend.FinalizeExport(instance, snap_disks)

  @staticmethod
  def perspective_export_info(params):
    """Query information about an existing export on this node.

    The given path may not contain an export, in which case we return
    None.

    """
    path = params[0]
    return backend.ExportInfo(path)

  @staticmethod
  def perspective_export_list(params):
    """List the available exports on this node.

    Note that as opposed to export_info, which may query data about an
    export in any path, this only queries the standard Ganeti path
    (constants.EXPORT_DIR).

    """
    return backend.ListExports()

  @staticmethod
  def perspective_export_remove(params):
    """Remove an export.

    """
    export = params[0]
    return backend.RemoveExport(export)

  # volume  --------------------------

  @staticmethod
  def perspective_lv_list(params):
    """Query the list of logical volumes in a given volume group.

    """
    vgname = params[0]
    return backend.GetVolumeList(vgname)

  @staticmethod
  def perspective_vg_list(params):
    """Query the list of volume groups.

    """
    return backend.ListVolumeGroups()

  # Storage --------------------------

  @staticmethod
  def perspective_storage_list(params):
    """Get list of storage units.

    """
    (su_name, su_args, name, fields) = params
    return storage.GetStorage(su_name, *su_args).List(name, fields)

  @staticmethod
  def perspective_storage_modify(params):
    """Modify a storage unit.

    """
    (su_name, su_args, name, changes) = params
    return storage.GetStorage(su_name, *su_args).Modify(name, changes)

  @staticmethod
  def perspective_storage_execute(params):
    """Execute an operation on a storage unit.

    """
    (su_name, su_args, name, op) = params
    return storage.GetStorage(su_name, *su_args).Execute(name, op)

  # bridge  --------------------------

  @staticmethod
  def perspective_bridges_exist(params):
    """Check if all bridges given exist on this node.

    """
    bridges_list = params[0]
    return backend.BridgesExist(bridges_list)

  # instance  --------------------------

  @staticmethod
  def perspective_instance_os_add(params):
    """Install an OS on a given instance.

    """
    inst_s = params[0]
    inst = objects.Instance.FromDict(inst_s)
    reinstall = params[1]
    debug = params[2]
    return backend.InstanceOsAdd(inst, reinstall, debug)

  @staticmethod
  def perspective_instance_run_rename(params):
    """Runs the OS rename script for an instance.

    """
    inst_s, old_name, debug = params
    inst = objects.Instance.FromDict(inst_s)
    return backend.RunRenameInstance(inst, old_name, debug)

  @staticmethod
  def perspective_instance_shutdown(params):
    """Shutdown an instance.

    """
    instance = objects.Instance.FromDict(params[0])
    timeout = params[1]
    return backend.InstanceShutdown(instance, timeout)

  @staticmethod
  def perspective_instance_start(params):
    """Start an instance.

    """
    instance = objects.Instance.FromDict(params[0])
    return backend.StartInstance(instance)

  @staticmethod
  def perspective_migration_info(params):
    """Gather information about an instance to be migrated.

    """
    instance = objects.Instance.FromDict(params[0])
    return backend.MigrationInfo(instance)

  @staticmethod
  def perspective_accept_instance(params):
    """Prepare the node to accept an instance.

    """
    instance, info, target = params
    instance = objects.Instance.FromDict(instance)
    return backend.AcceptInstance(instance, info, target)

  @staticmethod
  def perspective_finalize_migration(params):
    """Finalize the instance migration.

    """
    instance, info, success = params
    instance = objects.Instance.FromDict(instance)
    return backend.FinalizeMigration(instance, info, success)

  @staticmethod
  def perspective_instance_migrate(params):
    """Migrates an instance.

    """
    instance, target, live = params
    instance = objects.Instance.FromDict(instance)
    return backend.MigrateInstance(instance, target, live)

  @staticmethod
  def perspective_instance_reboot(params):
    """Reboot an instance.

    """
    instance = objects.Instance.FromDict(params[0])
    reboot_type = params[1]
    shutdown_timeout = params[2]
    return backend.InstanceReboot(instance, reboot_type, shutdown_timeout)

  @staticmethod
  def perspective_instance_info(params):
    """Query instance information.

    """
    return backend.GetInstanceInfo(params[0], params[1])

  @staticmethod
  def perspective_instance_migratable(params):
    """Query whether the specified instance can be migrated.

    """
    instance = objects.Instance.FromDict(params[0])
    return backend.GetInstanceMigratable(instance)

  @staticmethod
  def perspective_all_instances_info(params):
    """Query information about all instances.

    """
    return backend.GetAllInstancesInfo(params[0])

  @staticmethod
  def perspective_instance_list(params):
    """Query the list of running instances.

    """
    return backend.GetInstanceList(params[0])

  # node --------------------------

  @staticmethod
  def perspective_node_tcp_ping(params):
    """Do a TcpPing on the remote node.

    """
    return utils.TcpPing(params[1], params[2], timeout=params[3],
                         live_port_needed=params[4], source=params[0])

  @staticmethod
  def perspective_node_has_ip_address(params):
    """Checks if a node has the given ip address.

    """
    return utils.OwnIpAddress(params[0])

  @staticmethod
  def perspective_node_info(params):
    """Query node information.

    """
    vgname, hypervisor_type = params
    return backend.GetNodeInfo(vgname, hypervisor_type)

  @staticmethod
  def perspective_node_add(params):
    """Complete the registration of this node in the cluster.

    """
    return backend.AddNode(params[0], params[1], params[2],
                           params[3], params[4], params[5])

  @staticmethod
  def perspective_node_verify(params):
    """Run a verify sequence on this node.

    """
    return backend.VerifyNode(params[0], params[1])

  @staticmethod
  def perspective_node_start_master(params):
    """Promote this node to master status.

    """
    return backend.StartMaster(params[0], params[1])

  @staticmethod
  def perspective_node_stop_master(params):
    """Demote this node from master status.

    """
    return backend.StopMaster(params[0])

  @staticmethod
  def perspective_node_leave_cluster(params):
    """Cleanup after leaving a cluster.

    """
    return backend.LeaveCluster(params[0])

  @staticmethod
  def perspective_node_volumes(params):
    """Query the list of all logical volume groups.

    """
    return backend.NodeVolumes()

  @staticmethod
  def perspective_node_demote_from_mc(params):
    """Demote a node from the master candidate role.

    """
    return backend.DemoteFromMC()


  @staticmethod
  def perspective_node_powercycle(params):
    """Tries to powercycle the nod.

    """
    hypervisor_type = params[0]
    return backend.PowercycleNode(hypervisor_type)


  # cluster --------------------------

  @staticmethod
  def perspective_version(params):
    """Query version information.

    """
    return constants.PROTOCOL_VERSION

  @staticmethod
  def perspective_upload_file(params):
    """Upload a file.

    Note that the backend implementation imposes strict rules on which
    files are accepted.

    """
    return backend.UploadFile(*params)

  @staticmethod
  def perspective_master_info(params):
    """Query master information.

    """
    return backend.GetMasterInfo()

  @staticmethod
  def perspective_write_ssconf_files(params):
    """Write ssconf files.

    """
    (values,) = params
    return backend.WriteSsconfFiles(values)

  # os -----------------------

  @staticmethod
  def perspective_os_diagnose(params):
    """Query detailed information about existing OSes.

    """
    return backend.DiagnoseOS()

  @staticmethod
  def perspective_os_get(params):
    """Query information about a given OS.

    """
    name = params[0]
    os_obj = backend.OSFromDisk(name)
    return os_obj.ToDict()

  # hooks -----------------------

  @staticmethod
  def perspective_hooks_runner(params):
    """Run hook scripts.

    """
    hpath, phase, env = params
    hr = backend.HooksRunner()
    return hr.RunHooks(hpath, phase, env)

  # iallocator -----------------

  @staticmethod
  def perspective_iallocator_runner(params):
    """Run an iallocator script.

    """
    name, idata = params
    iar = backend.IAllocatorRunner()
    return iar.Run(name, idata)

  # test -----------------------

  @staticmethod
  def perspective_test_delay(params):
    """Run test delay.

    """
    duration = params[0]
    status, rval = utils.TestDelay(duration)
    if not status:
      raise backend.RPCFail(rval)
    return rval

  # file storage ---------------

  @staticmethod
  def perspective_file_storage_dir_create(params):
    """Create the file storage directory.

    """
    file_storage_dir = params[0]
    return backend.CreateFileStorageDir(file_storage_dir)

  @staticmethod
  def perspective_file_storage_dir_remove(params):
    """Remove the file storage directory.

    """
    file_storage_dir = params[0]
    return backend.RemoveFileStorageDir(file_storage_dir)

  @staticmethod
  def perspective_file_storage_dir_rename(params):
    """Rename the file storage directory.

    """
    old_file_storage_dir = params[0]
    new_file_storage_dir = params[1]
    return backend.RenameFileStorageDir(old_file_storage_dir,
                                        new_file_storage_dir)

  # jobs ------------------------

  @staticmethod
  @_RequireJobQueueLock
  def perspective_jobqueue_update(params):
    """Update job queue.

    """
    (file_name, content) = params
    return backend.JobQueueUpdate(file_name, content)

  @staticmethod
  @_RequireJobQueueLock
  def perspective_jobqueue_purge(params):
    """Purge job queue.

    """
    return backend.JobQueuePurge()

  @staticmethod
  @_RequireJobQueueLock
  def perspective_jobqueue_rename(params):
    """Rename a job queue file.

    """
    # TODO: What if a file fails to rename?
    return [backend.JobQueueRename(old, new) for old, new in params]

  @staticmethod
  def perspective_jobqueue_set_drain(params):
    """Set/unset the queue drain flag.

    """
    drain_flag = params[0]
    return backend.JobQueueSetDrainFlag(drain_flag)


  # hypervisor ---------------

  @staticmethod
  def perspective_hypervisor_validate_params(params):
    """Validate the hypervisor parameters.

    """
    (hvname, hvparams) = params
    return backend.ValidateHVParams(hvname, hvparams)

  # Crypto

  @staticmethod
  def perspective_x509_cert_create(params):
    """Creates a new X509 certificate for SSL/TLS.

    """
    (validity, ) = params
    return backend.CreateX509Certificate(validity)

  @staticmethod
  def perspective_x509_cert_remove(params):
    """Removes a X509 certificate.

    """
    (name, ) = params
    return backend.RemoveX509Certificate(name)

  # Import and export

  @staticmethod
  def perspective_import_start(params):
    """Starts an import daemon.

    """
    (x509_key_name, source_x509_ca, instance, dest, dest_args) = params
    return backend.StartImportExportDaemon(constants.IEM_IMPORT,
                                           x509_key_name, source_x509_ca,
                                           None, None,
                                           objects.Instance.FromDict(instance),
                                           dest,
                                           _DecodeImportExportIO(dest,
                                                                 dest_args))
  @staticmethod
  def perspective_export_start(params):
    """Starts an export daemon.

    """
    (x509_key_name, dest_x509_ca, host, port, instance,
     source, source_args) = params
    return backend.StartImportExportDaemon(constants.IEM_EXPORT,
                                           x509_key_name, dest_x509_ca,
                                           host, port,
                                           objects.Instance.FromDict(instance),
                                           source,
                                           _DecodeImportExportIO(source,
                                                                 source_args))

  @staticmethod
  def perspective_impexp_status(params):
    """Retrieves the status of an import or export daemon.

    """
    return backend.GetImportExportStatus(params[0])

  @staticmethod
  def perspective_impexp_abort(params):
    """Aborts an import or export.

    """
    return backend.AbortImportExport(params[0])

  @staticmethod
  def perspective_impexp_cleanup(params):
    """Cleans up after an import or export.

    """
    return backend.CleanupImportExport(params[0])


def CheckNoded(_, args):
  """Initial checks whether to run or exit with a failure.

  """
  if args: # noded doesn't take any arguments
    print >> sys.stderr, ("Usage: %s [-f] [-d] [-p port] [-b ADDRESS]" %
                          sys.argv[0])
    sys.exit(constants.EXIT_FAILURE)


def ExecNoded(options, _):
  """Main node daemon function, executed with the PID file held.

  """
  utils.Mlockall()

  # Read SSL certificate
  if options.ssl:
    ssl_params = http.HttpSslParams(ssl_key_path=options.ssl_key,
                                    ssl_cert_path=options.ssl_cert)
  else:
    ssl_params = None

  err = _PrepareQueueLock()
  if err is not None:
    # this might be some kind of file-system/permission error; while
    # this breaks the job queue functionality, we shouldn't prevent
    # startup of the whole node daemon because of this
    logging.critical("Can't init/verify the queue, proceeding anyway: %s", err)

  mainloop = daemon.Mainloop()
  server = NodeHttpServer(mainloop, options.bind_address, options.port,
                          ssl_params=ssl_params, ssl_verify_peer=True,
                          request_executor_class=MlockallRequestExecutor)
  server.Start()
  try:
    mainloop.Run()
  finally:
    server.Stop()


def main():
  """Main function for the node daemon.

  """
  parser = OptionParser(description="Ganeti node daemon",
                        usage="%prog [-f] [-d] [-p port] [-b ADDRESS]",
                        version="%%prog (ganeti) %s" %
                        constants.RELEASE_VERSION)
  dirs = [(val, constants.RUN_DIRS_MODE) for val in constants.SUB_RUN_DIRS]
  dirs.append((constants.LOG_OS_DIR, 0750))
  dirs.append((constants.LOCK_DIR, 1777))
<<<<<<< HEAD
  dirs.append((constants.CRYPTO_KEYS_DIR, constants.CRYPTO_KEYS_DIR_MODE))
  dirs.append((constants.IMPORT_EXPORT_DIR, constants.IMPORT_EXPORT_DIR_MODE))
  daemon.GenericMain(constants.NODED, parser, dirs, CheckNoded, ExecNoded,
                     default_ssl_cert=constants.NODED_CERT_FILE,
                     default_ssl_key=constants.NODED_CERT_FILE)
=======
  daemon.GenericMain(constants.NODED, parser, dirs, CheckNoded, ExecNoded,
                     console_logging=True)
>>>>>>> 20601361


if __name__ == '__main__':
  main()<|MERGE_RESOLUTION|>--- conflicted
+++ resolved
@@ -93,7 +93,6 @@
   return wrapper
 
 
-<<<<<<< HEAD
 def _DecodeImportExportIO(ieio, ieioargs):
   """Decodes import/export I/O information.
 
@@ -107,7 +106,8 @@
     return (objects.Disk.FromDict(ieioargs[0]), ieioargs[1])
 
   return ieioargs
-=======
+
+
 class MlockallRequestExecutor(http.server.HttpServerRequestExecutor):
   """Custom Request Executor class that ensures NodeHttpServer children are
   locked in ram.
@@ -117,7 +117,6 @@
     utils.Mlockall()
 
     http.server.HttpServerRequestExecutor.__init__(self, *args, **kwargs)
->>>>>>> 20601361
 
 
 class NodeHttpServer(http.server.HttpServer):
@@ -945,16 +944,12 @@
   dirs = [(val, constants.RUN_DIRS_MODE) for val in constants.SUB_RUN_DIRS]
   dirs.append((constants.LOG_OS_DIR, 0750))
   dirs.append((constants.LOCK_DIR, 1777))
-<<<<<<< HEAD
   dirs.append((constants.CRYPTO_KEYS_DIR, constants.CRYPTO_KEYS_DIR_MODE))
   dirs.append((constants.IMPORT_EXPORT_DIR, constants.IMPORT_EXPORT_DIR_MODE))
   daemon.GenericMain(constants.NODED, parser, dirs, CheckNoded, ExecNoded,
                      default_ssl_cert=constants.NODED_CERT_FILE,
-                     default_ssl_key=constants.NODED_CERT_FILE)
-=======
-  daemon.GenericMain(constants.NODED, parser, dirs, CheckNoded, ExecNoded,
+                     default_ssl_key=constants.NODED_CERT_FILE,
                      console_logging=True)
->>>>>>> 20601361
 
 
 if __name__ == '__main__':
