--- conflicted
+++ resolved
@@ -305,7 +305,6 @@
     masterd_args = "--no-voting --yes-do-it"
   else:
     masterd_args = ""
-<<<<<<< HEAD
 
   env = {
     "EXTRA_MASTERD_ARGS": masterd_args,
@@ -318,20 +317,6 @@
     _Fail(msg)
 
 
-=======
-
-  env = {
-    "EXTRA_MASTERD_ARGS": masterd_args,
-    }
-
-  result = utils.RunCmd([constants.DAEMON_UTIL, "start-master"], env=env)
-  if result.failed:
-    msg = "Can't start Ganeti master: %s" % result.output
-    logging.error(msg)
-    _Fail(msg)
-
-
->>>>>>> cea3abbd
 def DeactivateMasterIp():
   """Deactivate the master IP on this node.
 
