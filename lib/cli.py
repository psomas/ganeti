#
#

# Copyright (C) 2006, 2007, 2008, 2009, 2010, 2011 Google Inc.
#
# This program is free software; you can redistribute it and/or modify
# it under the terms of the GNU General Public License as published by
# the Free Software Foundation; either version 2 of the License, or
# (at your option) any later version.
#
# This program is distributed in the hope that it will be useful, but
# WITHOUT ANY WARRANTY; without even the implied warranty of
# MERCHANTABILITY or FITNESS FOR A PARTICULAR PURPOSE.  See the GNU
# General Public License for more details.
#
# You should have received a copy of the GNU General Public License
# along with this program; if not, write to the Free Software
# Foundation, Inc., 51 Franklin Street, Fifth Floor, Boston, MA
# 02110-1301, USA.


"""Module dealing with command line parsing"""


import sys
import textwrap
import os.path
import time
import logging
import errno
from cStringIO import StringIO

from ganeti import utils
from ganeti import errors
from ganeti import constants
from ganeti import opcodes
from ganeti import luxi
from ganeti import ssconf
from ganeti import rpc
from ganeti import ssh
from ganeti import compat
from ganeti import netutils
from ganeti import qlang

from optparse import (OptionParser, TitledHelpFormatter,
                      Option, OptionValueError)


__all__ = [
  # Command line options
  "ADD_UIDS_OPT",
  "ALLOCATABLE_OPT",
  "ALLOC_POLICY_OPT",
  "ALL_OPT",
  "AUTO_PROMOTE_OPT",
  "AUTO_REPLACE_OPT",
  "BACKEND_OPT",
  "BLK_OS_OPT",
  "CAPAB_MASTER_OPT",
  "CAPAB_VM_OPT",
  "CLEANUP_OPT",
  "CLUSTER_DOMAIN_SECRET_OPT",
  "CONFIRM_OPT",
  "CP_SIZE_OPT",
  "DEBUG_OPT",
  "DEBUG_SIMERR_OPT",
  "DISKIDX_OPT",
  "DISK_OPT",
  "DISK_TEMPLATE_OPT",
  "DRAINED_OPT",
  "DRY_RUN_OPT",
  "DRBD_HELPER_OPT",
  "DST_NODE_OPT",
  "EARLY_RELEASE_OPT",
  "ENABLED_HV_OPT",
  "ERROR_CODES_OPT",
  "FIELDS_OPT",
  "FILESTORE_DIR_OPT",
  "FILESTORE_DRIVER_OPT",
  "FORCE_OPT",
  "FORCE_VARIANT_OPT",
  "GATEWAY_OPT",
  "GLOBAL_FILEDIR_OPT",
  "HID_OS_OPT",
  "GLOBAL_SHARED_FILEDIR_OPT",
  "HVLIST_OPT",
  "HVOPTS_OPT",
  "HYPERVISOR_OPT",
  "IALLOCATOR_OPT",
  "DEFAULT_IALLOCATOR_OPT",
  "IDENTIFY_DEFAULTS_OPT",
  "IGNORE_CONSIST_OPT",
  "IGNORE_FAILURES_OPT",
  "IGNORE_OFFLINE_OPT",
  "IGNORE_REMOVE_FAILURES_OPT",
  "IGNORE_SECONDARIES_OPT",
  "IGNORE_SIZE_OPT",
  "INTERVAL_OPT",
  "MAC_PREFIX_OPT",
  "MAINTAIN_NODE_HEALTH_OPT",
  "MASTER_NETDEV_OPT",
  "MC_OPT",
  "MIGRATION_MODE_OPT",
  "NET_OPT",
  "NETWORK_OPT",
  "NEW_CLUSTER_CERT_OPT",
  "NEW_CLUSTER_DOMAIN_SECRET_OPT",
  "NEW_CONFD_HMAC_KEY_OPT",
  "NEW_RAPI_CERT_OPT",
  "NEW_SECONDARY_OPT",
  "NIC_PARAMS_OPT",
  "NODE_FORCE_JOIN_OPT",
  "NODE_LIST_OPT",
  "NODE_PLACEMENT_OPT",
  "NODEGROUP_OPT",
  "NODE_PARAMS_OPT",
  "NODE_POWERED_OPT",
  "NODRBD_STORAGE_OPT",
  "NOHDR_OPT",
  "NOIPCHECK_OPT",
  "NO_INSTALL_OPT",
  "NONAMECHECK_OPT",
  "NOLVM_STORAGE_OPT",
  "NOMODIFY_ETCHOSTS_OPT",
  "NOMODIFY_SSH_SETUP_OPT",
  "NONICS_OPT",
  "NONLIVE_OPT",
  "NONPLUS1_OPT",
  "NOSHUTDOWN_OPT",
  "NOSTART_OPT",
  "NOSSH_KEYCHECK_OPT",
  "NOVOTING_OPT",
  "NO_REMEMBER_OPT",
  "NWSYNC_OPT",
  "ON_PRIMARY_OPT",
  "ON_SECONDARY_OPT",
  "OFFLINE_OPT",
  "OSPARAMS_OPT",
  "OS_OPT",
  "OS_SIZE_OPT",
  "PREALLOC_WIPE_DISKS_OPT",
  "PRIMARY_IP_VERSION_OPT",
  "PRIORITY_OPT",
  "RAPI_CERT_OPT",
  "READD_OPT",
  "REBOOT_TYPE_OPT",
  "REMOVE_INSTANCE_OPT",
  "REMOVE_UIDS_OPT",
  "RESERVED_IPS_OPT",
  "RESERVED_LVS_OPT",
  "ROMAN_OPT",
  "SECONDARY_IP_OPT",
  "SELECT_OS_OPT",
  "SEP_OPT",
  "SHOWCMD_OPT",
  "SHUTDOWN_TIMEOUT_OPT",
  "SINGLE_NODE_OPT",
  "SRC_DIR_OPT",
  "SRC_NODE_OPT",
  "SUBMIT_OPT",
  "STATIC_OPT",
  "SYNC_OPT",
  "TAG_ADD_OPT",
  "TAG_SRC_OPT",
  "TIMEOUT_OPT",
  "UIDPOOL_OPT",
  "USEUNITS_OPT",
  "USE_REPL_NET_OPT",
  "VERBOSE_OPT",
  "VG_NAME_OPT",
  "YES_DOIT_OPT",
  # Generic functions for CLI programs
  "GenericMain",
  "GenericInstanceCreate",
  "GenericList",
  "GenericListFields",
  "GetClient",
  "GetOnlineNodes",
  "JobExecutor",
  "JobSubmittedException",
  "ParseTimespec",
  "RunWhileClusterStopped",
  "SubmitOpCode",
  "SubmitOrSend",
  "UsesRPC",
  # Formatting functions
  "ToStderr", "ToStdout",
  "FormatError",
  "FormatQueryResult",
  "FormatParameterDict",
  "GenerateTable",
  "AskUser",
  "FormatTimestamp",
  "FormatLogMessage",
  # Tags functions
  "ListTags",
  "AddTags",
  "RemoveTags",
  # command line options support infrastructure
  "ARGS_MANY_INSTANCES",
  "ARGS_MANY_NODES",
  "ARGS_MANY_GROUPS",
  "ARGS_MANY_NETWORKS",
  "ARGS_NONE",
  "ARGS_ONE_INSTANCE",
  "ARGS_ONE_NODE",
  "ARGS_ONE_GROUP",
  "ARGS_ONE_OS",
  "ARGS_ONE_NETWORK",
  "ArgChoice",
  "ArgCommand",
  "ArgFile",
  "ArgGroup",
  "ArgHost",
  "ArgInstance",
  "ArgJobId",
  "ArgNetwork",
  "ArgNode",
  "ArgOs",
  "ArgSuggest",
  "ArgUnknown",
  "OPT_COMPL_INST_ADD_NODES",
  "OPT_COMPL_MANY_NODES",
  "OPT_COMPL_ONE_IALLOCATOR",
  "OPT_COMPL_ONE_INSTANCE",
  "OPT_COMPL_ONE_NODE",
  "OPT_COMPL_ONE_NODEGROUP",
  "OPT_COMPL_ONE_NETWORK",
  "OPT_COMPL_ONE_OS",
  "OPT_COMPL_NIC_PARAMS",
  "OPT_COMPL_DISK_PARAMS",
  "OPT_COMPL_BACKEND_PARAMS",
  "cli_option",
  "SplitNodeOption",
  "CalculateOSNames",
  "ParseFields",
  "COMMON_CREATE_OPTS",
  ]

NO_PREFIX = "no_"
UN_PREFIX = "-"

#: Priorities (sorted)
_PRIORITY_NAMES = [
  ("low", constants.OP_PRIO_LOW),
  ("normal", constants.OP_PRIO_NORMAL),
  ("high", constants.OP_PRIO_HIGH),
  ]

#: Priority dictionary for easier lookup
# TODO: Replace this and _PRIORITY_NAMES with a single sorted dictionary once
# we migrate to Python 2.6
_PRIONAME_TO_VALUE = dict(_PRIORITY_NAMES)

# Query result status for clients
(QR_NORMAL,
 QR_UNKNOWN,
 QR_INCOMPLETE) = range(3)


class _Argument:
  def __init__(self, min=0, max=None): # pylint: disable-msg=W0622
    self.min = min
    self.max = max

  def __repr__(self):
    return ("<%s min=%s max=%s>" %
            (self.__class__.__name__, self.min, self.max))


class ArgSuggest(_Argument):
  """Suggesting argument.

  Value can be any of the ones passed to the constructor.

  """
  # pylint: disable-msg=W0622
  def __init__(self, min=0, max=None, choices=None):
    _Argument.__init__(self, min=min, max=max)
    self.choices = choices

  def __repr__(self):
    return ("<%s min=%s max=%s choices=%r>" %
            (self.__class__.__name__, self.min, self.max, self.choices))


class ArgChoice(ArgSuggest):
  """Choice argument.

  Value can be any of the ones passed to the constructor. Like L{ArgSuggest},
  but value must be one of the choices.

  """


class ArgUnknown(_Argument):
  """Unknown argument to program (e.g. determined at runtime).

  """


class ArgInstance(_Argument):
  """Instances argument.

  """


class ArgNode(_Argument):
  """Node argument.

  """


class ArgNetwork(_Argument):
  """Network argument.

  """

class ArgGroup(_Argument):
  """Node group argument.

  """


class ArgJobId(_Argument):
  """Job ID argument.

  """


class ArgFile(_Argument):
  """File path argument.

  """


class ArgCommand(_Argument):
  """Command argument.

  """


class ArgHost(_Argument):
  """Host argument.

  """


class ArgOs(_Argument):
  """OS argument.

  """


ARGS_NONE = []
ARGS_MANY_INSTANCES = [ArgInstance()]
ARGS_MANY_NETWORKS = [ArgNetwork()]
ARGS_MANY_NODES = [ArgNode()]
ARGS_MANY_GROUPS = [ArgGroup()]
ARGS_ONE_INSTANCE = [ArgInstance(min=1, max=1)]
ARGS_ONE_NETWORK = [ArgNetwork(min=1, max=1)]
ARGS_ONE_NODE = [ArgNode(min=1, max=1)]
# TODO
ARGS_ONE_GROUP = [ArgGroup(min=1, max=1)]
ARGS_ONE_OS = [ArgOs(min=1, max=1)]


def _ExtractTagsObject(opts, args):
  """Extract the tag type object.

  Note that this function will modify its args parameter.

  """
  if not hasattr(opts, "tag_type"):
    raise errors.ProgrammerError("tag_type not passed to _ExtractTagsObject")
  kind = opts.tag_type
  if kind == constants.TAG_CLUSTER:
    retval = kind, kind
  elif kind == constants.TAG_NODE or kind == constants.TAG_INSTANCE:
    if not args:
      raise errors.OpPrereqError("no arguments passed to the command")
    name = args.pop(0)
    retval = kind, name
  else:
    raise errors.ProgrammerError("Unhandled tag type '%s'" % kind)
  return retval


def _ExtendTags(opts, args):
  """Extend the args if a source file has been given.

  This function will extend the tags with the contents of the file
  passed in the 'tags_source' attribute of the opts parameter. A file
  named '-' will be replaced by stdin.

  """
  fname = opts.tags_source
  if fname is None:
    return
  if fname == "-":
    new_fh = sys.stdin
  else:
    new_fh = open(fname, "r")
  new_data = []
  try:
    # we don't use the nice 'new_data = [line.strip() for line in fh]'
    # because of python bug 1633941
    while True:
      line = new_fh.readline()
      if not line:
        break
      new_data.append(line.strip())
  finally:
    new_fh.close()
  args.extend(new_data)


def ListTags(opts, args):
  """List the tags on a given object.

  This is a generic implementation that knows how to deal with all
  three cases of tag objects (cluster, node, instance). The opts
  argument is expected to contain a tag_type field denoting what
  object type we work on.

  """
  kind, name = _ExtractTagsObject(opts, args)
  cl = GetClient()
  result = cl.QueryTags(kind, name)
  result = list(result)
  result.sort()
  for tag in result:
    ToStdout(tag)


def AddTags(opts, args):
  """Add tags on a given object.

  This is a generic implementation that knows how to deal with all
  three cases of tag objects (cluster, node, instance). The opts
  argument is expected to contain a tag_type field denoting what
  object type we work on.

  """
  kind, name = _ExtractTagsObject(opts, args)
  _ExtendTags(opts, args)
  if not args:
    raise errors.OpPrereqError("No tags to be added")
  op = opcodes.OpTagsSet(kind=kind, name=name, tags=args)
  SubmitOpCode(op, opts=opts)


def RemoveTags(opts, args):
  """Remove tags from a given object.

  This is a generic implementation that knows how to deal with all
  three cases of tag objects (cluster, node, instance). The opts
  argument is expected to contain a tag_type field denoting what
  object type we work on.

  """
  kind, name = _ExtractTagsObject(opts, args)
  _ExtendTags(opts, args)
  if not args:
    raise errors.OpPrereqError("No tags to be removed")
  op = opcodes.OpTagsDel(kind=kind, name=name, tags=args)
  SubmitOpCode(op, opts=opts)


def check_unit(option, opt, value): # pylint: disable-msg=W0613
  """OptParsers custom converter for units.

  """
  try:
    return utils.ParseUnit(value)
  except errors.UnitParseError, err:
    raise OptionValueError("option %s: %s" % (opt, err))


def _SplitKeyVal(opt, data):
  """Convert a KeyVal string into a dict.

  This function will convert a key=val[,...] string into a dict. Empty
  values will be converted specially: keys which have the prefix 'no_'
  will have the value=False and the prefix stripped, the others will
  have value=True.

  @type opt: string
  @param opt: a string holding the option name for which we process the
      data, used in building error messages
  @type data: string
  @param data: a string of the format key=val,key=val,...
  @rtype: dict
  @return: {key=val, key=val}
  @raises errors.ParameterError: if there are duplicate keys

  """
  kv_dict = {}
  if data:
    for elem in utils.UnescapeAndSplit(data, sep=","):
      if "=" in elem:
        key, val = elem.split("=", 1)
      else:
        if elem.startswith(NO_PREFIX):
          key, val = elem[len(NO_PREFIX):], False
        elif elem.startswith(UN_PREFIX):
          key, val = elem[len(UN_PREFIX):], None
        else:
          key, val = elem, True
      if key in kv_dict:
        raise errors.ParameterError("Duplicate key '%s' in option %s" %
                                    (key, opt))
      kv_dict[key] = val
  return kv_dict


def check_ident_key_val(option, opt, value):  # pylint: disable-msg=W0613
  """Custom parser for ident:key=val,key=val options.

  This will store the parsed values as a tuple (ident, {key: val}). As such,
  multiple uses of this option via action=append is possible.

  """
  if ":" not in value:
    ident, rest = value, ''
  else:
    ident, rest = value.split(":", 1)

  if ident.startswith(NO_PREFIX):
    if rest:
      msg = "Cannot pass options when removing parameter groups: %s" % value
      raise errors.ParameterError(msg)
    retval = (ident[len(NO_PREFIX):], False)
  elif ident.startswith(UN_PREFIX):
    if rest:
      msg = "Cannot pass options when removing parameter groups: %s" % value
      raise errors.ParameterError(msg)
    retval = (ident[len(UN_PREFIX):], None)
  else:
    kv_dict = _SplitKeyVal(opt, rest)
    retval = (ident, kv_dict)
  return retval


def check_key_val(option, opt, value):  # pylint: disable-msg=W0613
  """Custom parser class for key=val,key=val options.

  This will store the parsed values as a dict {key: val}.

  """
  return _SplitKeyVal(opt, value)


def check_bool(option, opt, value): # pylint: disable-msg=W0613
  """Custom parser for yes/no options.

  This will store the parsed value as either True or False.

  """
  value = value.lower()
  if value == constants.VALUE_FALSE or value == "no":
    return False
  elif value == constants.VALUE_TRUE or value == "yes":
    return True
  else:
    raise errors.ParameterError("Invalid boolean value '%s'" % value)


# completion_suggestion is normally a list. Using numeric values not evaluating
# to False for dynamic completion.
(OPT_COMPL_MANY_NODES,
 OPT_COMPL_ONE_NODE,
 OPT_COMPL_ONE_INSTANCE,
 OPT_COMPL_ONE_OS,
 OPT_COMPL_ONE_IALLOCATOR,
 OPT_COMPL_INST_ADD_NODES,
 OPT_COMPL_ONE_NODEGROUP,
 OPT_COMPL_ONE_NETWORK,
 OPT_COMPL_NIC_PARAMS,
 OPT_COMPL_DISK_PARAMS,
 OPT_COMPL_BACKEND_PARAMS) = range(100, 111)

OPT_COMPL_ALL = frozenset([
  OPT_COMPL_MANY_NODES,
  OPT_COMPL_ONE_NODE,
  OPT_COMPL_ONE_INSTANCE,
  OPT_COMPL_ONE_OS,
  OPT_COMPL_ONE_IALLOCATOR,
  OPT_COMPL_INST_ADD_NODES,
  OPT_COMPL_ONE_NODEGROUP,
  OPT_COMPL_ONE_NETWORK,
  OPT_COMPL_NIC_PARAMS,
  OPT_COMPL_DISK_PARAMS,
  OPT_COMPL_BACKEND_PARAMS,
  ])

#XXX: really fix build-bash-completion to handle these
OPT_COMPL_PARAMS = frozenset([
  OPT_COMPL_NIC_PARAMS,
  OPT_COMPL_DISK_PARAMS,
  OPT_COMPL_BACKEND_PARAMS,
  ])


class CliOption(Option):
  """Custom option class for optparse.

  """
  ATTRS = Option.ATTRS + [
    "completion_suggest",
    ]
  TYPES = Option.TYPES + (
    "identkeyval",
    "keyval",
    "unit",
    "bool",
    )
  TYPE_CHECKER = Option.TYPE_CHECKER.copy()
  TYPE_CHECKER["identkeyval"] = check_ident_key_val
  TYPE_CHECKER["keyval"] = check_key_val
  TYPE_CHECKER["unit"] = check_unit
  TYPE_CHECKER["bool"] = check_bool


# optparse.py sets make_option, so we do it for our own option class, too
cli_option = CliOption


_YORNO = "yes|no"

DEBUG_OPT = cli_option("-d", "--debug", default=0, action="count",
                       help="Increase debugging level")

NOHDR_OPT = cli_option("--no-headers", default=False,
                       action="store_true", dest="no_headers",
                       help="Don't display column headers")

SEP_OPT = cli_option("--separator", default=None,
                     action="store", dest="separator",
                     help=("Separator between output fields"
                           " (defaults to one space)"))

USEUNITS_OPT = cli_option("--units", default=None,
                          dest="units", choices=('h', 'm', 'g', 't'),
                          help="Specify units for output (one of h/m/g/t)")

FIELDS_OPT = cli_option("-o", "--output", dest="output", action="store",
                        type="string", metavar="FIELDS",
                        help="Comma separated list of output fields")

FORCE_OPT = cli_option("-f", "--force", dest="force", action="store_true",
                       default=False, help="Force the operation")

CONFIRM_OPT = cli_option("--yes", dest="confirm", action="store_true",
                         default=False, help="Do not require confirmation")

IGNORE_OFFLINE_OPT = cli_option("--ignore-offline", dest="ignore_offline",
                                  action="store_true", default=False,
                                  help=("Ignore offline nodes and do as much"
                                        " as possible"))

TAG_ADD_OPT = cli_option("--tags", dest="tags",
                         default=None, help="Comma-separated list of instance"
                                            " tags")

TAG_SRC_OPT = cli_option("--from", dest="tags_source",
                         default=None, help="File with tag names")

SUBMIT_OPT = cli_option("--submit", dest="submit_only",
                        default=False, action="store_true",
                        help=("Submit the job and return the job ID, but"
                              " don't wait for the job to finish"))

SYNC_OPT = cli_option("--sync", dest="do_locking",
                      default=False, action="store_true",
                      help=("Grab locks while doing the queries"
                            " in order to ensure more consistent results"))

DRY_RUN_OPT = cli_option("--dry-run", default=False,
                         action="store_true",
                         help=("Do not execute the operation, just run the"
                               " check steps and verify it it could be"
                               " executed"))

VERBOSE_OPT = cli_option("-v", "--verbose", default=False,
                         action="store_true",
                         help="Increase the verbosity of the operation")

DEBUG_SIMERR_OPT = cli_option("--debug-simulate-errors", default=False,
                              action="store_true", dest="simulate_errors",
                              help="Debugging option that makes the operation"
                              " treat most runtime checks as failed")

NWSYNC_OPT = cli_option("--no-wait-for-sync", dest="wait_for_sync",
                        default=True, action="store_false",
                        help="Don't wait for sync (DANGEROUS!)")

DISK_TEMPLATE_OPT = cli_option("-t", "--disk-template", dest="disk_template",
                               help="Custom disk setup (diskless, file,"
                               " plain or drbd)",
                               default=None, metavar="TEMPL",
                               choices=list(constants.DISK_TEMPLATES))

NONICS_OPT = cli_option("--no-nics", default=False, action="store_true",
                        help="Do not create any network cards for"
                        " the instance")

FILESTORE_DIR_OPT = cli_option("--file-storage-dir", dest="file_storage_dir",
                               help="Relative path under default cluster-wide"
                               " file storage dir to store file-based disks",
                               default=None, metavar="<DIR>")

FILESTORE_DRIVER_OPT = cli_option("--file-driver", dest="file_driver",
                                  help="Driver to use for image files",
                                  default="loop", metavar="<DRIVER>",
                                  choices=list(constants.FILE_DRIVER))

IALLOCATOR_OPT = cli_option("-I", "--iallocator", metavar="<NAME>",
                            help="Select nodes for the instance automatically"
                            " using the <NAME> iallocator plugin",
                            default=None, type="string",
                            completion_suggest=OPT_COMPL_ONE_IALLOCATOR)

DEFAULT_IALLOCATOR_OPT = cli_option("-I", "--default-iallocator",
                            metavar="<NAME>",
                            help="Set the default instance allocator plugin",
                            default=None, type="string",
                            completion_suggest=OPT_COMPL_ONE_IALLOCATOR)

OS_OPT = cli_option("-o", "--os-type", dest="os", help="What OS to run",
                    metavar="<os>",
                    completion_suggest=OPT_COMPL_ONE_OS)

OSPARAMS_OPT = cli_option("-O", "--os-parameters", dest="osparams",
                         type="keyval", default={},
                         help="OS parameters")

FORCE_VARIANT_OPT = cli_option("--force-variant", dest="force_variant",
                               action="store_true", default=False,
                               help="Force an unknown variant")

NO_INSTALL_OPT = cli_option("--no-install", dest="no_install",
                            action="store_true", default=False,
                            help="Do not install the OS (will"
                            " enable no-start)")

BACKEND_OPT = cli_option("-B", "--backend-parameters", dest="beparams",
                         type="keyval", default={},
                         help="Backend parameters",
                         completion_suggest=OPT_COMPL_BACKEND_PARAMS)

HVOPTS_OPT =  cli_option("-H", "--hypervisor-parameters", type="keyval",
                         default={}, dest="hvparams",
                         help="Hypervisor parameters")

HYPERVISOR_OPT = cli_option("-H", "--hypervisor-parameters", dest="hypervisor",
                            help="Hypervisor and hypervisor options, in the"
                            " format hypervisor:option=value,option=value,...",
                            default=None, type="identkeyval")

HVLIST_OPT = cli_option("-H", "--hypervisor-parameters", dest="hvparams",
                        help="Hypervisor and hypervisor options, in the"
                        " format hypervisor:option=value,option=value,...",
                        default=[], action="append", type="identkeyval")

NOIPCHECK_OPT = cli_option("--no-ip-check", dest="ip_check", default=True,
                           action="store_false",
                           help="Don't check that the instance's IP"
                           " is alive")

NONAMECHECK_OPT = cli_option("--no-name-check", dest="name_check",
                             default=True, action="store_false",
                             help="Don't check that the instance's name"
                             " is resolvable")

NET_OPT = cli_option("--net",
                     help="NIC parameters", default=[],
                     dest="nics", action="append", type="identkeyval",
                     completion_suggest=OPT_COMPL_NIC_PARAMS)

DISK_OPT = cli_option("--disk", help="Disk parameters", default=[],
                      dest="disks", action="append", type="identkeyval",
                      completion_suggest=OPT_COMPL_DISK_PARAMS)

DISKIDX_OPT = cli_option("--disks", dest="disks", default=None,
                         help="Comma-separated list of disks"
                         " indices to act on (e.g. 0,2) (optional,"
                         " defaults to all disks)")

OS_SIZE_OPT = cli_option("-s", "--os-size", dest="sd_size",
                         help="Enforces a single-disk configuration using the"
                         " given disk size, in MiB unless a suffix is used",
                         default=None, type="unit", metavar="<size>")

IGNORE_CONSIST_OPT = cli_option("--ignore-consistency",
                                dest="ignore_consistency",
                                action="store_true", default=False,
                                help="Ignore the consistency of the disks on"
                                " the secondary")

NONLIVE_OPT = cli_option("--non-live", dest="live",
                         default=True, action="store_false",
                         help="Do a non-live migration (this usually means"
                         " freeze the instance, save the state, transfer and"
                         " only then resume running on the secondary node)")

MIGRATION_MODE_OPT = cli_option("--migration-mode", dest="migration_mode",
                                default=None,
                                choices=list(constants.HT_MIGRATION_MODES),
                                help="Override default migration mode (choose"
                                " either live or non-live")

NODE_PLACEMENT_OPT = cli_option("-n", "--node", dest="node",
                                help="Target node and optional secondary node",
                                metavar="<pnode>[:<snode>]",
                                completion_suggest=OPT_COMPL_INST_ADD_NODES)

NODE_LIST_OPT = cli_option("-n", "--node", dest="nodes", default=[],
                           action="append", metavar="<node>",
                           help="Use only this node (can be used multiple"
                           " times, if not given defaults to all nodes)",
                           completion_suggest=OPT_COMPL_ONE_NODE)

NODEGROUP_OPT = cli_option("-g", "--node-group",
                           dest="nodegroup",
                           help="Node group (name or uuid)",
                           metavar="<nodegroup>",
                           default=None, type="string",
                           completion_suggest=OPT_COMPL_ONE_NODEGROUP)

SINGLE_NODE_OPT = cli_option("-n", "--node", dest="node", help="Target node",
                             metavar="<node>",
                             completion_suggest=OPT_COMPL_ONE_NODE)

NOSTART_OPT = cli_option("--no-start", dest="start", default=True,
                         action="store_false",
                         help="Don't start the instance after creation")

SHOWCMD_OPT = cli_option("--show-cmd", dest="show_command",
                         action="store_true", default=False,
                         help="Show command instead of executing it")

CLEANUP_OPT = cli_option("--cleanup", dest="cleanup",
                         default=False, action="store_true",
                         help="Instead of performing the migration, try to"
                         " recover from a failed cleanup. This is safe"
                         " to run even if the instance is healthy, but it"
                         " will create extra replication traffic and "
                         " disrupt briefly the replication (like during the"
                         " migration")

STATIC_OPT = cli_option("-s", "--static", dest="static",
                        action="store_true", default=False,
                        help="Only show configuration data, not runtime data")

ALL_OPT = cli_option("--all", dest="show_all",
                     default=False, action="store_true",
                     help="Show info on all instances on the cluster."
                     " This can take a long time to run, use wisely")

SELECT_OS_OPT = cli_option("--select-os", dest="select_os",
                           action="store_true", default=False,
                           help="Interactive OS reinstall, lists available"
                           " OS templates for selection")

IGNORE_FAILURES_OPT = cli_option("--ignore-failures", dest="ignore_failures",
                                 action="store_true", default=False,
                                 help="Remove the instance from the cluster"
                                 " configuration even if there are failures"
                                 " during the removal process")

IGNORE_REMOVE_FAILURES_OPT = cli_option("--ignore-remove-failures",
                                        dest="ignore_remove_failures",
                                        action="store_true", default=False,
                                        help="Remove the instance from the"
                                        " cluster configuration even if there"
                                        " are failures during the removal"
                                        " process")

REMOVE_INSTANCE_OPT = cli_option("--remove-instance", dest="remove_instance",
                                 action="store_true", default=False,
                                 help="Remove the instance from the cluster")

DST_NODE_OPT = cli_option("-n", "--target-node", dest="dst_node",
                               help="Specifies the new node for the instance",
                               metavar="NODE", default=None,
                               completion_suggest=OPT_COMPL_ONE_NODE)

NEW_SECONDARY_OPT = cli_option("-n", "--new-secondary", dest="dst_node",
                               help="Specifies the new secondary node",
                               metavar="NODE", default=None,
                               completion_suggest=OPT_COMPL_ONE_NODE)

ON_PRIMARY_OPT = cli_option("-p", "--on-primary", dest="on_primary",
                            default=False, action="store_true",
                            help="Replace the disk(s) on the primary"
                            " node (only for the drbd template)")

ON_SECONDARY_OPT = cli_option("-s", "--on-secondary", dest="on_secondary",
                              default=False, action="store_true",
                              help="Replace the disk(s) on the secondary"
                              " node (only for the drbd template)")

AUTO_PROMOTE_OPT = cli_option("--auto-promote", dest="auto_promote",
                              default=False, action="store_true",
                              help="Lock all nodes and auto-promote as needed"
                              " to MC status")

AUTO_REPLACE_OPT = cli_option("-a", "--auto", dest="auto",
                              default=False, action="store_true",
                              help="Automatically replace faulty disks"
                              " (only for the drbd template)")

IGNORE_SIZE_OPT = cli_option("--ignore-size", dest="ignore_size",
                             default=False, action="store_true",
                             help="Ignore current recorded size"
                             " (useful for forcing activation when"
                             " the recorded size is wrong)")

SRC_NODE_OPT = cli_option("--src-node", dest="src_node", help="Source node",
                          metavar="<node>",
                          completion_suggest=OPT_COMPL_ONE_NODE)

SRC_DIR_OPT = cli_option("--src-dir", dest="src_dir", help="Source directory",
                         metavar="<dir>")

SECONDARY_IP_OPT = cli_option("-s", "--secondary-ip", dest="secondary_ip",
                              help="Specify the secondary ip for the node",
                              metavar="ADDRESS", default=None)

READD_OPT = cli_option("--readd", dest="readd",
                       default=False, action="store_true",
                       help="Readd old node after replacing it")

NOSSH_KEYCHECK_OPT = cli_option("--no-ssh-key-check", dest="ssh_key_check",
                                default=True, action="store_false",
                                help="Disable SSH key fingerprint checking")

NODE_FORCE_JOIN_OPT = cli_option("--force-join", dest="force_join",
                                 default=False, action="store_true",
                                 help="Force the joining of a node")

MC_OPT = cli_option("-C", "--master-candidate", dest="master_candidate",
                    type="bool", default=None, metavar=_YORNO,
                    help="Set the master_candidate flag on the node")

OFFLINE_OPT = cli_option("-O", "--offline", dest="offline", metavar=_YORNO,
                         type="bool", default=None,
                         help=("Set the offline flag on the node"
                               " (cluster does not communicate with offline"
                               " nodes)"))

DRAINED_OPT = cli_option("-D", "--drained", dest="drained", metavar=_YORNO,
                         type="bool", default=None,
                         help=("Set the drained flag on the node"
                               " (excluded from allocation operations)"))

CAPAB_MASTER_OPT = cli_option("--master-capable", dest="master_capable",
                    type="bool", default=None, metavar=_YORNO,
                    help="Set the master_capable flag on the node")

CAPAB_VM_OPT = cli_option("--vm-capable", dest="vm_capable",
                    type="bool", default=None, metavar=_YORNO,
                    help="Set the vm_capable flag on the node")

ALLOCATABLE_OPT = cli_option("--allocatable", dest="allocatable",
                             type="bool", default=None, metavar=_YORNO,
                             help="Set the allocatable flag on a volume")

NOLVM_STORAGE_OPT = cli_option("--no-lvm-storage", dest="lvm_storage",
                               help="Disable support for lvm based instances"
                               " (cluster-wide)",
                               action="store_false", default=True)

ENABLED_HV_OPT = cli_option("--enabled-hypervisors",
                            dest="enabled_hypervisors",
                            help="Comma-separated list of hypervisors",
                            type="string", default=None)

NIC_PARAMS_OPT = cli_option("-N", "--nic-parameters", dest="nicparams",
                            type="keyval", default={},
                            help="NIC parameters",
                            completion_suggest=OPT_COMPL_NIC_PARAMS)

CP_SIZE_OPT = cli_option("-C", "--candidate-pool-size", default=None,
                         dest="candidate_pool_size", type="int",
                         help="Set the candidate pool size")

VG_NAME_OPT = cli_option("--vg-name", dest="vg_name",
                         help=("Enables LVM and specifies the volume group"
                               " name (cluster-wide) for disk allocation"
                               " [%s]" % constants.DEFAULT_VG),
                         metavar="VG", default=None)

YES_DOIT_OPT = cli_option("--yes-do-it", dest="yes_do_it",
                          help="Destroy cluster", action="store_true")

NOVOTING_OPT = cli_option("--no-voting", dest="no_voting",
                          help="Skip node agreement check (dangerous)",
                          action="store_true", default=False)

MAC_PREFIX_OPT = cli_option("-m", "--mac-prefix", dest="mac_prefix",
                            help="Specify the mac prefix for the instance IP"
                            " addresses, in the format XX:XX:XX",
                            metavar="PREFIX",
                            default=None)

MASTER_NETDEV_OPT = cli_option("--master-netdev", dest="master_netdev",
                               help="Specify the node interface (cluster-wide)"
                               " on which the master IP address will be added"
                               " (cluster init default: %s)" %
                               constants.DEFAULT_BRIDGE,
                               metavar="NETDEV",
                               default=None)

GLOBAL_FILEDIR_OPT = cli_option("--file-storage-dir", dest="file_storage_dir",
                                help="Specify the default directory (cluster-"
                                "wide) for storing the file-based disks [%s]" %
                                constants.DEFAULT_FILE_STORAGE_DIR,
                                metavar="DIR",
                                default=constants.DEFAULT_FILE_STORAGE_DIR)

GLOBAL_SHARED_FILEDIR_OPT = cli_option("--shared-file-storage-dir",
                            dest="shared_file_storage_dir",
                            help="Specify the default directory (cluster-"
                            "wide) for storing the shared file-based"
                            " disks [%s]" %
                            constants.DEFAULT_SHARED_FILE_STORAGE_DIR,
                            metavar="SHAREDDIR",
                            default=constants.DEFAULT_SHARED_FILE_STORAGE_DIR)

NOMODIFY_ETCHOSTS_OPT = cli_option("--no-etc-hosts", dest="modify_etc_hosts",
                                   help="Don't modify /etc/hosts",
                                   action="store_false", default=True)

NOMODIFY_SSH_SETUP_OPT = cli_option("--no-ssh-init", dest="modify_ssh_setup",
                                    help="Don't initialize SSH keys",
                                    action="store_false", default=True)

ERROR_CODES_OPT = cli_option("--error-codes", dest="error_codes",
                             help="Enable parseable error messages",
                             action="store_true", default=False)

NONPLUS1_OPT = cli_option("--no-nplus1-mem", dest="skip_nplusone_mem",
                          help="Skip N+1 memory redundancy tests",
                          action="store_true", default=False)

REBOOT_TYPE_OPT = cli_option("-t", "--type", dest="reboot_type",
                             help="Type of reboot: soft/hard/full",
                             default=constants.INSTANCE_REBOOT_HARD,
                             metavar="<REBOOT>",
                             choices=list(constants.REBOOT_TYPES))

IGNORE_SECONDARIES_OPT = cli_option("--ignore-secondaries",
                                    dest="ignore_secondaries",
                                    default=False, action="store_true",
                                    help="Ignore errors from secondaries")

NOSHUTDOWN_OPT = cli_option("--noshutdown", dest="shutdown",
                            action="store_false", default=True,
                            help="Don't shutdown the instance (unsafe)")

TIMEOUT_OPT = cli_option("--timeout", dest="timeout", type="int",
                         default=constants.DEFAULT_SHUTDOWN_TIMEOUT,
                         help="Maximum time to wait")

SHUTDOWN_TIMEOUT_OPT = cli_option("--shutdown-timeout",
                         dest="shutdown_timeout", type="int",
                         default=constants.DEFAULT_SHUTDOWN_TIMEOUT,
                         help="Maximum time to wait for instance shutdown")

INTERVAL_OPT = cli_option("--interval", dest="interval", type="int",
                          default=None,
                          help=("Number of seconds between repetions of the"
                                " command"))

EARLY_RELEASE_OPT = cli_option("--early-release",
                               dest="early_release", default=False,
                               action="store_true",
                               help="Release the locks on the secondary"
                               " node(s) early")

NEW_CLUSTER_CERT_OPT = cli_option("--new-cluster-certificate",
                                  dest="new_cluster_cert",
                                  default=False, action="store_true",
                                  help="Generate a new cluster certificate")

RAPI_CERT_OPT = cli_option("--rapi-certificate", dest="rapi_cert",
                           default=None,
                           help="File containing new RAPI certificate")

NEW_RAPI_CERT_OPT = cli_option("--new-rapi-certificate", dest="new_rapi_cert",
                               default=None, action="store_true",
                               help=("Generate a new self-signed RAPI"
                                     " certificate"))

NEW_CONFD_HMAC_KEY_OPT = cli_option("--new-confd-hmac-key",
                                    dest="new_confd_hmac_key",
                                    default=False, action="store_true",
                                    help=("Create a new HMAC key for %s" %
                                          constants.CONFD))

CLUSTER_DOMAIN_SECRET_OPT = cli_option("--cluster-domain-secret",
                                       dest="cluster_domain_secret",
                                       default=None,
                                       help=("Load new new cluster domain"
                                             " secret from file"))

NEW_CLUSTER_DOMAIN_SECRET_OPT = cli_option("--new-cluster-domain-secret",
                                           dest="new_cluster_domain_secret",
                                           default=False, action="store_true",
                                           help=("Create a new cluster domain"
                                                 " secret"))

USE_REPL_NET_OPT = cli_option("--use-replication-network",
                              dest="use_replication_network",
                              help="Whether to use the replication network"
                              " for talking to the nodes",
                              action="store_true", default=False)

MAINTAIN_NODE_HEALTH_OPT = \
    cli_option("--maintain-node-health", dest="maintain_node_health",
               metavar=_YORNO, default=None, type="bool",
               help="Configure the cluster to automatically maintain node"
               " health, by shutting down unknown instances, shutting down"
               " unknown DRBD devices, etc.")

IDENTIFY_DEFAULTS_OPT = \
    cli_option("--identify-defaults", dest="identify_defaults",
               default=False, action="store_true",
               help="Identify which saved instance parameters are equal to"
               " the current cluster defaults and set them as such, instead"
               " of marking them as overridden")

UIDPOOL_OPT = cli_option("--uid-pool", default=None,
                         action="store", dest="uid_pool",
                         help=("A list of user-ids or user-id"
                               " ranges separated by commas"))

ADD_UIDS_OPT = cli_option("--add-uids", default=None,
                          action="store", dest="add_uids",
                          help=("A list of user-ids or user-id"
                                " ranges separated by commas, to be"
                                " added to the user-id pool"))

REMOVE_UIDS_OPT = cli_option("--remove-uids", default=None,
                             action="store", dest="remove_uids",
                             help=("A list of user-ids or user-id"
                                   " ranges separated by commas, to be"
                                   " removed from the user-id pool"))

RESERVED_LVS_OPT = cli_option("--reserved-lvs", default=None,
                             action="store", dest="reserved_lvs",
                             help=("A comma-separated list of reserved"
                                   " logical volumes names, that will be"
                                   " ignored by cluster verify"))

ROMAN_OPT = cli_option("--roman",
                       dest="roman_integers", default=False,
                       action="store_true",
                       help="Use roman numbers for positive integers")

DRBD_HELPER_OPT = cli_option("--drbd-usermode-helper", dest="drbd_helper",
                             action="store", default=None,
                             help="Specifies usermode helper for DRBD")

NODRBD_STORAGE_OPT = cli_option("--no-drbd-storage", dest="drbd_storage",
                                action="store_false", default=True,
                                help="Disable support for DRBD")

PRIMARY_IP_VERSION_OPT = \
    cli_option("--primary-ip-version", default=constants.IP4_VERSION,
               action="store", dest="primary_ip_version",
               metavar="%d|%d" % (constants.IP4_VERSION,
                                  constants.IP6_VERSION),
               help="Cluster-wide IP version for primary IP")

PRIORITY_OPT = cli_option("--priority", default=None, dest="priority",
                          metavar="|".join(name for name, _ in _PRIORITY_NAMES),
                          choices=_PRIONAME_TO_VALUE.keys(),
                          help="Priority for opcode processing")

HID_OS_OPT = cli_option("--hidden", dest="hidden",
                        type="bool", default=None, metavar=_YORNO,
                        help="Sets the hidden flag on the OS")

BLK_OS_OPT = cli_option("--blacklisted", dest="blacklisted",
                        type="bool", default=None, metavar=_YORNO,
                        help="Sets the blacklisted flag on the OS")

PREALLOC_WIPE_DISKS_OPT = cli_option("--prealloc-wipe-disks", default=None,
                                     type="bool", metavar=_YORNO,
                                     dest="prealloc_wipe_disks",
                                     help=("Wipe disks prior to instance"
                                           " creation"))

NODE_PARAMS_OPT = cli_option("--node-parameters", dest="ndparams",
                             type="keyval", default=None,
                             help="Node parameters")

ALLOC_POLICY_OPT = cli_option("--alloc-policy", dest="alloc_policy",
                              action="store", metavar="POLICY", default=None,
                              help="Allocation policy for the node group")

NODE_POWERED_OPT = cli_option("--node-powered", default=None,
                              type="bool", metavar=_YORNO,
                              dest="node_powered",
                              help="Specify if the SoR for node is powered")

<<<<<<< HEAD
NO_REMEMBER_OPT = cli_option("--no-remember",
                             dest="no_remember",
                             action="store_true", default=False,
                             help="Perform but do not record the change"
                             " in the configuration")
=======
NETWORK_OPT = cli_option("--network",
                         action="store", default=None, dest="network",
                         help="IP network in CIDR notation")

GATEWAY_OPT = cli_option("--gateway",
                         action="store", default=None, dest="gateway",
                         help="IP address of the router (gateway)")

RESERVED_IPS_OPT = cli_option("--reserved-ips",
                              action="store", default=None, dest="reserved_ips",
                              help="Comma-delimited list of reserved IPs")
>>>>>>> 713aaa8a


#: Options provided by all commands
COMMON_OPTS = [DEBUG_OPT]

# common options for creating instances. add and import then add their own
# specific ones.
COMMON_CREATE_OPTS = [
  BACKEND_OPT,
  DISK_OPT,
  DISK_TEMPLATE_OPT,
  FILESTORE_DIR_OPT,
  FILESTORE_DRIVER_OPT,
  HYPERVISOR_OPT,
  IALLOCATOR_OPT,
  NET_OPT,
  NODE_PLACEMENT_OPT,
  NOIPCHECK_OPT,
  NONAMECHECK_OPT,
  NONICS_OPT,
  NWSYNC_OPT,
  OSPARAMS_OPT,
  OS_SIZE_OPT,
  SUBMIT_OPT,
  TAG_ADD_OPT,
  DRY_RUN_OPT,
  PRIORITY_OPT,
  ]


def _ParseArgs(argv, commands, aliases):
  """Parser for the command line arguments.

  This function parses the arguments and returns the function which
  must be executed together with its (modified) arguments.

  @param argv: the command line
  @param commands: dictionary with special contents, see the design
      doc for cmdline handling
  @param aliases: dictionary with command aliases {'alias': 'target, ...}

  """
  if len(argv) == 0:
    binary = "<command>"
  else:
    binary = argv[0].split("/")[-1]

  if len(argv) > 1 and argv[1] == "--version":
    ToStdout("%s (ganeti %s) %s", binary, constants.VCS_VERSION,
             constants.RELEASE_VERSION)
    # Quit right away. That way we don't have to care about this special
    # argument. optparse.py does it the same.
    sys.exit(0)

  if len(argv) < 2 or not (argv[1] in commands or
                           argv[1] in aliases):
    # let's do a nice thing
    sortedcmds = commands.keys()
    sortedcmds.sort()

    ToStdout("Usage: %s {command} [options...] [argument...]", binary)
    ToStdout("%s <command> --help to see details, or man %s", binary, binary)
    ToStdout("")

    # compute the max line length for cmd + usage
    mlen = max([len(" %s" % cmd) for cmd in commands])
    mlen = min(60, mlen) # should not get here...

    # and format a nice command list
    ToStdout("Commands:")
    for cmd in sortedcmds:
      cmdstr = " %s" % (cmd,)
      help_text = commands[cmd][4]
      help_lines = textwrap.wrap(help_text, 79 - 3 - mlen)
      ToStdout("%-*s - %s", mlen, cmdstr, help_lines.pop(0))
      for line in help_lines:
        ToStdout("%-*s   %s", mlen, "", line)

    ToStdout("")

    return None, None, None

  # get command, unalias it, and look it up in commands
  cmd = argv.pop(1)
  if cmd in aliases:
    if cmd in commands:
      raise errors.ProgrammerError("Alias '%s' overrides an existing"
                                   " command" % cmd)

    if aliases[cmd] not in commands:
      raise errors.ProgrammerError("Alias '%s' maps to non-existing"
                                   " command '%s'" % (cmd, aliases[cmd]))

    cmd = aliases[cmd]

  func, args_def, parser_opts, usage, description = commands[cmd]
  parser = OptionParser(option_list=parser_opts + COMMON_OPTS,
                        description=description,
                        formatter=TitledHelpFormatter(),
                        usage="%%prog %s %s" % (cmd, usage))
  parser.disable_interspersed_args()
  options, args = parser.parse_args()

  if not _CheckArguments(cmd, args_def, args):
    return None, None, None

  return func, options, args


def _CheckArguments(cmd, args_def, args):
  """Verifies the arguments using the argument definition.

  Algorithm:

    1. Abort with error if values specified by user but none expected.

    1. For each argument in definition

      1. Keep running count of minimum number of values (min_count)
      1. Keep running count of maximum number of values (max_count)
      1. If it has an unlimited number of values

        1. Abort with error if it's not the last argument in the definition

    1. If last argument has limited number of values

      1. Abort with error if number of values doesn't match or is too large

    1. Abort with error if user didn't pass enough values (min_count)

  """
  if args and not args_def:
    ToStderr("Error: Command %s expects no arguments", cmd)
    return False

  min_count = None
  max_count = None
  check_max = None

  last_idx = len(args_def) - 1

  for idx, arg in enumerate(args_def):
    if min_count is None:
      min_count = arg.min
    elif arg.min is not None:
      min_count += arg.min

    if max_count is None:
      max_count = arg.max
    elif arg.max is not None:
      max_count += arg.max

    if idx == last_idx:
      check_max = (arg.max is not None)

    elif arg.max is None:
      raise errors.ProgrammerError("Only the last argument can have max=None")

  if check_max:
    # Command with exact number of arguments
    if (min_count is not None and max_count is not None and
        min_count == max_count and len(args) != min_count):
      ToStderr("Error: Command %s expects %d argument(s)", cmd, min_count)
      return False

    # Command with limited number of arguments
    if max_count is not None and len(args) > max_count:
      ToStderr("Error: Command %s expects only %d argument(s)",
               cmd, max_count)
      return False

  # Command with some required arguments
  if min_count is not None and len(args) < min_count:
    ToStderr("Error: Command %s expects at least %d argument(s)",
             cmd, min_count)
    return False

  return True


def SplitNodeOption(value):
  """Splits the value of a --node option.

  """
  if value and ':' in value:
    return value.split(':', 1)
  else:
    return (value, None)


def CalculateOSNames(os_name, os_variants):
  """Calculates all the names an OS can be called, according to its variants.

  @type os_name: string
  @param os_name: base name of the os
  @type os_variants: list or None
  @param os_variants: list of supported variants
  @rtype: list
  @return: list of valid names

  """
  if os_variants:
    return ['%s+%s' % (os_name, v) for v in os_variants]
  else:
    return [os_name]


def ParseFields(selected, default):
  """Parses the values of "--field"-like options.

  @type selected: string or None
  @param selected: User-selected options
  @type default: list
  @param default: Default fields

  """
  if selected is None:
    return default

  if selected.startswith("+"):
    return default + selected[1:].split(",")

  return selected.split(",")


UsesRPC = rpc.RunWithRPC


def AskUser(text, choices=None):
  """Ask the user a question.

  @param text: the question to ask

  @param choices: list with elements tuples (input_char, return_value,
      description); if not given, it will default to: [('y', True,
      'Perform the operation'), ('n', False, 'Do no do the operation')];
      note that the '?' char is reserved for help

  @return: one of the return values from the choices list; if input is
      not possible (i.e. not running with a tty, we return the last
      entry from the list

  """
  if choices is None:
    choices = [('y', True, 'Perform the operation'),
               ('n', False, 'Do not perform the operation')]
  if not choices or not isinstance(choices, list):
    raise errors.ProgrammerError("Invalid choices argument to AskUser")
  for entry in choices:
    if not isinstance(entry, tuple) or len(entry) < 3 or entry[0] == '?':
      raise errors.ProgrammerError("Invalid choices element to AskUser")

  answer = choices[-1][1]
  new_text = []
  for line in text.splitlines():
    new_text.append(textwrap.fill(line, 70, replace_whitespace=False))
  text = "\n".join(new_text)
  try:
    f = file("/dev/tty", "a+")
  except IOError:
    return answer
  try:
    chars = [entry[0] for entry in choices]
    chars[-1] = "[%s]" % chars[-1]
    chars.append('?')
    maps = dict([(entry[0], entry[1]) for entry in choices])
    while True:
      f.write(text)
      f.write('\n')
      f.write("/".join(chars))
      f.write(": ")
      line = f.readline(2).strip().lower()
      if line in maps:
        answer = maps[line]
        break
      elif line == '?':
        for entry in choices:
          f.write(" %s - %s\n" % (entry[0], entry[2]))
        f.write("\n")
        continue
  finally:
    f.close()
  return answer


class JobSubmittedException(Exception):
  """Job was submitted, client should exit.

  This exception has one argument, the ID of the job that was
  submitted. The handler should print this ID.

  This is not an error, just a structured way to exit from clients.

  """


def SendJob(ops, cl=None):
  """Function to submit an opcode without waiting for the results.

  @type ops: list
  @param ops: list of opcodes
  @type cl: luxi.Client
  @param cl: the luxi client to use for communicating with the master;
             if None, a new client will be created

  """
  if cl is None:
    cl = GetClient()

  job_id = cl.SubmitJob(ops)

  return job_id


def GenericPollJob(job_id, cbs, report_cbs):
  """Generic job-polling function.

  @type job_id: number
  @param job_id: Job ID
  @type cbs: Instance of L{JobPollCbBase}
  @param cbs: Data callbacks
  @type report_cbs: Instance of L{JobPollReportCbBase}
  @param report_cbs: Reporting callbacks

  """
  prev_job_info = None
  prev_logmsg_serial = None

  status = None

  while True:
    result = cbs.WaitForJobChangeOnce(job_id, ["status"], prev_job_info,
                                      prev_logmsg_serial)
    if not result:
      # job not found, go away!
      raise errors.JobLost("Job with id %s lost" % job_id)

    if result == constants.JOB_NOTCHANGED:
      report_cbs.ReportNotChanged(job_id, status)

      # Wait again
      continue

    # Split result, a tuple of (field values, log entries)
    (job_info, log_entries) = result
    (status, ) = job_info

    if log_entries:
      for log_entry in log_entries:
        (serial, timestamp, log_type, message) = log_entry
        report_cbs.ReportLogMessage(job_id, serial, timestamp,
                                    log_type, message)
        prev_logmsg_serial = max(prev_logmsg_serial, serial)

    # TODO: Handle canceled and archived jobs
    elif status in (constants.JOB_STATUS_SUCCESS,
                    constants.JOB_STATUS_ERROR,
                    constants.JOB_STATUS_CANCELING,
                    constants.JOB_STATUS_CANCELED):
      break

    prev_job_info = job_info

  jobs = cbs.QueryJobs([job_id], ["status", "opstatus", "opresult"])
  if not jobs:
    raise errors.JobLost("Job with id %s lost" % job_id)

  status, opstatus, result = jobs[0]

  if status == constants.JOB_STATUS_SUCCESS:
    return result

  if status in (constants.JOB_STATUS_CANCELING, constants.JOB_STATUS_CANCELED):
    raise errors.OpExecError("Job was canceled")

  has_ok = False
  for idx, (status, msg) in enumerate(zip(opstatus, result)):
    if status == constants.OP_STATUS_SUCCESS:
      has_ok = True
    elif status == constants.OP_STATUS_ERROR:
      errors.MaybeRaise(msg)

      if has_ok:
        raise errors.OpExecError("partial failure (opcode %d): %s" %
                                 (idx, msg))

      raise errors.OpExecError(str(msg))

  # default failure mode
  raise errors.OpExecError(result)


class JobPollCbBase:
  """Base class for L{GenericPollJob} callbacks.

  """
  def __init__(self):
    """Initializes this class.

    """

  def WaitForJobChangeOnce(self, job_id, fields,
                           prev_job_info, prev_log_serial):
    """Waits for changes on a job.

    """
    raise NotImplementedError()

  def QueryJobs(self, job_ids, fields):
    """Returns the selected fields for the selected job IDs.

    @type job_ids: list of numbers
    @param job_ids: Job IDs
    @type fields: list of strings
    @param fields: Fields

    """
    raise NotImplementedError()


class JobPollReportCbBase:
  """Base class for L{GenericPollJob} reporting callbacks.

  """
  def __init__(self):
    """Initializes this class.

    """

  def ReportLogMessage(self, job_id, serial, timestamp, log_type, log_msg):
    """Handles a log message.

    """
    raise NotImplementedError()

  def ReportNotChanged(self, job_id, status):
    """Called for if a job hasn't changed in a while.

    @type job_id: number
    @param job_id: Job ID
    @type status: string or None
    @param status: Job status if available

    """
    raise NotImplementedError()


class _LuxiJobPollCb(JobPollCbBase):
  def __init__(self, cl):
    """Initializes this class.

    """
    JobPollCbBase.__init__(self)
    self.cl = cl

  def WaitForJobChangeOnce(self, job_id, fields,
                           prev_job_info, prev_log_serial):
    """Waits for changes on a job.

    """
    return self.cl.WaitForJobChangeOnce(job_id, fields,
                                        prev_job_info, prev_log_serial)

  def QueryJobs(self, job_ids, fields):
    """Returns the selected fields for the selected job IDs.

    """
    return self.cl.QueryJobs(job_ids, fields)


class FeedbackFnJobPollReportCb(JobPollReportCbBase):
  def __init__(self, feedback_fn):
    """Initializes this class.

    """
    JobPollReportCbBase.__init__(self)

    self.feedback_fn = feedback_fn

    assert callable(feedback_fn)

  def ReportLogMessage(self, job_id, serial, timestamp, log_type, log_msg):
    """Handles a log message.

    """
    self.feedback_fn((timestamp, log_type, log_msg))

  def ReportNotChanged(self, job_id, status):
    """Called if a job hasn't changed in a while.

    """
    # Ignore


class StdioJobPollReportCb(JobPollReportCbBase):
  def __init__(self):
    """Initializes this class.

    """
    JobPollReportCbBase.__init__(self)

    self.notified_queued = False
    self.notified_waitlock = False

  def ReportLogMessage(self, job_id, serial, timestamp, log_type, log_msg):
    """Handles a log message.

    """
    ToStdout("%s %s", time.ctime(utils.MergeTime(timestamp)),
             FormatLogMessage(log_type, log_msg))

  def ReportNotChanged(self, job_id, status):
    """Called if a job hasn't changed in a while.

    """
    if status is None:
      return

    if status == constants.JOB_STATUS_QUEUED and not self.notified_queued:
      ToStderr("Job %s is waiting in queue", job_id)
      self.notified_queued = True

    elif status == constants.JOB_STATUS_WAITLOCK and not self.notified_waitlock:
      ToStderr("Job %s is trying to acquire all necessary locks", job_id)
      self.notified_waitlock = True


def FormatLogMessage(log_type, log_msg):
  """Formats a job message according to its type.

  """
  if log_type != constants.ELOG_MESSAGE:
    log_msg = str(log_msg)

  return utils.SafeEncode(log_msg)


def PollJob(job_id, cl=None, feedback_fn=None, reporter=None):
  """Function to poll for the result of a job.

  @type job_id: job identified
  @param job_id: the job to poll for results
  @type cl: luxi.Client
  @param cl: the luxi client to use for communicating with the master;
             if None, a new client will be created

  """
  if cl is None:
    cl = GetClient()

  if reporter is None:
    if feedback_fn:
      reporter = FeedbackFnJobPollReportCb(feedback_fn)
    else:
      reporter = StdioJobPollReportCb()
  elif feedback_fn:
    raise errors.ProgrammerError("Can't specify reporter and feedback function")

  return GenericPollJob(job_id, _LuxiJobPollCb(cl), reporter)


def SubmitOpCode(op, cl=None, feedback_fn=None, opts=None, reporter=None):
  """Legacy function to submit an opcode.

  This is just a simple wrapper over the construction of the processor
  instance. It should be extended to better handle feedback and
  interaction functions.

  """
  if cl is None:
    cl = GetClient()

  SetGenericOpcodeOpts([op], opts)

  job_id = SendJob([op], cl=cl)

  op_results = PollJob(job_id, cl=cl, feedback_fn=feedback_fn,
                       reporter=reporter)

  return op_results[0]


def SubmitOrSend(op, opts, cl=None, feedback_fn=None):
  """Wrapper around SubmitOpCode or SendJob.

  This function will decide, based on the 'opts' parameter, whether to
  submit and wait for the result of the opcode (and return it), or
  whether to just send the job and print its identifier. It is used in
  order to simplify the implementation of the '--submit' option.

  It will also process the opcodes if we're sending the via SendJob
  (otherwise SubmitOpCode does it).

  """
  if opts and opts.submit_only:
    job = [op]
    SetGenericOpcodeOpts(job, opts)
    job_id = SendJob(job, cl=cl)
    raise JobSubmittedException(job_id)
  else:
    return SubmitOpCode(op, cl=cl, feedback_fn=feedback_fn, opts=opts)


def SetGenericOpcodeOpts(opcode_list, options):
  """Processor for generic options.

  This function updates the given opcodes based on generic command
  line options (like debug, dry-run, etc.).

  @param opcode_list: list of opcodes
  @param options: command line options or None
  @return: None (in-place modification)

  """
  if not options:
    return
  for op in opcode_list:
    op.debug_level = options.debug
    if hasattr(options, "dry_run"):
      op.dry_run = options.dry_run
    if getattr(options, "priority", None) is not None:
      op.priority = _PRIONAME_TO_VALUE[options.priority]


def GetClient():
  # TODO: Cache object?
  try:
    client = luxi.Client()
  except luxi.NoMasterError:
    ss = ssconf.SimpleStore()

    # Try to read ssconf file
    try:
      ss.GetMasterNode()
    except errors.ConfigurationError:
      raise errors.OpPrereqError("Cluster not initialized or this machine is"
                                 " not part of a cluster")

    master, myself = ssconf.GetMasterAndMyself(ss=ss)
    if master != myself:
      raise errors.OpPrereqError("This is not the master node, please connect"
                                 " to node '%s' and rerun the command" %
                                 master)
    raise
  return client


def FormatError(err):
  """Return a formatted error message for a given error.

  This function takes an exception instance and returns a tuple
  consisting of two values: first, the recommended exit code, and
  second, a string describing the error message (not
  newline-terminated).

  """
  retcode = 1
  obuf = StringIO()
  msg = str(err)
  if isinstance(err, errors.ConfigurationError):
    txt = "Corrupt configuration file: %s" % msg
    logging.error(txt)
    obuf.write(txt + "\n")
    obuf.write("Aborting.")
    retcode = 2
  elif isinstance(err, errors.HooksAbort):
    obuf.write("Failure: hooks execution failed:\n")
    for node, script, out in err.args[0]:
      if out:
        obuf.write("  node: %s, script: %s, output: %s\n" %
                   (node, script, out))
      else:
        obuf.write("  node: %s, script: %s (no output)\n" %
                   (node, script))
  elif isinstance(err, errors.HooksFailure):
    obuf.write("Failure: hooks general failure: %s" % msg)
  elif isinstance(err, errors.ResolverError):
    this_host = netutils.Hostname.GetSysName()
    if err.args[0] == this_host:
      msg = "Failure: can't resolve my own hostname ('%s')"
    else:
      msg = "Failure: can't resolve hostname '%s'"
    obuf.write(msg % err.args[0])
  elif isinstance(err, errors.OpPrereqError):
    if len(err.args) == 2:
      obuf.write("Failure: prerequisites not met for this"
               " operation:\nerror type: %s, error details:\n%s" %
                 (err.args[1], err.args[0]))
    else:
      obuf.write("Failure: prerequisites not met for this"
                 " operation:\n%s" % msg)
  elif isinstance(err, errors.OpExecError):
    obuf.write("Failure: command execution error:\n%s" % msg)
  elif isinstance(err, errors.TagError):
    obuf.write("Failure: invalid tag(s) given:\n%s" % msg)
  elif isinstance(err, errors.JobQueueDrainError):
    obuf.write("Failure: the job queue is marked for drain and doesn't"
               " accept new requests\n")
  elif isinstance(err, errors.JobQueueFull):
    obuf.write("Failure: the job queue is full and doesn't accept new"
               " job submissions until old jobs are archived\n")
  elif isinstance(err, errors.TypeEnforcementError):
    obuf.write("Parameter Error: %s" % msg)
  elif isinstance(err, errors.ParameterError):
    obuf.write("Failure: unknown/wrong parameter name '%s'" % msg)
  elif isinstance(err, luxi.NoMasterError):
    obuf.write("Cannot communicate with the master daemon.\nIs it running"
               " and listening for connections?")
  elif isinstance(err, luxi.TimeoutError):
    obuf.write("Timeout while talking to the master daemon. Jobs might have"
               " been submitted and will continue to run even if the call"
               " timed out. Useful commands in this situation are \"gnt-job"
               " list\", \"gnt-job cancel\" and \"gnt-job watch\". Error:\n")
    obuf.write(msg)
  elif isinstance(err, luxi.PermissionError):
    obuf.write("It seems you don't have permissions to connect to the"
               " master daemon.\nPlease retry as a different user.")
  elif isinstance(err, luxi.ProtocolError):
    obuf.write("Unhandled protocol error while talking to the master daemon:\n"
               "%s" % msg)
  elif isinstance(err, errors.JobLost):
    obuf.write("Error checking job status: %s" % msg)
  elif isinstance(err, errors.GenericError):
    obuf.write("Unhandled Ganeti error: %s" % msg)
  elif isinstance(err, JobSubmittedException):
    obuf.write("JobID: %s\n" % err.args[0])
    retcode = 0
  else:
    obuf.write("Unhandled exception: %s" % msg)
  return retcode, obuf.getvalue().rstrip('\n')


def GenericMain(commands, override=None, aliases=None):
  """Generic main function for all the gnt-* commands.

  Arguments:
    - commands: a dictionary with a special structure, see the design doc
                for command line handling.
    - override: if not None, we expect a dictionary with keys that will
                override command line options; this can be used to pass
                options from the scripts to generic functions
    - aliases: dictionary with command aliases {'alias': 'target, ...}

  """
  # save the program name and the entire command line for later logging
  if sys.argv:
    binary = os.path.basename(sys.argv[0]) or sys.argv[0]
    if len(sys.argv) >= 2:
      binary += " " + sys.argv[1]
      old_cmdline = " ".join(sys.argv[2:])
    else:
      old_cmdline = ""
  else:
    binary = "<unknown program>"
    old_cmdline = ""

  if aliases is None:
    aliases = {}

  try:
    func, options, args = _ParseArgs(sys.argv, commands, aliases)
  except errors.ParameterError, err:
    result, err_msg = FormatError(err)
    ToStderr(err_msg)
    return 1

  if func is None: # parse error
    return 1

  if override is not None:
    for key, val in override.iteritems():
      setattr(options, key, val)

  utils.SetupLogging(constants.LOG_COMMANDS, binary, debug=options.debug,
                     stderr_logging=True)

  if old_cmdline:
    logging.info("run with arguments '%s'", old_cmdline)
  else:
    logging.info("run with no arguments")

  try:
    result = func(options, args)
  except (errors.GenericError, luxi.ProtocolError,
          JobSubmittedException), err:
    result, err_msg = FormatError(err)
    logging.exception("Error during command processing")
    ToStderr(err_msg)
  except KeyboardInterrupt:
    result = constants.EXIT_FAILURE
    ToStderr("Aborted. Note that if the operation created any jobs, they"
             " might have been submitted and"
             " will continue to run in the background.")
  except IOError, err:
    if err.errno == errno.EPIPE:
      # our terminal went away, we'll exit
      sys.exit(constants.EXIT_FAILURE)
    else:
      raise

  return result


def ParseNicOption(optvalue):
  """Parses the value of the --net option(s).

  """
  try:
    nic_max = max(int(nidx[0]) + 1 for nidx in optvalue)
  except (TypeError, ValueError), err:
    raise errors.OpPrereqError("Invalid NIC index passed: %s" % str(err))

  nics = [{}] * nic_max
  for nidx, ndict in optvalue:
    nidx = int(nidx)

    if not isinstance(ndict, dict):
      raise errors.OpPrereqError("Invalid nic/%d value: expected dict,"
                                 " got %s" % (nidx, ndict))

    utils.ForceDictType(ndict, constants.INIC_PARAMS_TYPES)

    nics[nidx] = ndict

  return nics


def GenericInstanceCreate(mode, opts, args):
  """Add an instance to the cluster via either creation or import.

  @param mode: constants.INSTANCE_CREATE or constants.INSTANCE_IMPORT
  @param opts: the command line options selected by the user
  @type args: list
  @param args: should contain only one element, the new instance name
  @rtype: int
  @return: the desired exit code

  """
  instance = args[0]

  (pnode, snode) = SplitNodeOption(opts.node)

  hypervisor = None
  hvparams = {}
  if opts.hypervisor:
    hypervisor, hvparams = opts.hypervisor

  if opts.nics:
    nics = ParseNicOption(opts.nics)
  elif opts.no_nics:
    # no nics
    nics = []
  elif mode == constants.INSTANCE_CREATE:
    # default of one nic, all auto
    nics = [{}]
  else:
    # mode == import
    nics = []

  if opts.disk_template == constants.DT_DISKLESS:
    if opts.disks or opts.sd_size is not None:
      raise errors.OpPrereqError("Diskless instance but disk"
                                 " information passed")
    disks = []
  else:
    if (not opts.disks and not opts.sd_size
        and mode == constants.INSTANCE_CREATE):
      raise errors.OpPrereqError("No disk information specified")
    if opts.disks and opts.sd_size is not None:
      raise errors.OpPrereqError("Please use either the '--disk' or"
                                 " '-s' option")
    if opts.sd_size is not None:
      opts.disks = [(0, {"size": opts.sd_size})]

    if opts.disks:
      try:
        disk_max = max(int(didx[0]) + 1 for didx in opts.disks)
      except ValueError, err:
        raise errors.OpPrereqError("Invalid disk index passed: %s" % str(err))
      disks = [{}] * disk_max
    else:
      disks = []
    for didx, ddict in opts.disks:
      didx = int(didx)
      if not isinstance(ddict, dict):
        msg = "Invalid disk/%d value: expected dict, got %s" % (didx, ddict)
        raise errors.OpPrereqError(msg)
      elif "size" in ddict:
        if "adopt" in ddict:
          raise errors.OpPrereqError("Only one of 'size' and 'adopt' allowed"
                                     " (disk %d)" % didx)
        try:
          ddict["size"] = utils.ParseUnit(ddict["size"])
        except ValueError, err:
          raise errors.OpPrereqError("Invalid disk size for disk %d: %s" %
                                     (didx, err))
      elif "adopt" in ddict:
        if mode == constants.INSTANCE_IMPORT:
          raise errors.OpPrereqError("Disk adoption not allowed for instance"
                                     " import")
        ddict["size"] = 0
      else:
        raise errors.OpPrereqError("Missing size or adoption source for"
                                   " disk %d" % didx)
      disks[didx] = ddict

  if opts.tags is not None:
    tags = opts.tags.split(",")
  else:
    tags = []

  utils.ForceDictType(opts.beparams, constants.BES_PARAMETER_TYPES)
  utils.ForceDictType(hvparams, constants.HVS_PARAMETER_TYPES)

  if mode == constants.INSTANCE_CREATE:
    start = opts.start
    os_type = opts.os
    force_variant = opts.force_variant
    src_node = None
    src_path = None
    no_install = opts.no_install
    identify_defaults = False
  elif mode == constants.INSTANCE_IMPORT:
    start = False
    os_type = None
    force_variant = False
    src_node = opts.src_node
    src_path = opts.src_dir
    no_install = None
    identify_defaults = opts.identify_defaults
  else:
    raise errors.ProgrammerError("Invalid creation mode %s" % mode)

  op = opcodes.OpInstanceCreate(instance_name=instance,
                                disks=disks,
                                disk_template=opts.disk_template,
                                nics=nics,
                                pnode=pnode, snode=snode,
                                ip_check=opts.ip_check,
                                name_check=opts.name_check,
                                wait_for_sync=opts.wait_for_sync,
                                file_storage_dir=opts.file_storage_dir,
                                file_driver=opts.file_driver,
                                iallocator=opts.iallocator,
                                hypervisor=hypervisor,
                                hvparams=hvparams,
                                beparams=opts.beparams,
                                osparams=opts.osparams,
                                mode=mode,
                                start=start,
                                os_type=os_type,
                                force_variant=force_variant,
                                src_node=src_node,
                                src_path=src_path,
                                tags=tags,
                                no_install=no_install,
                                identify_defaults=identify_defaults)

  SubmitOrSend(op, opts)
  return 0


class _RunWhileClusterStoppedHelper:
  """Helper class for L{RunWhileClusterStopped} to simplify state management

  """
  def __init__(self, feedback_fn, cluster_name, master_node, online_nodes):
    """Initializes this class.

    @type feedback_fn: callable
    @param feedback_fn: Feedback function
    @type cluster_name: string
    @param cluster_name: Cluster name
    @type master_node: string
    @param master_node Master node name
    @type online_nodes: list
    @param online_nodes: List of names of online nodes

    """
    self.feedback_fn = feedback_fn
    self.cluster_name = cluster_name
    self.master_node = master_node
    self.online_nodes = online_nodes

    self.ssh = ssh.SshRunner(self.cluster_name)

    self.nonmaster_nodes = [name for name in online_nodes
                            if name != master_node]

    assert self.master_node not in self.nonmaster_nodes

  def _RunCmd(self, node_name, cmd):
    """Runs a command on the local or a remote machine.

    @type node_name: string
    @param node_name: Machine name
    @type cmd: list
    @param cmd: Command

    """
    if node_name is None or node_name == self.master_node:
      # No need to use SSH
      result = utils.RunCmd(cmd)
    else:
      result = self.ssh.Run(node_name, "root", utils.ShellQuoteArgs(cmd))

    if result.failed:
      errmsg = ["Failed to run command %s" % result.cmd]
      if node_name:
        errmsg.append("on node %s" % node_name)
      errmsg.append(": exitcode %s and error %s" %
                    (result.exit_code, result.output))
      raise errors.OpExecError(" ".join(errmsg))

  def Call(self, fn, *args):
    """Call function while all daemons are stopped.

    @type fn: callable
    @param fn: Function to be called

    """
    # Pause watcher by acquiring an exclusive lock on watcher state file
    self.feedback_fn("Blocking watcher")
    watcher_block = utils.FileLock.Open(constants.WATCHER_STATEFILE)
    try:
      # TODO: Currently, this just blocks. There's no timeout.
      # TODO: Should it be a shared lock?
      watcher_block.Exclusive(blocking=True)

      # Stop master daemons, so that no new jobs can come in and all running
      # ones are finished
      self.feedback_fn("Stopping master daemons")
      self._RunCmd(None, [constants.DAEMON_UTIL, "stop-master"])
      try:
        # Stop daemons on all nodes
        for node_name in self.online_nodes:
          self.feedback_fn("Stopping daemons on %s" % node_name)
          self._RunCmd(node_name, [constants.DAEMON_UTIL, "stop-all"])

        # All daemons are shut down now
        try:
          return fn(self, *args)
        except Exception, err:
          _, errmsg = FormatError(err)
          logging.exception("Caught exception")
          self.feedback_fn(errmsg)
          raise
      finally:
        # Start cluster again, master node last
        for node_name in self.nonmaster_nodes + [self.master_node]:
          self.feedback_fn("Starting daemons on %s" % node_name)
          self._RunCmd(node_name, [constants.DAEMON_UTIL, "start-all"])
    finally:
      # Resume watcher
      watcher_block.Close()


def RunWhileClusterStopped(feedback_fn, fn, *args):
  """Calls a function while all cluster daemons are stopped.

  @type feedback_fn: callable
  @param feedback_fn: Feedback function
  @type fn: callable
  @param fn: Function to be called when daemons are stopped

  """
  feedback_fn("Gathering cluster information")

  # This ensures we're running on the master daemon
  cl = GetClient()

  (cluster_name, master_node) = \
    cl.QueryConfigValues(["cluster_name", "master_node"])

  online_nodes = GetOnlineNodes([], cl=cl)

  # Don't keep a reference to the client. The master daemon will go away.
  del cl

  assert master_node in online_nodes

  return _RunWhileClusterStoppedHelper(feedback_fn, cluster_name, master_node,
                                       online_nodes).Call(fn, *args)


def GenerateTable(headers, fields, separator, data,
                  numfields=None, unitfields=None,
                  units=None):
  """Prints a table with headers and different fields.

  @type headers: dict
  @param headers: dictionary mapping field names to headers for
      the table
  @type fields: list
  @param fields: the field names corresponding to each row in
      the data field
  @param separator: the separator to be used; if this is None,
      the default 'smart' algorithm is used which computes optimal
      field width, otherwise just the separator is used between
      each field
  @type data: list
  @param data: a list of lists, each sublist being one row to be output
  @type numfields: list
  @param numfields: a list with the fields that hold numeric
      values and thus should be right-aligned
  @type unitfields: list
  @param unitfields: a list with the fields that hold numeric
      values that should be formatted with the units field
  @type units: string or None
  @param units: the units we should use for formatting, or None for
      automatic choice (human-readable for non-separator usage, otherwise
      megabytes); this is a one-letter string

  """
  if units is None:
    if separator:
      units = "m"
    else:
      units = "h"

  if numfields is None:
    numfields = []
  if unitfields is None:
    unitfields = []

  numfields = utils.FieldSet(*numfields)   # pylint: disable-msg=W0142
  unitfields = utils.FieldSet(*unitfields) # pylint: disable-msg=W0142

  format_fields = []
  for field in fields:
    if headers and field not in headers:
      # TODO: handle better unknown fields (either revert to old
      # style of raising exception, or deal more intelligently with
      # variable fields)
      headers[field] = field
    if separator is not None:
      format_fields.append("%s")
    elif numfields.Matches(field):
      format_fields.append("%*s")
    else:
      format_fields.append("%-*s")

  if separator is None:
    mlens = [0 for name in fields]
    format_str = ' '.join(format_fields)
  else:
    format_str = separator.replace("%", "%%").join(format_fields)

  for row in data:
    if row is None:
      continue
    for idx, val in enumerate(row):
      if unitfields.Matches(fields[idx]):
        try:
          val = int(val)
        except (TypeError, ValueError):
          pass
        else:
          val = row[idx] = utils.FormatUnit(val, units)
      val = row[idx] = str(val)
      if separator is None:
        mlens[idx] = max(mlens[idx], len(val))

  result = []
  if headers:
    args = []
    for idx, name in enumerate(fields):
      hdr = headers[name]
      if separator is None:
        mlens[idx] = max(mlens[idx], len(hdr))
        args.append(mlens[idx])
      args.append(hdr)
    result.append(format_str % tuple(args))

  if separator is None:
    assert len(mlens) == len(fields)

    if fields and not numfields.Matches(fields[-1]):
      mlens[-1] = 0

  for line in data:
    args = []
    if line is None:
      line = ['-' for _ in fields]
    for idx in range(len(fields)):
      if separator is None:
        args.append(mlens[idx])
      args.append(line[idx])
    result.append(format_str % tuple(args))

  return result


def _FormatBool(value):
  """Formats a boolean value as a string.

  """
  if value:
    return "Y"
  return "N"


#: Default formatting for query results; (callback, align right)
_DEFAULT_FORMAT_QUERY = {
  constants.QFT_TEXT: (str, False),
  constants.QFT_BOOL: (_FormatBool, False),
  constants.QFT_NUMBER: (str, True),
  constants.QFT_TIMESTAMP: (utils.FormatTime, False),
  constants.QFT_OTHER: (str, False),
  constants.QFT_UNKNOWN: (str, False),
  }


def _GetColumnFormatter(fdef, override, unit):
  """Returns formatting function for a field.

  @type fdef: L{objects.QueryFieldDefinition}
  @type override: dict
  @param override: Dictionary for overriding field formatting functions,
    indexed by field name, contents like L{_DEFAULT_FORMAT_QUERY}
  @type unit: string
  @param unit: Unit used for formatting fields of type L{constants.QFT_UNIT}
  @rtype: tuple; (callable, bool)
  @return: Returns the function to format a value (takes one parameter) and a
    boolean for aligning the value on the right-hand side

  """
  fmt = override.get(fdef.name, None)
  if fmt is not None:
    return fmt

  assert constants.QFT_UNIT not in _DEFAULT_FORMAT_QUERY

  if fdef.kind == constants.QFT_UNIT:
    # Can't keep this information in the static dictionary
    return (lambda value: utils.FormatUnit(value, unit), True)

  fmt = _DEFAULT_FORMAT_QUERY.get(fdef.kind, None)
  if fmt is not None:
    return fmt

  raise NotImplementedError("Can't format column type '%s'" % fdef.kind)


class _QueryColumnFormatter:
  """Callable class for formatting fields of a query.

  """
  def __init__(self, fn, status_fn, verbose):
    """Initializes this class.

    @type fn: callable
    @param fn: Formatting function
    @type status_fn: callable
    @param status_fn: Function to report fields' status
    @type verbose: boolean
    @param verbose: whether to use verbose field descriptions or not

    """
    self._fn = fn
    self._status_fn = status_fn
    if verbose:
      self._desc_index = 0
    else:
      self._desc_index = 1

  def __call__(self, data):
    """Returns a field's string representation.

    """
    (status, value) = data

    # Report status
    self._status_fn(status)

    if status == constants.RS_NORMAL:
      return self._fn(value)

    assert value is None, \
           "Found value %r for abnormal status %s" % (value, status)

    if status in constants.RSS_DESCRIPTION:
      return constants.RSS_DESCRIPTION[status][self._desc_index]

    raise NotImplementedError("Unknown status %s" % status)


def FormatQueryResult(result, unit=None, format_override=None, separator=None,
                      header=False, verbose=False):
  """Formats data in L{objects.QueryResponse}.

  @type result: L{objects.QueryResponse}
  @param result: result of query operation
  @type unit: string
  @param unit: Unit used for formatting fields of type L{constants.QFT_UNIT},
    see L{utils.text.FormatUnit}
  @type format_override: dict
  @param format_override: Dictionary for overriding field formatting functions,
    indexed by field name, contents like L{_DEFAULT_FORMAT_QUERY}
  @type separator: string or None
  @param separator: String used to separate fields
  @type header: bool
  @param header: Whether to output header row
  @type verbose: boolean
  @param verbose: whether to use verbose field descriptions or not

  """
  if unit is None:
    if separator:
      unit = "m"
    else:
      unit = "h"

  if format_override is None:
    format_override = {}

  stats = dict.fromkeys(constants.RS_ALL, 0)

  def _RecordStatus(status):
    if status in stats:
      stats[status] += 1

  columns = []
  for fdef in result.fields:
    assert fdef.title and fdef.name
    (fn, align_right) = _GetColumnFormatter(fdef, format_override, unit)
    columns.append(TableColumn(fdef.title,
                               _QueryColumnFormatter(fn, _RecordStatus,
                                                     verbose),
                               align_right))

  table = FormatTable(result.data, columns, header, separator)

  # Collect statistics
  assert len(stats) == len(constants.RS_ALL)
  assert compat.all(count >= 0 for count in stats.values())

  # Determine overall status. If there was no data, unknown fields must be
  # detected via the field definitions.
  if (stats[constants.RS_UNKNOWN] or
      (not result.data and _GetUnknownFields(result.fields))):
    status = QR_UNKNOWN
  elif compat.any(count > 0 for key, count in stats.items()
                  if key != constants.RS_NORMAL):
    status = QR_INCOMPLETE
  else:
    status = QR_NORMAL

  return (status, table)


def _GetUnknownFields(fdefs):
  """Returns list of unknown fields included in C{fdefs}.

  @type fdefs: list of L{objects.QueryFieldDefinition}

  """
  return [fdef for fdef in fdefs
          if fdef.kind == constants.QFT_UNKNOWN]


def _WarnUnknownFields(fdefs):
  """Prints a warning to stderr if a query included unknown fields.

  @type fdefs: list of L{objects.QueryFieldDefinition}

  """
  unknown = _GetUnknownFields(fdefs)
  if unknown:
    ToStderr("Warning: Queried for unknown fields %s",
             utils.CommaJoin(fdef.name for fdef in unknown))
    return True

  return False


def GenericList(resource, fields, names, unit, separator, header, cl=None,
                format_override=None, verbose=False):
  """Generic implementation for listing all items of a resource.

  @param resource: One of L{constants.QR_OP_LUXI}
  @type fields: list of strings
  @param fields: List of fields to query for
  @type names: list of strings
  @param names: Names of items to query for
  @type unit: string or None
  @param unit: Unit used for formatting fields of type L{constants.QFT_UNIT} or
    None for automatic choice (human-readable for non-separator usage,
    otherwise megabytes); this is a one-letter string
  @type separator: string or None
  @param separator: String used to separate fields
  @type header: bool
  @param header: Whether to show header row
  @type format_override: dict
  @param format_override: Dictionary for overriding field formatting functions,
    indexed by field name, contents like L{_DEFAULT_FORMAT_QUERY}
  @type verbose: boolean
  @param verbose: whether to use verbose field descriptions or not

  """
  if cl is None:
    cl = GetClient()

  if not names:
    names = None

  response = cl.Query(resource, fields, qlang.MakeSimpleFilter("name", names))

  found_unknown = _WarnUnknownFields(response.fields)

  (status, data) = FormatQueryResult(response, unit=unit, separator=separator,
                                     header=header,
                                     format_override=format_override,
                                     verbose=verbose)

  for line in data:
    ToStdout(line)

  assert ((found_unknown and status == QR_UNKNOWN) or
          (not found_unknown and status != QR_UNKNOWN))

  if status == QR_UNKNOWN:
    return constants.EXIT_UNKNOWN_FIELD

  # TODO: Should the list command fail if not all data could be collected?
  return constants.EXIT_SUCCESS


def GenericListFields(resource, fields, separator, header, cl=None):
  """Generic implementation for listing fields for a resource.

  @param resource: One of L{constants.QR_OP_LUXI}
  @type fields: list of strings
  @param fields: List of fields to query for
  @type separator: string or None
  @param separator: String used to separate fields
  @type header: bool
  @param header: Whether to show header row

  """
  if cl is None:
    cl = GetClient()

  if not fields:
    fields = None

  response = cl.QueryFields(resource, fields)

  found_unknown = _WarnUnknownFields(response.fields)

  columns = [
    TableColumn("Name", str, False),
    TableColumn("Title", str, False),
    # TODO: Add field description to master daemon
    ]

  rows = [[fdef.name, fdef.title] for fdef in response.fields]

  for line in FormatTable(rows, columns, header, separator):
    ToStdout(line)

  if found_unknown:
    return constants.EXIT_UNKNOWN_FIELD

  return constants.EXIT_SUCCESS


class TableColumn:
  """Describes a column for L{FormatTable}.

  """
  def __init__(self, title, fn, align_right):
    """Initializes this class.

    @type title: string
    @param title: Column title
    @type fn: callable
    @param fn: Formatting function
    @type align_right: bool
    @param align_right: Whether to align values on the right-hand side

    """
    self.title = title
    self.format = fn
    self.align_right = align_right


def _GetColFormatString(width, align_right):
  """Returns the format string for a field.

  """
  if align_right:
    sign = ""
  else:
    sign = "-"

  return "%%%s%ss" % (sign, width)


def FormatTable(rows, columns, header, separator):
  """Formats data as a table.

  @type rows: list of lists
  @param rows: Row data, one list per row
  @type columns: list of L{TableColumn}
  @param columns: Column descriptions
  @type header: bool
  @param header: Whether to show header row
  @type separator: string or None
  @param separator: String used to separate columns

  """
  if header:
    data = [[col.title for col in columns]]
    colwidth = [len(col.title) for col in columns]
  else:
    data = []
    colwidth = [0 for _ in columns]

  # Format row data
  for row in rows:
    assert len(row) == len(columns)

    formatted = [col.format(value) for value, col in zip(row, columns)]

    if separator is None:
      # Update column widths
      for idx, (oldwidth, value) in enumerate(zip(colwidth, formatted)):
        # Modifying a list's items while iterating is fine
        colwidth[idx] = max(oldwidth, len(value))

    data.append(formatted)

  if separator is not None:
    # Return early if a separator is used
    return [separator.join(row) for row in data]

  if columns and not columns[-1].align_right:
    # Avoid unnecessary spaces at end of line
    colwidth[-1] = 0

  # Build format string
  fmt = " ".join([_GetColFormatString(width, col.align_right)
                  for col, width in zip(columns, colwidth)])

  return [fmt % tuple(row) for row in data]


def FormatTimestamp(ts):
  """Formats a given timestamp.

  @type ts: timestamp
  @param ts: a timeval-type timestamp, a tuple of seconds and microseconds

  @rtype: string
  @return: a string with the formatted timestamp

  """
  if not isinstance (ts, (tuple, list)) or len(ts) != 2:
    return '?'
  sec, usec = ts
  return time.strftime("%F %T", time.localtime(sec)) + ".%06d" % usec


def ParseTimespec(value):
  """Parse a time specification.

  The following suffixed will be recognized:

    - s: seconds
    - m: minutes
    - h: hours
    - d: day
    - w: weeks

  Without any suffix, the value will be taken to be in seconds.

  """
  value = str(value)
  if not value:
    raise errors.OpPrereqError("Empty time specification passed")
  suffix_map = {
    's': 1,
    'm': 60,
    'h': 3600,
    'd': 86400,
    'w': 604800,
    }
  if value[-1] not in suffix_map:
    try:
      value = int(value)
    except (TypeError, ValueError):
      raise errors.OpPrereqError("Invalid time specification '%s'" % value)
  else:
    multiplier = suffix_map[value[-1]]
    value = value[:-1]
    if not value: # no data left after stripping the suffix
      raise errors.OpPrereqError("Invalid time specification (only"
                                 " suffix passed)")
    try:
      value = int(value) * multiplier
    except (TypeError, ValueError):
      raise errors.OpPrereqError("Invalid time specification '%s'" % value)
  return value


def GetOnlineNodes(nodes, cl=None, nowarn=False, secondary_ips=False,
                   filter_master=False):
  """Returns the names of online nodes.

  This function will also log a warning on stderr with the names of
  the online nodes.

  @param nodes: if not empty, use only this subset of nodes (minus the
      offline ones)
  @param cl: if not None, luxi client to use
  @type nowarn: boolean
  @param nowarn: by default, this function will output a note with the
      offline nodes that are skipped; if this parameter is True the
      note is not displayed
  @type secondary_ips: boolean
  @param secondary_ips: if True, return the secondary IPs instead of the
      names, useful for doing network traffic over the replication interface
      (if any)
  @type filter_master: boolean
  @param filter_master: if True, do not return the master node in the list
      (useful in coordination with secondary_ips where we cannot check our
      node name against the list)

  """
  if cl is None:
    cl = GetClient()

  if secondary_ips:
    name_idx = 2
  else:
    name_idx = 0

  if filter_master:
    master_node = cl.QueryConfigValues(["master_node"])[0]
    filter_fn = lambda x: x != master_node
  else:
    filter_fn = lambda _: True

  result = cl.QueryNodes(names=nodes, fields=["name", "offline", "sip"],
                         use_locking=False)
  offline = [row[0] for row in result if row[1]]
  if offline and not nowarn:
    ToStderr("Note: skipping offline node(s): %s" % utils.CommaJoin(offline))
  return [row[name_idx] for row in result if not row[1] and filter_fn(row[0])]


def _ToStream(stream, txt, *args):
  """Write a message to a stream, bypassing the logging system

  @type stream: file object
  @param stream: the file to which we should write
  @type txt: str
  @param txt: the message

  """
  try:
    if args:
      args = tuple(args)
      stream.write(txt % args)
    else:
      stream.write(txt)
    stream.write('\n')
    stream.flush()
  except IOError, err:
    if err.errno == errno.EPIPE:
      # our terminal went away, we'll exit
      sys.exit(constants.EXIT_FAILURE)
    else:
      raise


def ToStdout(txt, *args):
  """Write a message to stdout only, bypassing the logging system

  This is just a wrapper over _ToStream.

  @type txt: str
  @param txt: the message

  """
  _ToStream(sys.stdout, txt, *args)


def ToStderr(txt, *args):
  """Write a message to stderr only, bypassing the logging system

  This is just a wrapper over _ToStream.

  @type txt: str
  @param txt: the message

  """
  _ToStream(sys.stderr, txt, *args)


class JobExecutor(object):
  """Class which manages the submission and execution of multiple jobs.

  Note that instances of this class should not be reused between
  GetResults() calls.

  """
  def __init__(self, cl=None, verbose=True, opts=None, feedback_fn=None):
    self.queue = []
    if cl is None:
      cl = GetClient()
    self.cl = cl
    self.verbose = verbose
    self.jobs = []
    self.opts = opts
    self.feedback_fn = feedback_fn

  def QueueJob(self, name, *ops):
    """Record a job for later submit.

    @type name: string
    @param name: a description of the job, will be used in WaitJobSet
    """
    SetGenericOpcodeOpts(ops, self.opts)
    self.queue.append((name, ops))

  def SubmitPending(self, each=False):
    """Submit all pending jobs.

    """
    if each:
      results = []
      for row in self.queue:
        # SubmitJob will remove the success status, but raise an exception if
        # the submission fails, so we'll notice that anyway.
        results.append([True, self.cl.SubmitJob(row[1])])
    else:
      results = self.cl.SubmitManyJobs([row[1] for row in self.queue])
    for (idx, ((status, data), (name, _))) in enumerate(zip(results,
                                                            self.queue)):
      self.jobs.append((idx, status, data, name))

  def _ChooseJob(self):
    """Choose a non-waiting/queued job to poll next.

    """
    assert self.jobs, "_ChooseJob called with empty job list"

    result = self.cl.QueryJobs([i[2] for i in self.jobs], ["status"])
    assert result

    for job_data, status in zip(self.jobs, result):
      if (isinstance(status, list) and status and
          status[0] in (constants.JOB_STATUS_QUEUED,
                        constants.JOB_STATUS_WAITLOCK,
                        constants.JOB_STATUS_CANCELING)):
        # job is still present and waiting
        continue
      # good candidate found (either running job or lost job)
      self.jobs.remove(job_data)
      return job_data

    # no job found
    return self.jobs.pop(0)

  def GetResults(self):
    """Wait for and return the results of all jobs.

    @rtype: list
    @return: list of tuples (success, job results), in the same order
        as the submitted jobs; if a job has failed, instead of the result
        there will be the error message

    """
    if not self.jobs:
      self.SubmitPending()
    results = []
    if self.verbose:
      ok_jobs = [row[2] for row in self.jobs if row[1]]
      if ok_jobs:
        ToStdout("Submitted jobs %s", utils.CommaJoin(ok_jobs))

    # first, remove any non-submitted jobs
    self.jobs, failures = compat.partition(self.jobs, lambda x: x[1])
    for idx, _, jid, name in failures:
      ToStderr("Failed to submit job for %s: %s", name, jid)
      results.append((idx, False, jid))

    while self.jobs:
      (idx, _, jid, name) = self._ChooseJob()
      ToStdout("Waiting for job %s for %s...", jid, name)
      try:
        job_result = PollJob(jid, cl=self.cl, feedback_fn=self.feedback_fn)
        success = True
      except errors.JobLost, err:
        _, job_result = FormatError(err)
        ToStderr("Job %s for %s has been archived, cannot check its result",
                 jid, name)
        success = False
      except (errors.GenericError, luxi.ProtocolError), err:
        _, job_result = FormatError(err)
        success = False
        # the error message will always be shown, verbose or not
        ToStderr("Job %s for %s has failed: %s", jid, name, job_result)

      results.append((idx, success, job_result))

    # sort based on the index, then drop it
    results.sort()
    results = [i[1:] for i in results]

    return results

  def WaitOrShow(self, wait):
    """Wait for job results or only print the job IDs.

    @type wait: boolean
    @param wait: whether to wait or not

    """
    if wait:
      return self.GetResults()
    else:
      if not self.jobs:
        self.SubmitPending()
      for _, status, result, name in self.jobs:
        if status:
          ToStdout("%s: %s", result, name)
        else:
          ToStderr("Failure for %s: %s", name, result)
      return [row[1:3] for row in self.jobs]


def FormatParameterDict(buf, param_dict, actual, level=1):
  """Formats a parameter dictionary.

  @type buf: L{StringIO}
  @param buf: the buffer into which to write
  @type param_dict: dict
  @param param_dict: the own parameters
  @type actual: dict
  @param actual: the current parameter set (including defaults)
  @param level: Level of indent

  """
  indent = "  " * level
  for key in sorted(actual):
    val = param_dict.get(key, "default (%s)" % actual[key])
    buf.write("%s- %s: %s\n" % (indent, key, val))<|MERGE_RESOLUTION|>--- conflicted
+++ resolved
@@ -1207,13 +1207,11 @@
                               dest="node_powered",
                               help="Specify if the SoR for node is powered")
 
-<<<<<<< HEAD
 NO_REMEMBER_OPT = cli_option("--no-remember",
                              dest="no_remember",
                              action="store_true", default=False,
                              help="Perform but do not record the change"
                              " in the configuration")
-=======
 NETWORK_OPT = cli_option("--network",
                          action="store", default=None, dest="network",
                          help="IP network in CIDR notation")
@@ -1225,7 +1223,6 @@
 RESERVED_IPS_OPT = cli_option("--reserved-ips",
                               action="store", default=None, dest="reserved_ips",
                               help="Comma-delimited list of reserved IPs")
->>>>>>> 713aaa8a
 
 
 #: Options provided by all commands
