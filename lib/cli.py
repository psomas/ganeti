--- conflicted
+++ resolved
@@ -669,7 +669,7 @@
  OPT_COMPL_ONE_IALLOCATOR,
  OPT_COMPL_ONE_NETWORK,
  OPT_COMPL_INST_ADD_NODES,
- OPT_COMPL_ONE_NODEGROUP) = range(100, 108)
+ OPT_COMPL_ONE_NODEGROUP) = range(100, 109)
 
 OPT_COMPL_ALL = frozenset([
   OPT_COMPL_MANY_NODES,
@@ -1465,7 +1465,6 @@
                           help="Marks the grow as absolute instead of the"
                           " (default) relative mode")
 
-<<<<<<< HEAD
 NETWORK_OPT = cli_option("--network",
                          action="store", default=None, dest="network",
                          help="IP network in CIDR notation")
@@ -1507,14 +1506,13 @@
 HOTPLUG_OPT = cli_option("--hotplug", dest="hotplug",
                          action="store_true", default=False,
                          help="Enable disk/nic hotplug")
-=======
+
 ALLOW_ARBITPARAMS_OPT = cli_option("--allow-arbit-params",
                                    dest="allow_arbit_params",
                                    action="store_true", default=None,
-                                   help="Allow arbitrary parameters to be passed"
-                                   " to --disk(s) option (used by ExtStorage)")
-
->>>>>>> 7c88c7af
+                                   help="Allow arbitrary parameters"
+                                   " to be passed to --disk(s)"
+                                   " option (used by ExtStorage)")
 
 #: Options provided by all commands
 COMMON_OPTS = [DEBUG_OPT]
