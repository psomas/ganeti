--- conflicted
+++ resolved
@@ -1,12 +1,8 @@
 #
 #
 
-<<<<<<< HEAD
 # Copyright (C) 2010, 2011, 2012, 2013, 2014 Google Inc.
-=======
-# Copyright (C) 2010, 2011, 2012, 2013 Google Inc.
 # All rights reserved.
->>>>>>> 8ed2f50a
 #
 # Redistribution and use in source and binary forms, with or without
 # modification, are permitted provided that the following conditions are
