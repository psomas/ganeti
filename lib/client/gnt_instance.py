--- conflicted
+++ resolved
@@ -865,15 +865,10 @@
   qcl = GetClient(query=True)
   try:
     cluster_name = cl.QueryConfigValues(["cluster_name"])[0]
-<<<<<<< HEAD
-    ((console_data, oper_state), ) = \
-      qcl.QueryInstances([instance_name], ["console", "oper_state"], False)
-=======
-    idata = cl.QueryInstances([instance_name], ["console", "oper_state"], False)
+    idata = qcl.QueryInstances([instance_name], ["console", "oper_state"], False)
     if not idata:
       raise errors.OpPrereqError("Instance '%s' does not exist" % instance_name,
                                  errors.ECODE_NOENT)
->>>>>>> 421ab83e
   finally:
     # Ensure client connection is closed while external commands are run
     cl.Close()
