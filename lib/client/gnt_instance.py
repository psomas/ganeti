--- conflicted
+++ resolved
@@ -1425,13 +1425,9 @@
                                    force=opts.force,
                                    wait_for_sync=opts.wait_for_sync,
                                    offline=offline,
-<<<<<<< HEAD
                                    conflicts_check=opts.conflicts_check,
-                                   ignore_ipolicy=opts.ignore_ipolicy)
-=======
                                    ignore_ipolicy=opts.ignore_ipolicy,
                                    allow_arbit_params=opts.allow_arbit_params)
->>>>>>> 7c88c7af
 
   # even if here we process the result, we allow submit only
   result = SubmitOrSend(op, opts)
@@ -1618,12 +1614,8 @@
     [BACKEND_OPT, DISK_OPT, FORCE_OPT, HVOPTS_OPT, NET_OPT, SUBMIT_OPT,
      DISK_TEMPLATE_OPT, SINGLE_NODE_OPT, OS_OPT, FORCE_VARIANT_OPT,
      OSPARAMS_OPT, DRY_RUN_OPT, PRIORITY_OPT, NWSYNC_OPT, OFFLINE_INST_OPT,
-<<<<<<< HEAD
      ONLINE_INST_OPT, IGNORE_IPOLICY_OPT, RUNTIME_MEM_OPT,
-     NOCONFLICTSCHECK_OPT, HOTPLUG_OPT],
-=======
-     ONLINE_INST_OPT, IGNORE_IPOLICY_OPT, RUNTIME_MEM_OPT, ALLOW_ARBITPARAMS_OPT],
->>>>>>> 7c88c7af
+     NOCONFLICTSCHECK_OPT, HOTPLUG_OPT, ALLOW_ARBITPARAMS_OPT],
     "<instance>", "Alters the parameters of an instance"),
   "shutdown": (
     GenericManyOps("shutdown", _ShutdownInstance), [ArgInstance()],
