#
#

# Copyright (C) 2006, 2007, 2008, 2009, 2010 Google Inc.
#
# This program is free software; you can redistribute it and/or modify
# it under the terms of the GNU General Public License as published by
# the Free Software Foundation; either version 2 of the License, or
# (at your option) any later version.
#
# This program is distributed in the hope that it will be useful, but
# WITHOUT ANY WARRANTY; without even the implied warranty of
# MERCHANTABILITY or FITNESS FOR A PARTICULAR PURPOSE.  See the GNU
# General Public License for more details.
#
# You should have received a copy of the GNU General Public License
# along with this program; if not, write to the Free Software
# Foundation, Inc., 51 Franklin Street, Fifth Floor, Boston, MA
# 02110-1301, USA.


"""Module implementing the master-side code."""

# pylint: disable-msg=W0201,C0302

# W0201 since most LU attributes are defined in CheckPrereq or similar
# functions

# C0302: since we have waaaay to many lines in this module

import os
import os.path
import time
import re
import platform
import logging
import copy
import OpenSSL
import socket
import tempfile
import shutil
<<<<<<< HEAD
import operator
=======
import itertools
>>>>>>> d27150a9

from ganeti import ssh
from ganeti import utils
from ganeti import errors
from ganeti import hypervisor
from ganeti import locking
from ganeti import constants
from ganeti import objects
from ganeti import serializer
from ganeti import ssconf
from ganeti import uidpool
from ganeti import compat
from ganeti import masterd
from ganeti import netutils
from ganeti import ht
from ganeti import query
from ganeti import qlang

import ganeti.masterd.instance # pylint: disable-msg=W0611

# Common opcode attributes

#: output fields for a query operation
_POutputFields = ("output_fields", ht.NoDefault, ht.TListOf(ht.TNonEmptyString))


#: the shutdown timeout
_PShutdownTimeout = ("shutdown_timeout", constants.DEFAULT_SHUTDOWN_TIMEOUT,
                     ht.TPositiveInt)

#: the force parameter
_PForce = ("force", False, ht.TBool)

#: a required instance name (for single-instance LUs)
_PInstanceName = ("instance_name", ht.NoDefault, ht.TNonEmptyString)

#: Whether to ignore offline nodes
_PIgnoreOfflineNodes = ("ignore_offline_nodes", False, ht.TBool)

#: a required node name (for single-node LUs)
_PNodeName = ("node_name", ht.NoDefault, ht.TNonEmptyString)

#: a required node group name (for single-group LUs)
_PGroupName = ("group_name", ht.NoDefault, ht.TNonEmptyString)

#: the migration type (live/non-live)
_PMigrationMode = ("mode", None,
                   ht.TOr(ht.TNone, ht.TElemOf(constants.HT_MIGRATION_MODES)))

#: the obsolete 'live' mode (boolean)
_PMigrationLive = ("live", None, ht.TMaybeBool)


# End types
class LogicalUnit(object):
  """Logical Unit base class.

  Subclasses must follow these rules:
    - implement ExpandNames
    - implement CheckPrereq (except when tasklets are used)
    - implement Exec (except when tasklets are used)
    - implement BuildHooksEnv
    - redefine HPATH and HTYPE
    - optionally redefine their run requirements:
        REQ_BGL: the LU needs to hold the Big Ganeti Lock exclusively

  Note that all commands require root permissions.

  @ivar dry_run_result: the value (if any) that will be returned to the caller
      in dry-run mode (signalled by opcode dry_run parameter)
  @cvar _OP_PARAMS: a list of opcode attributes, the default values
      they should get if not already defined, and types they must match

  """
  HPATH = None
  HTYPE = None
  _OP_PARAMS = []
  REQ_BGL = True

  def __init__(self, processor, op, context, rpc):
    """Constructor for LogicalUnit.

    This needs to be overridden in derived classes in order to check op
    validity.

    """
    self.proc = processor
    self.op = op
    self.cfg = context.cfg
    self.context = context
    self.rpc = rpc
    # Dicts used to declare locking needs to mcpu
    self.needed_locks = None
    self.acquired_locks = {}
    self.share_locks = dict.fromkeys(locking.LEVELS, 0)
    self.add_locks = {}
    self.remove_locks = {}
    # Used to force good behavior when calling helper functions
    self.recalculate_locks = {}
    self.__ssh = None
    # logging
    self.Log = processor.Log # pylint: disable-msg=C0103
    self.LogWarning = processor.LogWarning # pylint: disable-msg=C0103
    self.LogInfo = processor.LogInfo # pylint: disable-msg=C0103
    self.LogStep = processor.LogStep # pylint: disable-msg=C0103
    # support for dry-run
    self.dry_run_result = None
    # support for generic debug attribute
    if (not hasattr(self.op, "debug_level") or
        not isinstance(self.op.debug_level, int)):
      self.op.debug_level = 0

    # Tasklets
    self.tasklets = None

    # The new kind-of-type-system
    op_id = self.op.OP_ID
    for attr_name, aval, test in self._OP_PARAMS:
      if not hasattr(op, attr_name):
        if aval == ht.NoDefault:
          raise errors.OpPrereqError("Required parameter '%s.%s' missing" %
                                     (op_id, attr_name), errors.ECODE_INVAL)
        else:
          if callable(aval):
            dval = aval()
          else:
            dval = aval
          setattr(self.op, attr_name, dval)
      attr_val = getattr(op, attr_name)
      if test == ht.NoType:
        # no tests here
        continue
      if not callable(test):
        raise errors.ProgrammerError("Validation for parameter '%s.%s' failed,"
                                     " given type is not a proper type (%s)" %
                                     (op_id, attr_name, test))
      if not test(attr_val):
        logging.error("OpCode %s, parameter %s, has invalid type %s/value %s",
                      self.op.OP_ID, attr_name, type(attr_val), attr_val)
        raise errors.OpPrereqError("Parameter '%s.%s' fails validation" %
                                   (op_id, attr_name), errors.ECODE_INVAL)

    self.CheckArguments()

  def __GetSSH(self):
    """Returns the SshRunner object

    """
    if not self.__ssh:
      self.__ssh = ssh.SshRunner(self.cfg.GetClusterName())
    return self.__ssh

  ssh = property(fget=__GetSSH)

  def CheckArguments(self):
    """Check syntactic validity for the opcode arguments.

    This method is for doing a simple syntactic check and ensure
    validity of opcode parameters, without any cluster-related
    checks. While the same can be accomplished in ExpandNames and/or
    CheckPrereq, doing these separate is better because:

      - ExpandNames is left as as purely a lock-related function
      - CheckPrereq is run after we have acquired locks (and possible
        waited for them)

    The function is allowed to change the self.op attribute so that
    later methods can no longer worry about missing parameters.

    """
    pass

  def ExpandNames(self):
    """Expand names for this LU.

    This method is called before starting to execute the opcode, and it should
    update all the parameters of the opcode to their canonical form (e.g. a
    short node name must be fully expanded after this method has successfully
    completed). This way locking, hooks, logging, etc. can work correctly.

    LUs which implement this method must also populate the self.needed_locks
    member, as a dict with lock levels as keys, and a list of needed lock names
    as values. Rules:

      - use an empty dict if you don't need any lock
      - if you don't need any lock at a particular level omit that level
      - don't put anything for the BGL level
      - if you want all locks at a level use locking.ALL_SET as a value

    If you need to share locks (rather than acquire them exclusively) at one
    level you can modify self.share_locks, setting a true value (usually 1) for
    that level. By default locks are not shared.

    This function can also define a list of tasklets, which then will be
    executed in order instead of the usual LU-level CheckPrereq and Exec
    functions, if those are not defined by the LU.

    Examples::

      # Acquire all nodes and one instance
      self.needed_locks = {
        locking.LEVEL_NODE: locking.ALL_SET,
        locking.LEVEL_INSTANCE: ['instance1.example.com'],
      }
      # Acquire just two nodes
      self.needed_locks = {
        locking.LEVEL_NODE: ['node1.example.com', 'node2.example.com'],
      }
      # Acquire no locks
      self.needed_locks = {} # No, you can't leave it to the default value None

    """
    # The implementation of this method is mandatory only if the new LU is
    # concurrent, so that old LUs don't need to be changed all at the same
    # time.
    if self.REQ_BGL:
      self.needed_locks = {} # Exclusive LUs don't need locks.
    else:
      raise NotImplementedError

  def DeclareLocks(self, level):
    """Declare LU locking needs for a level

    While most LUs can just declare their locking needs at ExpandNames time,
    sometimes there's the need to calculate some locks after having acquired
    the ones before. This function is called just before acquiring locks at a
    particular level, but after acquiring the ones at lower levels, and permits
    such calculations. It can be used to modify self.needed_locks, and by
    default it does nothing.

    This function is only called if you have something already set in
    self.needed_locks for the level.

    @param level: Locking level which is going to be locked
    @type level: member of ganeti.locking.LEVELS

    """

  def CheckPrereq(self):
    """Check prerequisites for this LU.

    This method should check that the prerequisites for the execution
    of this LU are fulfilled. It can do internode communication, but
    it should be idempotent - no cluster or system changes are
    allowed.

    The method should raise errors.OpPrereqError in case something is
    not fulfilled. Its return value is ignored.

    This method should also update all the parameters of the opcode to
    their canonical form if it hasn't been done by ExpandNames before.

    """
    if self.tasklets is not None:
      for (idx, tl) in enumerate(self.tasklets):
        logging.debug("Checking prerequisites for tasklet %s/%s",
                      idx + 1, len(self.tasklets))
        tl.CheckPrereq()
    else:
      pass

  def Exec(self, feedback_fn):
    """Execute the LU.

    This method should implement the actual work. It should raise
    errors.OpExecError for failures that are somewhat dealt with in
    code, or expected.

    """
    if self.tasklets is not None:
      for (idx, tl) in enumerate(self.tasklets):
        logging.debug("Executing tasklet %s/%s", idx + 1, len(self.tasklets))
        tl.Exec(feedback_fn)
    else:
      raise NotImplementedError

  def BuildHooksEnv(self):
    """Build hooks environment for this LU.

    This method should return a three-node tuple consisting of: a dict
    containing the environment that will be used for running the
    specific hook for this LU, a list of node names on which the hook
    should run before the execution, and a list of node names on which
    the hook should run after the execution.

    The keys of the dict must not have 'GANETI_' prefixed as this will
    be handled in the hooks runner. Also note additional keys will be
    added by the hooks runner. If the LU doesn't define any
    environment, an empty dict (and not None) should be returned.

    No nodes should be returned as an empty list (and not None).

    Note that if the HPATH for a LU class is None, this function will
    not be called.

    """
    raise NotImplementedError

  def HooksCallBack(self, phase, hook_results, feedback_fn, lu_result):
    """Notify the LU about the results of its hooks.

    This method is called every time a hooks phase is executed, and notifies
    the Logical Unit about the hooks' result. The LU can then use it to alter
    its result based on the hooks.  By default the method does nothing and the
    previous result is passed back unchanged but any LU can define it if it
    wants to use the local cluster hook-scripts somehow.

    @param phase: one of L{constants.HOOKS_PHASE_POST} or
        L{constants.HOOKS_PHASE_PRE}; it denotes the hooks phase
    @param hook_results: the results of the multi-node hooks rpc call
    @param feedback_fn: function used send feedback back to the caller
    @param lu_result: the previous Exec result this LU had, or None
        in the PRE phase
    @return: the new Exec result, based on the previous result
        and hook results

    """
    # API must be kept, thus we ignore the unused argument and could
    # be a function warnings
    # pylint: disable-msg=W0613,R0201
    return lu_result

  def _ExpandAndLockInstance(self):
    """Helper function to expand and lock an instance.

    Many LUs that work on an instance take its name in self.op.instance_name
    and need to expand it and then declare the expanded name for locking. This
    function does it, and then updates self.op.instance_name to the expanded
    name. It also initializes needed_locks as a dict, if this hasn't been done
    before.

    """
    if self.needed_locks is None:
      self.needed_locks = {}
    else:
      assert locking.LEVEL_INSTANCE not in self.needed_locks, \
        "_ExpandAndLockInstance called with instance-level locks set"
    self.op.instance_name = _ExpandInstanceName(self.cfg,
                                                self.op.instance_name)
    self.needed_locks[locking.LEVEL_INSTANCE] = self.op.instance_name

  def _LockInstancesNodes(self, primary_only=False):
    """Helper function to declare instances' nodes for locking.

    This function should be called after locking one or more instances to lock
    their nodes. Its effect is populating self.needed_locks[locking.LEVEL_NODE]
    with all primary or secondary nodes for instances already locked and
    present in self.needed_locks[locking.LEVEL_INSTANCE].

    It should be called from DeclareLocks, and for safety only works if
    self.recalculate_locks[locking.LEVEL_NODE] is set.

    In the future it may grow parameters to just lock some instance's nodes, or
    to just lock primaries or secondary nodes, if needed.

    If should be called in DeclareLocks in a way similar to::

      if level == locking.LEVEL_NODE:
        self._LockInstancesNodes()

    @type primary_only: boolean
    @param primary_only: only lock primary nodes of locked instances

    """
    assert locking.LEVEL_NODE in self.recalculate_locks, \
      "_LockInstancesNodes helper function called with no nodes to recalculate"

    # TODO: check if we're really been called with the instance locks held

    # For now we'll replace self.needed_locks[locking.LEVEL_NODE], but in the
    # future we might want to have different behaviors depending on the value
    # of self.recalculate_locks[locking.LEVEL_NODE]
    wanted_nodes = []
    for instance_name in self.acquired_locks[locking.LEVEL_INSTANCE]:
      instance = self.context.cfg.GetInstanceInfo(instance_name)
      wanted_nodes.append(instance.primary_node)
      if not primary_only:
        wanted_nodes.extend(instance.secondary_nodes)

    if self.recalculate_locks[locking.LEVEL_NODE] == constants.LOCKS_REPLACE:
      self.needed_locks[locking.LEVEL_NODE] = wanted_nodes
    elif self.recalculate_locks[locking.LEVEL_NODE] == constants.LOCKS_APPEND:
      self.needed_locks[locking.LEVEL_NODE].extend(wanted_nodes)

    del self.recalculate_locks[locking.LEVEL_NODE]


class NoHooksLU(LogicalUnit): # pylint: disable-msg=W0223
  """Simple LU which runs no hooks.

  This LU is intended as a parent for other LogicalUnits which will
  run no hooks, in order to reduce duplicate code.

  """
  HPATH = None
  HTYPE = None

  def BuildHooksEnv(self):
    """Empty BuildHooksEnv for NoHooksLu.

    This just raises an error.

    """
    assert False, "BuildHooksEnv called for NoHooksLUs"


class Tasklet:
  """Tasklet base class.

  Tasklets are subcomponents for LUs. LUs can consist entirely of tasklets or
  they can mix legacy code with tasklets. Locking needs to be done in the LU,
  tasklets know nothing about locks.

  Subclasses must follow these rules:
    - Implement CheckPrereq
    - Implement Exec

  """
  def __init__(self, lu):
    self.lu = lu

    # Shortcuts
    self.cfg = lu.cfg
    self.rpc = lu.rpc

  def CheckPrereq(self):
    """Check prerequisites for this tasklets.

    This method should check whether the prerequisites for the execution of
    this tasklet are fulfilled. It can do internode communication, but it
    should be idempotent - no cluster or system changes are allowed.

    The method should raise errors.OpPrereqError in case something is not
    fulfilled. Its return value is ignored.

    This method should also update all parameters to their canonical form if it
    hasn't been done before.

    """
    pass

  def Exec(self, feedback_fn):
    """Execute the tasklet.

    This method should implement the actual work. It should raise
    errors.OpExecError for failures that are somewhat dealt with in code, or
    expected.

    """
    raise NotImplementedError


class _QueryBase:
  """Base for query utility classes.

  """
  #: Attribute holding field definitions
  FIELDS = None

  def __init__(self, names, fields, use_locking):
    """Initializes this class.

    """
    self.names = names
    self.use_locking = use_locking

    self.query = query.Query(self.FIELDS, fields)
    self.requested_data = self.query.RequestedData()

    self.do_locking = None
    self.wanted = None

  def _GetNames(self, lu, all_names, lock_level):
    """Helper function to determine names asked for in the query.

    """
    if self.do_locking:
      names = lu.acquired_locks[lock_level]
    else:
      names = all_names

    if self.wanted == locking.ALL_SET:
      assert not self.names
      # caller didn't specify names, so ordering is not important
      return utils.NiceSort(names)

    # caller specified names and we must keep the same order
    assert self.names
    assert not self.do_locking or lu.acquired_locks[lock_level]

    missing = set(self.wanted).difference(names)
    if missing:
      raise errors.OpExecError("Some items were removed before retrieving"
                               " their data: %s" % missing)

    # Return expanded names
    return self.wanted

  @classmethod
  def FieldsQuery(cls, fields):
    """Returns list of available fields.

    @return: List of L{objects.QueryFieldDefinition}

    """
    if fields is None:
      # Client requests all fields, sort by name
      fdefs = sorted(query.GetAllFields(cls.FIELDS.values()),
                     key=operator.attrgetter("name"))
    else:
      # Keep order as requested by client
      fdefs = query.Query(cls.FIELDS, fields).GetFields()

    return objects.QueryFieldsResponse(fields=fdefs).ToDict()

  def ExpandNames(self, lu):
    """Expand names for this query.

    See L{LogicalUnit.ExpandNames}.

    """
    raise NotImplementedError()

  def DeclareLocks(self, lu, level):
    """Declare locks for this query.

    See L{LogicalUnit.DeclareLocks}.

    """
    raise NotImplementedError()

  def _GetQueryData(self, lu):
    """Collects all data for this query.

    @return: Query data object

    """
    raise NotImplementedError()

  def NewStyleQuery(self, lu):
    """Collect data and execute query.

    """
    data = self._GetQueryData(lu)

    return objects.QueryResponse(data=self.query.Query(data),
                                 fields=self.query.GetFields()).ToDict()

  def OldStyleQuery(self, lu):
    """Collect data and execute query.

    """
    return self.query.OldStyleQuery(self._GetQueryData(lu))


def _GetWantedNodes(lu, nodes):
  """Returns list of checked and expanded node names.

  @type lu: L{LogicalUnit}
  @param lu: the logical unit on whose behalf we execute
  @type nodes: list
  @param nodes: list of node names or None for all nodes
  @rtype: list
  @return: the list of nodes, sorted
  @raise errors.ProgrammerError: if the nodes parameter is wrong type

  """
  if nodes:
    return [_ExpandNodeName(lu.cfg, name) for name in nodes]

  return utils.NiceSort(lu.cfg.GetNodeList())


def _GetWantedInstances(lu, instances):
  """Returns list of checked and expanded instance names.

  @type lu: L{LogicalUnit}
  @param lu: the logical unit on whose behalf we execute
  @type instances: list
  @param instances: list of instance names or None for all instances
  @rtype: list
  @return: the list of instances, sorted
  @raise errors.OpPrereqError: if the instances parameter is wrong type
  @raise errors.OpPrereqError: if any of the passed instances is not found

  """
  if instances:
    wanted = [_ExpandInstanceName(lu.cfg, name) for name in instances]
  else:
    wanted = utils.NiceSort(lu.cfg.GetInstanceList())
  return wanted


def _GetUpdatedParams(old_params, update_dict,
                      use_default=True, use_none=False):
  """Return the new version of a parameter dictionary.

  @type old_params: dict
  @param old_params: old parameters
  @type update_dict: dict
  @param update_dict: dict containing new parameter values, or
      constants.VALUE_DEFAULT to reset the parameter to its default
      value
  @param use_default: boolean
  @type use_default: whether to recognise L{constants.VALUE_DEFAULT}
      values as 'to be deleted' values
  @param use_none: boolean
  @type use_none: whether to recognise C{None} values as 'to be
      deleted' values
  @rtype: dict
  @return: the new parameter dictionary

  """
  params_copy = copy.deepcopy(old_params)
  for key, val in update_dict.iteritems():
    if ((use_default and val == constants.VALUE_DEFAULT) or
        (use_none and val is None)):
      try:
        del params_copy[key]
      except KeyError:
        pass
    else:
      params_copy[key] = val
  return params_copy


def _CheckOutputFields(static, dynamic, selected):
  """Checks whether all selected fields are valid.

  @type static: L{utils.FieldSet}
  @param static: static fields set
  @type dynamic: L{utils.FieldSet}
  @param dynamic: dynamic fields set

  """
  f = utils.FieldSet()
  f.Extend(static)
  f.Extend(dynamic)

  delta = f.NonMatching(selected)
  if delta:
    raise errors.OpPrereqError("Unknown output fields selected: %s"
                               % ",".join(delta), errors.ECODE_INVAL)


def _CheckGlobalHvParams(params):
  """Validates that given hypervisor params are not global ones.

  This will ensure that instances don't get customised versions of
  global params.

  """
  used_globals = constants.HVC_GLOBALS.intersection(params)
  if used_globals:
    msg = ("The following hypervisor parameters are global and cannot"
           " be customized at instance level, please modify them at"
           " cluster level: %s" % utils.CommaJoin(used_globals))
    raise errors.OpPrereqError(msg, errors.ECODE_INVAL)


def _CheckNodeOnline(lu, node, msg=None):
  """Ensure that a given node is online.

  @param lu: the LU on behalf of which we make the check
  @param node: the node to check
  @param msg: if passed, should be a message to replace the default one
  @raise errors.OpPrereqError: if the node is offline

  """
  if msg is None:
    msg = "Can't use offline node"
  if lu.cfg.GetNodeInfo(node).offline:
    raise errors.OpPrereqError("%s: %s" % (msg, node), errors.ECODE_STATE)


def _CheckNodeNotDrained(lu, node):
  """Ensure that a given node is not drained.

  @param lu: the LU on behalf of which we make the check
  @param node: the node to check
  @raise errors.OpPrereqError: if the node is drained

  """
  if lu.cfg.GetNodeInfo(node).drained:
    raise errors.OpPrereqError("Can't use drained node %s" % node,
                               errors.ECODE_STATE)


def _CheckNodeVmCapable(lu, node):
  """Ensure that a given node is vm capable.

  @param lu: the LU on behalf of which we make the check
  @param node: the node to check
  @raise errors.OpPrereqError: if the node is not vm capable

  """
  if not lu.cfg.GetNodeInfo(node).vm_capable:
    raise errors.OpPrereqError("Can't use non-vm_capable node %s" % node,
                               errors.ECODE_STATE)


def _CheckNodeHasOS(lu, node, os_name, force_variant):
  """Ensure that a node supports a given OS.

  @param lu: the LU on behalf of which we make the check
  @param node: the node to check
  @param os_name: the OS to query about
  @param force_variant: whether to ignore variant errors
  @raise errors.OpPrereqError: if the node is not supporting the OS

  """
  result = lu.rpc.call_os_get(node, os_name)
  result.Raise("OS '%s' not in supported OS list for node %s" %
               (os_name, node),
               prereq=True, ecode=errors.ECODE_INVAL)
  if not force_variant:
    _CheckOSVariant(result.payload, os_name)


def _CheckNodeHasSecondaryIP(lu, node, secondary_ip, prereq):
  """Ensure that a node has the given secondary ip.

  @type lu: L{LogicalUnit}
  @param lu: the LU on behalf of which we make the check
  @type node: string
  @param node: the node to check
  @type secondary_ip: string
  @param secondary_ip: the ip to check
  @type prereq: boolean
  @param prereq: whether to throw a prerequisite or an execute error
  @raise errors.OpPrereqError: if the node doesn't have the ip, and prereq=True
  @raise errors.OpExecError: if the node doesn't have the ip, and prereq=False

  """
  result = lu.rpc.call_node_has_ip_address(node, secondary_ip)
  result.Raise("Failure checking secondary ip on node %s" % node,
               prereq=prereq, ecode=errors.ECODE_ENVIRON)
  if not result.payload:
    msg = ("Node claims it doesn't have the secondary ip you gave (%s),"
           " please fix and re-run this command" % secondary_ip)
    if prereq:
      raise errors.OpPrereqError(msg, errors.ECODE_ENVIRON)
    else:
      raise errors.OpExecError(msg)


def _RequireFileStorage():
  """Checks that file storage is enabled.

  @raise errors.OpPrereqError: when file storage is disabled

  """
  if not constants.ENABLE_FILE_STORAGE:
    raise errors.OpPrereqError("File storage disabled at configure time",
                               errors.ECODE_INVAL)


def _CheckDiskTemplate(template):
  """Ensure a given disk template is valid.

  """
  if template not in constants.DISK_TEMPLATES:
    msg = ("Invalid disk template name '%s', valid templates are: %s" %
           (template, utils.CommaJoin(constants.DISK_TEMPLATES)))
    raise errors.OpPrereqError(msg, errors.ECODE_INVAL)
  if template == constants.DT_FILE:
    _RequireFileStorage()
  return True


def _CheckStorageType(storage_type):
  """Ensure a given storage type is valid.

  """
  if storage_type not in constants.VALID_STORAGE_TYPES:
    raise errors.OpPrereqError("Unknown storage type: %s" % storage_type,
                               errors.ECODE_INVAL)
  if storage_type == constants.ST_FILE:
    _RequireFileStorage()
  return True


def _GetClusterDomainSecret():
  """Reads the cluster domain secret.

  """
  return utils.ReadOneLineFile(constants.CLUSTER_DOMAIN_SECRET_FILE,
                               strict=True)


def _CheckInstanceDown(lu, instance, reason):
  """Ensure that an instance is not running."""
  if instance.admin_up:
    raise errors.OpPrereqError("Instance %s is marked to be up, %s" %
                               (instance.name, reason), errors.ECODE_STATE)

  pnode = instance.primary_node
  ins_l = lu.rpc.call_instance_list([pnode], [instance.hypervisor])[pnode]
  ins_l.Raise("Can't contact node %s for instance information" % pnode,
              prereq=True, ecode=errors.ECODE_ENVIRON)

  if instance.name in ins_l.payload:
    raise errors.OpPrereqError("Instance %s is running, %s" %
                               (instance.name, reason), errors.ECODE_STATE)


def _ExpandItemName(fn, name, kind):
  """Expand an item name.

  @param fn: the function to use for expansion
  @param name: requested item name
  @param kind: text description ('Node' or 'Instance')
  @return: the resolved (full) name
  @raise errors.OpPrereqError: if the item is not found

  """
  full_name = fn(name)
  if full_name is None:
    raise errors.OpPrereqError("%s '%s' not known" % (kind, name),
                               errors.ECODE_NOENT)
  return full_name


def _ExpandNodeName(cfg, name):
  """Wrapper over L{_ExpandItemName} for nodes."""
  return _ExpandItemName(cfg.ExpandNodeName, name, "Node")


def _ExpandInstanceName(cfg, name):
  """Wrapper over L{_ExpandItemName} for instance."""
  return _ExpandItemName(cfg.ExpandInstanceName, name, "Instance")


def _BuildInstanceHookEnv(name, primary_node, secondary_nodes, os_type, status,
                          memory, vcpus, nics, disk_template, disks,
                          bep, hvp, hypervisor_name):
  """Builds instance related env variables for hooks

  This builds the hook environment from individual variables.

  @type name: string
  @param name: the name of the instance
  @type primary_node: string
  @param primary_node: the name of the instance's primary node
  @type secondary_nodes: list
  @param secondary_nodes: list of secondary nodes as strings
  @type os_type: string
  @param os_type: the name of the instance's OS
  @type status: boolean
  @param status: the should_run status of the instance
  @type memory: string
  @param memory: the memory size of the instance
  @type vcpus: string
  @param vcpus: the count of VCPUs the instance has
  @type nics: list
  @param nics: list of tuples (ip, mac, mode, link) representing
      the NICs the instance has
  @type disk_template: string
  @param disk_template: the disk template of the instance
  @type disks: list
  @param disks: the list of (size, mode) pairs
  @type bep: dict
  @param bep: the backend parameters for the instance
  @type hvp: dict
  @param hvp: the hypervisor parameters for the instance
  @type hypervisor_name: string
  @param hypervisor_name: the hypervisor for the instance
  @rtype: dict
  @return: the hook environment for this instance

  """
  if status:
    str_status = "up"
  else:
    str_status = "down"
  env = {
    "OP_TARGET": name,
    "INSTANCE_NAME": name,
    "INSTANCE_PRIMARY": primary_node,
    "INSTANCE_SECONDARIES": " ".join(secondary_nodes),
    "INSTANCE_OS_TYPE": os_type,
    "INSTANCE_STATUS": str_status,
    "INSTANCE_MEMORY": memory,
    "INSTANCE_VCPUS": vcpus,
    "INSTANCE_DISK_TEMPLATE": disk_template,
    "INSTANCE_HYPERVISOR": hypervisor_name,
  }

  if nics:
    nic_count = len(nics)
    for idx, (ip, mac, mode, link) in enumerate(nics):
      if ip is None:
        ip = ""
      env["INSTANCE_NIC%d_IP" % idx] = ip
      env["INSTANCE_NIC%d_MAC" % idx] = mac
      env["INSTANCE_NIC%d_MODE" % idx] = mode
      env["INSTANCE_NIC%d_LINK" % idx] = link
      if mode == constants.NIC_MODE_BRIDGED:
        env["INSTANCE_NIC%d_BRIDGE" % idx] = link
  else:
    nic_count = 0

  env["INSTANCE_NIC_COUNT"] = nic_count

  if disks:
    disk_count = len(disks)
    for idx, (size, mode) in enumerate(disks):
      env["INSTANCE_DISK%d_SIZE" % idx] = size
      env["INSTANCE_DISK%d_MODE" % idx] = mode
  else:
    disk_count = 0

  env["INSTANCE_DISK_COUNT"] = disk_count

  for source, kind in [(bep, "BE"), (hvp, "HV")]:
    for key, value in source.items():
      env["INSTANCE_%s_%s" % (kind, key)] = value

  return env


def _NICListToTuple(lu, nics):
  """Build a list of nic information tuples.

  This list is suitable to be passed to _BuildInstanceHookEnv or as a return
  value in LUQueryInstanceData.

  @type lu:  L{LogicalUnit}
  @param lu: the logical unit on whose behalf we execute
  @type nics: list of L{objects.NIC}
  @param nics: list of nics to convert to hooks tuples

  """
  hooks_nics = []
  cluster = lu.cfg.GetClusterInfo()
  for nic in nics:
    ip = nic.ip
    mac = nic.mac
    filled_params = cluster.SimpleFillNIC(nic.nicparams)
    mode = filled_params[constants.NIC_MODE]
    link = filled_params[constants.NIC_LINK]
    hooks_nics.append((ip, mac, mode, link))
  return hooks_nics


def _BuildInstanceHookEnvByObject(lu, instance, override=None):
  """Builds instance related env variables for hooks from an object.

  @type lu: L{LogicalUnit}
  @param lu: the logical unit on whose behalf we execute
  @type instance: L{objects.Instance}
  @param instance: the instance for which we should build the
      environment
  @type override: dict
  @param override: dictionary with key/values that will override
      our values
  @rtype: dict
  @return: the hook environment dictionary

  """
  cluster = lu.cfg.GetClusterInfo()
  bep = cluster.FillBE(instance)
  hvp = cluster.FillHV(instance)
  args = {
    'name': instance.name,
    'primary_node': instance.primary_node,
    'secondary_nodes': instance.secondary_nodes,
    'os_type': instance.os,
    'status': instance.admin_up,
    'memory': bep[constants.BE_MEMORY],
    'vcpus': bep[constants.BE_VCPUS],
    'nics': _NICListToTuple(lu, instance.nics),
    'disk_template': instance.disk_template,
    'disks': [(disk.size, disk.mode) for disk in instance.disks],
    'bep': bep,
    'hvp': hvp,
    'hypervisor_name': instance.hypervisor,
  }
  if override:
    args.update(override)
  return _BuildInstanceHookEnv(**args) # pylint: disable-msg=W0142


def _AdjustCandidatePool(lu, exceptions):
  """Adjust the candidate pool after node operations.

  """
  mod_list = lu.cfg.MaintainCandidatePool(exceptions)
  if mod_list:
    lu.LogInfo("Promoted nodes to master candidate role: %s",
               utils.CommaJoin(node.name for node in mod_list))
    for name in mod_list:
      lu.context.ReaddNode(name)
  mc_now, mc_max, _ = lu.cfg.GetMasterCandidateStats(exceptions)
  if mc_now > mc_max:
    lu.LogInfo("Note: more nodes are candidates (%d) than desired (%d)" %
               (mc_now, mc_max))


def _DecideSelfPromotion(lu, exceptions=None):
  """Decide whether I should promote myself as a master candidate.

  """
  cp_size = lu.cfg.GetClusterInfo().candidate_pool_size
  mc_now, mc_should, _ = lu.cfg.GetMasterCandidateStats(exceptions)
  # the new node will increase mc_max with one, so:
  mc_should = min(mc_should + 1, cp_size)
  return mc_now < mc_should


def _CheckNicsBridgesExist(lu, target_nics, target_node):
  """Check that the brigdes needed by a list of nics exist.

  """
  cluster = lu.cfg.GetClusterInfo()
  paramslist = [cluster.SimpleFillNIC(nic.nicparams) for nic in target_nics]
  brlist = [params[constants.NIC_LINK] for params in paramslist
            if params[constants.NIC_MODE] == constants.NIC_MODE_BRIDGED]
  if brlist:
    result = lu.rpc.call_bridges_exist(target_node, brlist)
    result.Raise("Error checking bridges on destination node '%s'" %
                 target_node, prereq=True, ecode=errors.ECODE_ENVIRON)


def _CheckInstanceBridgesExist(lu, instance, node=None):
  """Check that the brigdes needed by an instance exist.

  """
  if node is None:
    node = instance.primary_node
  _CheckNicsBridgesExist(lu, instance.nics, node)


def _CheckOSVariant(os_obj, name):
  """Check whether an OS name conforms to the os variants specification.

  @type os_obj: L{objects.OS}
  @param os_obj: OS object to check
  @type name: string
  @param name: OS name passed by the user, to check for validity

  """
  if not os_obj.supported_variants:
    return
  variant = objects.OS.GetVariant(name)
  if not variant:
    raise errors.OpPrereqError("OS name must include a variant",
                               errors.ECODE_INVAL)

  if variant not in os_obj.supported_variants:
    raise errors.OpPrereqError("Unsupported OS variant", errors.ECODE_INVAL)


def _GetNodeInstancesInner(cfg, fn):
  return [i for i in cfg.GetAllInstancesInfo().values() if fn(i)]


def _GetNodeInstances(cfg, node_name):
  """Returns a list of all primary and secondary instances on a node.

  """

  return _GetNodeInstancesInner(cfg, lambda inst: node_name in inst.all_nodes)


def _GetNodePrimaryInstances(cfg, node_name):
  """Returns primary instances on a node.

  """
  return _GetNodeInstancesInner(cfg,
                                lambda inst: node_name == inst.primary_node)


def _GetNodeSecondaryInstances(cfg, node_name):
  """Returns secondary instances on a node.

  """
  return _GetNodeInstancesInner(cfg,
                                lambda inst: node_name in inst.secondary_nodes)


def _GetStorageTypeArgs(cfg, storage_type):
  """Returns the arguments for a storage type.

  """
  # Special case for file storage
  if storage_type == constants.ST_FILE:
    # storage.FileStorage wants a list of storage directories
    return [[cfg.GetFileStorageDir()]]

  return []


def _FindFaultyInstanceDisks(cfg, rpc, instance, node_name, prereq):
  faulty = []

  for dev in instance.disks:
    cfg.SetDiskID(dev, node_name)

  result = rpc.call_blockdev_getmirrorstatus(node_name, instance.disks)
  result.Raise("Failed to get disk status from node %s" % node_name,
               prereq=prereq, ecode=errors.ECODE_ENVIRON)

  for idx, bdev_status in enumerate(result.payload):
    if bdev_status and bdev_status.ldisk_status == constants.LDS_FAULTY:
      faulty.append(idx)

  return faulty


def _CheckIAllocatorOrNode(lu, iallocator_slot, node_slot):
  """Check the sanity of iallocator and node arguments and use the
  cluster-wide iallocator if appropriate.

  Check that at most one of (iallocator, node) is specified. If none is
  specified, then the LU's opcode's iallocator slot is filled with the
  cluster-wide default iallocator.

  @type iallocator_slot: string
  @param iallocator_slot: the name of the opcode iallocator slot
  @type node_slot: string
  @param node_slot: the name of the opcode target node slot

  """
  node = getattr(lu.op, node_slot, None)
  iallocator = getattr(lu.op, iallocator_slot, None)

  if node is not None and iallocator is not None:
    raise errors.OpPrereqError("Do not specify both, iallocator and node.",
                               errors.ECODE_INVAL)
  elif node is None and iallocator is None:
    default_iallocator = lu.cfg.GetDefaultIAllocator()
    if default_iallocator:
      setattr(lu.op, iallocator_slot, default_iallocator)
    else:
      raise errors.OpPrereqError("No iallocator or node given and no"
                                 " cluster-wide default iallocator found."
                                 " Please specify either an iallocator or a"
                                 " node, or set a cluster-wide default"
                                 " iallocator.")


class LUPostInitCluster(LogicalUnit):
  """Logical unit for running hooks after cluster initialization.

  """
  HPATH = "cluster-init"
  HTYPE = constants.HTYPE_CLUSTER

  def BuildHooksEnv(self):
    """Build hooks env.

    """
    env = {"OP_TARGET": self.cfg.GetClusterName()}
    mn = self.cfg.GetMasterNode()
    return env, [], [mn]

  def Exec(self, feedback_fn):
    """Nothing to do.

    """
    return True


class LUDestroyCluster(LogicalUnit):
  """Logical unit for destroying the cluster.

  """
  HPATH = "cluster-destroy"
  HTYPE = constants.HTYPE_CLUSTER

  def BuildHooksEnv(self):
    """Build hooks env.

    """
    env = {"OP_TARGET": self.cfg.GetClusterName()}
    return env, [], []

  def CheckPrereq(self):
    """Check prerequisites.

    This checks whether the cluster is empty.

    Any errors are signaled by raising errors.OpPrereqError.

    """
    master = self.cfg.GetMasterNode()

    nodelist = self.cfg.GetNodeList()
    if len(nodelist) != 1 or nodelist[0] != master:
      raise errors.OpPrereqError("There are still %d node(s) in"
                                 " this cluster." % (len(nodelist) - 1),
                                 errors.ECODE_INVAL)
    instancelist = self.cfg.GetInstanceList()
    if instancelist:
      raise errors.OpPrereqError("There are still %d instance(s) in"
                                 " this cluster." % len(instancelist),
                                 errors.ECODE_INVAL)

  def Exec(self, feedback_fn):
    """Destroys the cluster.

    """
    master = self.cfg.GetMasterNode()

    # Run post hooks on master node before it's removed
    hm = self.proc.hmclass(self.rpc.call_hooks_runner, self)
    try:
      hm.RunPhase(constants.HOOKS_PHASE_POST, [master])
    except:
      # pylint: disable-msg=W0702
      self.LogWarning("Errors occurred running hooks on %s" % master)

    result = self.rpc.call_node_stop_master(master, False)
    result.Raise("Could not disable the master role")

    return master


def _VerifyCertificate(filename):
  """Verifies a certificate for LUVerifyCluster.

  @type filename: string
  @param filename: Path to PEM file

  """
  try:
    cert = OpenSSL.crypto.load_certificate(OpenSSL.crypto.FILETYPE_PEM,
                                           utils.ReadFile(filename))
  except Exception, err: # pylint: disable-msg=W0703
    return (LUVerifyCluster.ETYPE_ERROR,
            "Failed to load X509 certificate %s: %s" % (filename, err))

  (errcode, msg) = \
    utils.VerifyX509Certificate(cert, constants.SSL_CERT_EXPIRATION_WARN,
                                constants.SSL_CERT_EXPIRATION_ERROR)

  if msg:
    fnamemsg = "While verifying %s: %s" % (filename, msg)
  else:
    fnamemsg = None

  if errcode is None:
    return (None, fnamemsg)
  elif errcode == utils.CERT_WARNING:
    return (LUVerifyCluster.ETYPE_WARNING, fnamemsg)
  elif errcode == utils.CERT_ERROR:
    return (LUVerifyCluster.ETYPE_ERROR, fnamemsg)

  raise errors.ProgrammerError("Unhandled certificate error code %r" % errcode)


class LUVerifyCluster(LogicalUnit):
  """Verifies the cluster status.

  """
  HPATH = "cluster-verify"
  HTYPE = constants.HTYPE_CLUSTER
  _OP_PARAMS = [
    ("skip_checks", ht.EmptyList,
     ht.TListOf(ht.TElemOf(constants.VERIFY_OPTIONAL_CHECKS))),
    ("verbose", False, ht.TBool),
    ("error_codes", False, ht.TBool),
    ("debug_simulate_errors", False, ht.TBool),
    ]
  REQ_BGL = False

  TCLUSTER = "cluster"
  TNODE = "node"
  TINSTANCE = "instance"

  ECLUSTERCFG = (TCLUSTER, "ECLUSTERCFG")
  ECLUSTERCERT = (TCLUSTER, "ECLUSTERCERT")
  EINSTANCEBADNODE = (TINSTANCE, "EINSTANCEBADNODE")
  EINSTANCEDOWN = (TINSTANCE, "EINSTANCEDOWN")
  EINSTANCELAYOUT = (TINSTANCE, "EINSTANCELAYOUT")
  EINSTANCEMISSINGDISK = (TINSTANCE, "EINSTANCEMISSINGDISK")
  EINSTANCEFAULTYDISK = (TINSTANCE, "EINSTANCEFAULTYDISK")
  EINSTANCEWRONGNODE = (TINSTANCE, "EINSTANCEWRONGNODE")
  ENODEDRBD = (TNODE, "ENODEDRBD")
  ENODEDRBDHELPER = (TNODE, "ENODEDRBDHELPER")
  ENODEFILECHECK = (TNODE, "ENODEFILECHECK")
  ENODEHOOKS = (TNODE, "ENODEHOOKS")
  ENODEHV = (TNODE, "ENODEHV")
  ENODELVM = (TNODE, "ENODELVM")
  ENODEN1 = (TNODE, "ENODEN1")
  ENODENET = (TNODE, "ENODENET")
  ENODEOS = (TNODE, "ENODEOS")
  ENODEORPHANINSTANCE = (TNODE, "ENODEORPHANINSTANCE")
  ENODEORPHANLV = (TNODE, "ENODEORPHANLV")
  ENODERPC = (TNODE, "ENODERPC")
  ENODESSH = (TNODE, "ENODESSH")
  ENODEVERSION = (TNODE, "ENODEVERSION")
  ENODESETUP = (TNODE, "ENODESETUP")
  ENODETIME = (TNODE, "ENODETIME")

  ETYPE_FIELD = "code"
  ETYPE_ERROR = "ERROR"
  ETYPE_WARNING = "WARNING"

  _HOOKS_INDENT_RE = re.compile("^", re.M)

  class NodeImage(object):
    """A class representing the logical and physical status of a node.

    @type name: string
    @ivar name: the node name to which this object refers
    @ivar volumes: a structure as returned from
        L{ganeti.backend.GetVolumeList} (runtime)
    @ivar instances: a list of running instances (runtime)
    @ivar pinst: list of configured primary instances (config)
    @ivar sinst: list of configured secondary instances (config)
    @ivar sbp: diction of {secondary-node: list of instances} of all peers
        of this node (config)
    @ivar mfree: free memory, as reported by hypervisor (runtime)
    @ivar dfree: free disk, as reported by the node (runtime)
    @ivar offline: the offline status (config)
    @type rpc_fail: boolean
    @ivar rpc_fail: whether the RPC verify call was successfull (overall,
        not whether the individual keys were correct) (runtime)
    @type lvm_fail: boolean
    @ivar lvm_fail: whether the RPC call didn't return valid LVM data
    @type hyp_fail: boolean
    @ivar hyp_fail: whether the RPC call didn't return the instance list
    @type ghost: boolean
    @ivar ghost: whether this is a known node or not (config)
    @type os_fail: boolean
    @ivar os_fail: whether the RPC call didn't return valid OS data
    @type oslist: list
    @ivar oslist: list of OSes as diagnosed by DiagnoseOS
    @type vm_capable: boolean
    @ivar vm_capable: whether the node can host instances

    """
    def __init__(self, offline=False, name=None, vm_capable=True):
      self.name = name
      self.volumes = {}
      self.instances = []
      self.pinst = []
      self.sinst = []
      self.sbp = {}
      self.mfree = 0
      self.dfree = 0
      self.offline = offline
      self.vm_capable = vm_capable
      self.rpc_fail = False
      self.lvm_fail = False
      self.hyp_fail = False
      self.ghost = False
      self.os_fail = False
      self.oslist = {}

  def ExpandNames(self):
    self.needed_locks = {
      locking.LEVEL_NODE: locking.ALL_SET,
      locking.LEVEL_INSTANCE: locking.ALL_SET,
    }
    self.share_locks = dict.fromkeys(locking.LEVELS, 1)

  def _Error(self, ecode, item, msg, *args, **kwargs):
    """Format an error message.

    Based on the opcode's error_codes parameter, either format a
    parseable error code, or a simpler error string.

    This must be called only from Exec and functions called from Exec.

    """
    ltype = kwargs.get(self.ETYPE_FIELD, self.ETYPE_ERROR)
    itype, etxt = ecode
    # first complete the msg
    if args:
      msg = msg % args
    # then format the whole message
    if self.op.error_codes:
      msg = "%s:%s:%s:%s:%s" % (ltype, etxt, itype, item, msg)
    else:
      if item:
        item = " " + item
      else:
        item = ""
      msg = "%s: %s%s: %s" % (ltype, itype, item, msg)
    # and finally report it via the feedback_fn
    self._feedback_fn("  - %s" % msg)

  def _ErrorIf(self, cond, *args, **kwargs):
    """Log an error message if the passed condition is True.

    """
    cond = bool(cond) or self.op.debug_simulate_errors
    if cond:
      self._Error(*args, **kwargs)
    # do not mark the operation as failed for WARN cases only
    if kwargs.get(self.ETYPE_FIELD, self.ETYPE_ERROR) == self.ETYPE_ERROR:
      self.bad = self.bad or cond

  def _VerifyNode(self, ninfo, nresult):
    """Perform some basic validation on data returned from a node.

      - check the result data structure is well formed and has all the
        mandatory fields
      - check ganeti version

    @type ninfo: L{objects.Node}
    @param ninfo: the node to check
    @param nresult: the results from the node
    @rtype: boolean
    @return: whether overall this call was successful (and we can expect
         reasonable values in the respose)

    """
    node = ninfo.name
    _ErrorIf = self._ErrorIf # pylint: disable-msg=C0103

    # main result, nresult should be a non-empty dict
    test = not nresult or not isinstance(nresult, dict)
    _ErrorIf(test, self.ENODERPC, node,
                  "unable to verify node: no data returned")
    if test:
      return False

    # compares ganeti version
    local_version = constants.PROTOCOL_VERSION
    remote_version = nresult.get("version", None)
    test = not (remote_version and
                isinstance(remote_version, (list, tuple)) and
                len(remote_version) == 2)
    _ErrorIf(test, self.ENODERPC, node,
             "connection to node returned invalid data")
    if test:
      return False

    test = local_version != remote_version[0]
    _ErrorIf(test, self.ENODEVERSION, node,
             "incompatible protocol versions: master %s,"
             " node %s", local_version, remote_version[0])
    if test:
      return False

    # node seems compatible, we can actually try to look into its results

    # full package version
    self._ErrorIf(constants.RELEASE_VERSION != remote_version[1],
                  self.ENODEVERSION, node,
                  "software version mismatch: master %s, node %s",
                  constants.RELEASE_VERSION, remote_version[1],
                  code=self.ETYPE_WARNING)

    hyp_result = nresult.get(constants.NV_HYPERVISOR, None)
    if ninfo.vm_capable and isinstance(hyp_result, dict):
      for hv_name, hv_result in hyp_result.iteritems():
        test = hv_result is not None
        _ErrorIf(test, self.ENODEHV, node,
                 "hypervisor %s verify failure: '%s'", hv_name, hv_result)

    test = nresult.get(constants.NV_NODESETUP,
                           ["Missing NODESETUP results"])
    _ErrorIf(test, self.ENODESETUP, node, "node setup error: %s",
             "; ".join(test))

    return True

  def _VerifyNodeTime(self, ninfo, nresult,
                      nvinfo_starttime, nvinfo_endtime):
    """Check the node time.

    @type ninfo: L{objects.Node}
    @param ninfo: the node to check
    @param nresult: the remote results for the node
    @param nvinfo_starttime: the start time of the RPC call
    @param nvinfo_endtime: the end time of the RPC call

    """
    node = ninfo.name
    _ErrorIf = self._ErrorIf # pylint: disable-msg=C0103

    ntime = nresult.get(constants.NV_TIME, None)
    try:
      ntime_merged = utils.MergeTime(ntime)
    except (ValueError, TypeError):
      _ErrorIf(True, self.ENODETIME, node, "Node returned invalid time")
      return

    if ntime_merged < (nvinfo_starttime - constants.NODE_MAX_CLOCK_SKEW):
      ntime_diff = "%.01fs" % abs(nvinfo_starttime - ntime_merged)
    elif ntime_merged > (nvinfo_endtime + constants.NODE_MAX_CLOCK_SKEW):
      ntime_diff = "%.01fs" % abs(ntime_merged - nvinfo_endtime)
    else:
      ntime_diff = None

    _ErrorIf(ntime_diff is not None, self.ENODETIME, node,
             "Node time diverges by at least %s from master node time",
             ntime_diff)

  def _VerifyNodeLVM(self, ninfo, nresult, vg_name):
    """Check the node time.

    @type ninfo: L{objects.Node}
    @param ninfo: the node to check
    @param nresult: the remote results for the node
    @param vg_name: the configured VG name

    """
    if vg_name is None:
      return

    node = ninfo.name
    _ErrorIf = self._ErrorIf # pylint: disable-msg=C0103

    # checks vg existence and size > 20G
    vglist = nresult.get(constants.NV_VGLIST, None)
    test = not vglist
    _ErrorIf(test, self.ENODELVM, node, "unable to check volume groups")
    if not test:
      vgstatus = utils.CheckVolumeGroupSize(vglist, vg_name,
                                            constants.MIN_VG_SIZE)
      _ErrorIf(vgstatus, self.ENODELVM, node, vgstatus)

    # check pv names
    pvlist = nresult.get(constants.NV_PVLIST, None)
    test = pvlist is None
    _ErrorIf(test, self.ENODELVM, node, "Can't get PV list from node")
    if not test:
      # check that ':' is not present in PV names, since it's a
      # special character for lvcreate (denotes the range of PEs to
      # use on the PV)
      for _, pvname, owner_vg in pvlist:
        test = ":" in pvname
        _ErrorIf(test, self.ENODELVM, node, "Invalid character ':' in PV"
                 " '%s' of VG '%s'", pvname, owner_vg)

  def _VerifyNodeNetwork(self, ninfo, nresult):
    """Check the node time.

    @type ninfo: L{objects.Node}
    @param ninfo: the node to check
    @param nresult: the remote results for the node

    """
    node = ninfo.name
    _ErrorIf = self._ErrorIf # pylint: disable-msg=C0103

    test = constants.NV_NODELIST not in nresult
    _ErrorIf(test, self.ENODESSH, node,
             "node hasn't returned node ssh connectivity data")
    if not test:
      if nresult[constants.NV_NODELIST]:
        for a_node, a_msg in nresult[constants.NV_NODELIST].items():
          _ErrorIf(True, self.ENODESSH, node,
                   "ssh communication with node '%s': %s", a_node, a_msg)

    test = constants.NV_NODENETTEST not in nresult
    _ErrorIf(test, self.ENODENET, node,
             "node hasn't returned node tcp connectivity data")
    if not test:
      if nresult[constants.NV_NODENETTEST]:
        nlist = utils.NiceSort(nresult[constants.NV_NODENETTEST].keys())
        for anode in nlist:
          _ErrorIf(True, self.ENODENET, node,
                   "tcp communication with node '%s': %s",
                   anode, nresult[constants.NV_NODENETTEST][anode])

    test = constants.NV_MASTERIP not in nresult
    _ErrorIf(test, self.ENODENET, node,
             "node hasn't returned node master IP reachability data")
    if not test:
      if not nresult[constants.NV_MASTERIP]:
        if node == self.master_node:
          msg = "the master node cannot reach the master IP (not configured?)"
        else:
          msg = "cannot reach the master IP"
        _ErrorIf(True, self.ENODENET, node, msg)

  def _VerifyInstance(self, instance, instanceconfig, node_image,
                      diskstatus):
    """Verify an instance.

    This function checks to see if the required block devices are
    available on the instance's node.

    """
    _ErrorIf = self._ErrorIf # pylint: disable-msg=C0103
    node_current = instanceconfig.primary_node

    node_vol_should = {}
    instanceconfig.MapLVsByNode(node_vol_should)

    for node in node_vol_should:
      n_img = node_image[node]
      if n_img.offline or n_img.rpc_fail or n_img.lvm_fail:
        # ignore missing volumes on offline or broken nodes
        continue
      for volume in node_vol_should[node]:
        test = volume not in n_img.volumes
        _ErrorIf(test, self.EINSTANCEMISSINGDISK, instance,
                 "volume %s missing on node %s", volume, node)

    if instanceconfig.admin_up:
      pri_img = node_image[node_current]
      test = instance not in pri_img.instances and not pri_img.offline
      _ErrorIf(test, self.EINSTANCEDOWN, instance,
               "instance not running on its primary node %s",
               node_current)

    for node, n_img in node_image.items():
      if (not node == node_current):
        test = instance in n_img.instances
        _ErrorIf(test, self.EINSTANCEWRONGNODE, instance,
                 "instance should not run on node %s", node)

    diskdata = [(nname, success, status, idx)
                for (nname, disks) in diskstatus.items()
                for idx, (success, status) in enumerate(disks)]

    for nname, success, bdev_status, idx in diskdata:
      _ErrorIf(instanceconfig.admin_up and not success,
               self.EINSTANCEFAULTYDISK, instance,
               "couldn't retrieve status for disk/%s on %s: %s",
               idx, nname, bdev_status)
      _ErrorIf((instanceconfig.admin_up and success and
                bdev_status.ldisk_status == constants.LDS_FAULTY),
               self.EINSTANCEFAULTYDISK, instance,
               "disk/%s on %s is faulty", idx, nname)

  def _VerifyOrphanVolumes(self, node_vol_should, node_image, reserved):
    """Verify if there are any unknown volumes in the cluster.

    The .os, .swap and backup volumes are ignored. All other volumes are
    reported as unknown.

    @type reserved: L{ganeti.utils.FieldSet}
    @param reserved: a FieldSet of reserved volume names

    """
    for node, n_img in node_image.items():
      if n_img.offline or n_img.rpc_fail or n_img.lvm_fail:
        # skip non-healthy nodes
        continue
      for volume in n_img.volumes:
        test = ((node not in node_vol_should or
                volume not in node_vol_should[node]) and
                not reserved.Matches(volume))
        self._ErrorIf(test, self.ENODEORPHANLV, node,
                      "volume %s is unknown", volume)

  def _VerifyOrphanInstances(self, instancelist, node_image):
    """Verify the list of running instances.

    This checks what instances are running but unknown to the cluster.

    """
    for node, n_img in node_image.items():
      for o_inst in n_img.instances:
        test = o_inst not in instancelist
        self._ErrorIf(test, self.ENODEORPHANINSTANCE, node,
                      "instance %s on node %s should not exist", o_inst, node)

  def _VerifyNPlusOneMemory(self, node_image, instance_cfg):
    """Verify N+1 Memory Resilience.

    Check that if one single node dies we can still start all the
    instances it was primary for.

    """
    for node, n_img in node_image.items():
      # This code checks that every node which is now listed as
      # secondary has enough memory to host all instances it is
      # supposed to should a single other node in the cluster fail.
      # FIXME: not ready for failover to an arbitrary node
      # FIXME: does not support file-backed instances
      # WARNING: we currently take into account down instances as well
      # as up ones, considering that even if they're down someone
      # might want to start them even in the event of a node failure.
      for prinode, instances in n_img.sbp.items():
        needed_mem = 0
        for instance in instances:
          bep = self.cfg.GetClusterInfo().FillBE(instance_cfg[instance])
          if bep[constants.BE_AUTO_BALANCE]:
            needed_mem += bep[constants.BE_MEMORY]
        test = n_img.mfree < needed_mem
        self._ErrorIf(test, self.ENODEN1, node,
                      "not enough memory to accomodate instance failovers"
                      " should node %s fail", prinode)

  def _VerifyNodeFiles(self, ninfo, nresult, file_list, local_cksum,
                       master_files):
    """Verifies and computes the node required file checksums.

    @type ninfo: L{objects.Node}
    @param ninfo: the node to check
    @param nresult: the remote results for the node
    @param file_list: required list of files
    @param local_cksum: dictionary of local files and their checksums
    @param master_files: list of files that only masters should have

    """
    node = ninfo.name
    _ErrorIf = self._ErrorIf # pylint: disable-msg=C0103

    remote_cksum = nresult.get(constants.NV_FILELIST, None)
    test = not isinstance(remote_cksum, dict)
    _ErrorIf(test, self.ENODEFILECHECK, node,
             "node hasn't returned file checksum data")
    if test:
      return

    for file_name in file_list:
      node_is_mc = ninfo.master_candidate
      must_have = (file_name not in master_files) or node_is_mc
      # missing
      test1 = file_name not in remote_cksum
      # invalid checksum
      test2 = not test1 and remote_cksum[file_name] != local_cksum[file_name]
      # existing and good
      test3 = not test1 and remote_cksum[file_name] == local_cksum[file_name]
      _ErrorIf(test1 and must_have, self.ENODEFILECHECK, node,
               "file '%s' missing", file_name)
      _ErrorIf(test2 and must_have, self.ENODEFILECHECK, node,
               "file '%s' has wrong checksum", file_name)
      # not candidate and this is not a must-have file
      _ErrorIf(test2 and not must_have, self.ENODEFILECHECK, node,
               "file '%s' should not exist on non master"
               " candidates (and the file is outdated)", file_name)
      # all good, except non-master/non-must have combination
      _ErrorIf(test3 and not must_have, self.ENODEFILECHECK, node,
               "file '%s' should not exist"
               " on non master candidates", file_name)

  def _VerifyNodeDrbd(self, ninfo, nresult, instanceinfo, drbd_helper,
                      drbd_map):
    """Verifies and the node DRBD status.

    @type ninfo: L{objects.Node}
    @param ninfo: the node to check
    @param nresult: the remote results for the node
    @param instanceinfo: the dict of instances
    @param drbd_helper: the configured DRBD usermode helper
    @param drbd_map: the DRBD map as returned by
        L{ganeti.config.ConfigWriter.ComputeDRBDMap}

    """
    node = ninfo.name
    _ErrorIf = self._ErrorIf # pylint: disable-msg=C0103

    if drbd_helper:
      helper_result = nresult.get(constants.NV_DRBDHELPER, None)
      test = (helper_result == None)
      _ErrorIf(test, self.ENODEDRBDHELPER, node,
               "no drbd usermode helper returned")
      if helper_result:
        status, payload = helper_result
        test = not status
        _ErrorIf(test, self.ENODEDRBDHELPER, node,
                 "drbd usermode helper check unsuccessful: %s", payload)
        test = status and (payload != drbd_helper)
        _ErrorIf(test, self.ENODEDRBDHELPER, node,
                 "wrong drbd usermode helper: %s", payload)

    # compute the DRBD minors
    node_drbd = {}
    for minor, instance in drbd_map[node].items():
      test = instance not in instanceinfo
      _ErrorIf(test, self.ECLUSTERCFG, None,
               "ghost instance '%s' in temporary DRBD map", instance)
        # ghost instance should not be running, but otherwise we
        # don't give double warnings (both ghost instance and
        # unallocated minor in use)
      if test:
        node_drbd[minor] = (instance, False)
      else:
        instance = instanceinfo[instance]
        node_drbd[minor] = (instance.name, instance.admin_up)

    # and now check them
    used_minors = nresult.get(constants.NV_DRBDLIST, [])
    test = not isinstance(used_minors, (tuple, list))
    _ErrorIf(test, self.ENODEDRBD, node,
             "cannot parse drbd status file: %s", str(used_minors))
    if test:
      # we cannot check drbd status
      return

    for minor, (iname, must_exist) in node_drbd.items():
      test = minor not in used_minors and must_exist
      _ErrorIf(test, self.ENODEDRBD, node,
               "drbd minor %d of instance %s is not active", minor, iname)
    for minor in used_minors:
      test = minor not in node_drbd
      _ErrorIf(test, self.ENODEDRBD, node,
               "unallocated drbd minor %d is in use", minor)

  def _UpdateNodeOS(self, ninfo, nresult, nimg):
    """Builds the node OS structures.

    @type ninfo: L{objects.Node}
    @param ninfo: the node to check
    @param nresult: the remote results for the node
    @param nimg: the node image object

    """
    node = ninfo.name
    _ErrorIf = self._ErrorIf # pylint: disable-msg=C0103

    remote_os = nresult.get(constants.NV_OSLIST, None)
    test = (not isinstance(remote_os, list) or
            not compat.all(isinstance(v, list) and len(v) == 7
                           for v in remote_os))

    _ErrorIf(test, self.ENODEOS, node,
             "node hasn't returned valid OS data")

    nimg.os_fail = test

    if test:
      return

    os_dict = {}

    for (name, os_path, status, diagnose,
         variants, parameters, api_ver) in nresult[constants.NV_OSLIST]:

      if name not in os_dict:
        os_dict[name] = []

      # parameters is a list of lists instead of list of tuples due to
      # JSON lacking a real tuple type, fix it:
      parameters = [tuple(v) for v in parameters]
      os_dict[name].append((os_path, status, diagnose,
                            set(variants), set(parameters), set(api_ver)))

    nimg.oslist = os_dict

  def _VerifyNodeOS(self, ninfo, nimg, base):
    """Verifies the node OS list.

    @type ninfo: L{objects.Node}
    @param ninfo: the node to check
    @param nimg: the node image object
    @param base: the 'template' node we match against (e.g. from the master)

    """
    node = ninfo.name
    _ErrorIf = self._ErrorIf # pylint: disable-msg=C0103

    assert not nimg.os_fail, "Entered _VerifyNodeOS with failed OS rpc?"

    for os_name, os_data in nimg.oslist.items():
      assert os_data, "Empty OS status for OS %s?!" % os_name
      f_path, f_status, f_diag, f_var, f_param, f_api = os_data[0]
      _ErrorIf(not f_status, self.ENODEOS, node,
               "Invalid OS %s (located at %s): %s", os_name, f_path, f_diag)
      _ErrorIf(len(os_data) > 1, self.ENODEOS, node,
               "OS '%s' has multiple entries (first one shadows the rest): %s",
               os_name, utils.CommaJoin([v[0] for v in os_data]))
      # this will catched in backend too
      _ErrorIf(compat.any(v >= constants.OS_API_V15 for v in f_api)
               and not f_var, self.ENODEOS, node,
               "OS %s with API at least %d does not declare any variant",
               os_name, constants.OS_API_V15)
      # comparisons with the 'base' image
      test = os_name not in base.oslist
      _ErrorIf(test, self.ENODEOS, node,
               "Extra OS %s not present on reference node (%s)",
               os_name, base.name)
      if test:
        continue
      assert base.oslist[os_name], "Base node has empty OS status?"
      _, b_status, _, b_var, b_param, b_api = base.oslist[os_name][0]
      if not b_status:
        # base OS is invalid, skipping
        continue
      for kind, a, b in [("API version", f_api, b_api),
                         ("variants list", f_var, b_var),
                         ("parameters", f_param, b_param)]:
        _ErrorIf(a != b, self.ENODEOS, node,
                 "OS %s %s differs from reference node %s: %s vs. %s",
                 kind, os_name, base.name,
                 utils.CommaJoin(a), utils.CommaJoin(b))

    # check any missing OSes
    missing = set(base.oslist.keys()).difference(nimg.oslist.keys())
    _ErrorIf(missing, self.ENODEOS, node,
             "OSes present on reference node %s but missing on this node: %s",
             base.name, utils.CommaJoin(missing))

  def _UpdateNodeVolumes(self, ninfo, nresult, nimg, vg_name):
    """Verifies and updates the node volume data.

    This function will update a L{NodeImage}'s internal structures
    with data from the remote call.

    @type ninfo: L{objects.Node}
    @param ninfo: the node to check
    @param nresult: the remote results for the node
    @param nimg: the node image object
    @param vg_name: the configured VG name

    """
    node = ninfo.name
    _ErrorIf = self._ErrorIf # pylint: disable-msg=C0103

    nimg.lvm_fail = True
    lvdata = nresult.get(constants.NV_LVLIST, "Missing LV data")
    if vg_name is None:
      pass
    elif isinstance(lvdata, basestring):
      _ErrorIf(True, self.ENODELVM, node, "LVM problem on node: %s",
               utils.SafeEncode(lvdata))
    elif not isinstance(lvdata, dict):
      _ErrorIf(True, self.ENODELVM, node, "rpc call to node failed (lvlist)")
    else:
      nimg.volumes = lvdata
      nimg.lvm_fail = False

  def _UpdateNodeInstances(self, ninfo, nresult, nimg):
    """Verifies and updates the node instance list.

    If the listing was successful, then updates this node's instance
    list. Otherwise, it marks the RPC call as failed for the instance
    list key.

    @type ninfo: L{objects.Node}
    @param ninfo: the node to check
    @param nresult: the remote results for the node
    @param nimg: the node image object

    """
    idata = nresult.get(constants.NV_INSTANCELIST, None)
    test = not isinstance(idata, list)
    self._ErrorIf(test, self.ENODEHV, ninfo.name, "rpc call to node failed"
                  " (instancelist): %s", utils.SafeEncode(str(idata)))
    if test:
      nimg.hyp_fail = True
    else:
      nimg.instances = idata

  def _UpdateNodeInfo(self, ninfo, nresult, nimg, vg_name):
    """Verifies and computes a node information map

    @type ninfo: L{objects.Node}
    @param ninfo: the node to check
    @param nresult: the remote results for the node
    @param nimg: the node image object
    @param vg_name: the configured VG name

    """
    node = ninfo.name
    _ErrorIf = self._ErrorIf # pylint: disable-msg=C0103

    # try to read free memory (from the hypervisor)
    hv_info = nresult.get(constants.NV_HVINFO, None)
    test = not isinstance(hv_info, dict) or "memory_free" not in hv_info
    _ErrorIf(test, self.ENODEHV, node, "rpc call to node failed (hvinfo)")
    if not test:
      try:
        nimg.mfree = int(hv_info["memory_free"])
      except (ValueError, TypeError):
        _ErrorIf(True, self.ENODERPC, node,
                 "node returned invalid nodeinfo, check hypervisor")

    # FIXME: devise a free space model for file based instances as well
    if vg_name is not None:
      test = (constants.NV_VGLIST not in nresult or
              vg_name not in nresult[constants.NV_VGLIST])
      _ErrorIf(test, self.ENODELVM, node,
               "node didn't return data for the volume group '%s'"
               " - it is either missing or broken", vg_name)
      if not test:
        try:
          nimg.dfree = int(nresult[constants.NV_VGLIST][vg_name])
        except (ValueError, TypeError):
          _ErrorIf(True, self.ENODERPC, node,
                   "node returned invalid LVM info, check LVM status")

  def _CollectDiskInfo(self, nodelist, node_image, instanceinfo):
    """Gets per-disk status information for all instances.

    @type nodelist: list of strings
    @param nodelist: Node names
    @type node_image: dict of (name, L{objects.Node})
    @param node_image: Node objects
    @type instanceinfo: dict of (name, L{objects.Instance})
    @param instanceinfo: Instance objects

    """
    _ErrorIf = self._ErrorIf # pylint: disable-msg=C0103

    node_disks = {}
    node_disks_devonly = {}
    diskless_instances = set()
    diskless = constants.DT_DISKLESS

    for nname in nodelist:
      node_instances = list(itertools.chain(node_image[nname].pinst,
                                            node_image[nname].sinst))
      diskless_instances.update(inst for inst in node_instances
                                if instanceinfo[inst].disk_template == diskless)
      disks = [(inst, disk)
               for inst in node_instances
               for disk in instanceinfo[inst].disks]

      if not disks:
        # No need to collect data
        continue

      node_disks[nname] = disks

      # Creating copies as SetDiskID below will modify the objects and that can
      # lead to incorrect data returned from nodes
      devonly = [dev.Copy() for (_, dev) in disks]

      for dev in devonly:
        self.cfg.SetDiskID(dev, nname)

      node_disks_devonly[nname] = devonly

    assert len(node_disks) == len(node_disks_devonly)

    # Collect data from all nodes with disks
    result = self.rpc.call_blockdev_getmirrorstatus_multi(node_disks.keys(),
                                                          node_disks_devonly)

    assert len(result) == len(node_disks)

    instdisk = {}

    for (nname, nres) in result.items():
      if nres.offline:
        # Ignore offline node
        continue

      disks = node_disks[nname]

      msg = nres.fail_msg
      _ErrorIf(msg, self.ENODERPC, nname,
               "while getting disk information: %s", nres.fail_msg)
      if msg:
        # No data from this node
        data = len(disks) * [None]
      else:
        data = nres.payload

      for ((inst, _), status) in zip(disks, data):
        instdisk.setdefault(inst, {}).setdefault(nname, []).append(status)

    # Add empty entries for diskless instances.
    for inst in diskless_instances:
      assert inst not in instdisk
      instdisk[inst] = {}

    assert compat.all(len(statuses) == len(instanceinfo[inst].disks) and
                      len(nnames) <= len(instanceinfo[inst].all_nodes)
                      for inst, nnames in instdisk.items()
                      for nname, statuses in nnames.items())

    return instdisk

  def BuildHooksEnv(self):
    """Build hooks env.

    Cluster-Verify hooks just ran in the post phase and their failure makes
    the output be logged in the verify output and the verification to fail.

    """
    all_nodes = self.cfg.GetNodeList()
    env = {
      "CLUSTER_TAGS": " ".join(self.cfg.GetClusterInfo().GetTags())
      }
    for node in self.cfg.GetAllNodesInfo().values():
      env["NODE_TAGS_%s" % node.name] = " ".join(node.GetTags())

    return env, [], all_nodes

  def Exec(self, feedback_fn):
    """Verify integrity of cluster, performing various test on nodes.

    """
    self.bad = False
    _ErrorIf = self._ErrorIf # pylint: disable-msg=C0103
    verbose = self.op.verbose
    self._feedback_fn = feedback_fn
    feedback_fn("* Verifying global settings")
    for msg in self.cfg.VerifyConfig():
      _ErrorIf(True, self.ECLUSTERCFG, None, msg)

    # Check the cluster certificates
    for cert_filename in constants.ALL_CERT_FILES:
      (errcode, msg) = _VerifyCertificate(cert_filename)
      _ErrorIf(errcode, self.ECLUSTERCERT, None, msg, code=errcode)

    vg_name = self.cfg.GetVGName()
    drbd_helper = self.cfg.GetDRBDHelper()
    hypervisors = self.cfg.GetClusterInfo().enabled_hypervisors
    cluster = self.cfg.GetClusterInfo()
    nodelist = utils.NiceSort(self.cfg.GetNodeList())
    nodeinfo = [self.cfg.GetNodeInfo(nname) for nname in nodelist]
    instancelist = utils.NiceSort(self.cfg.GetInstanceList())
    instanceinfo = dict((iname, self.cfg.GetInstanceInfo(iname))
                        for iname in instancelist)
    i_non_redundant = [] # Non redundant instances
    i_non_a_balanced = [] # Non auto-balanced instances
    n_offline = 0 # Count of offline nodes
    n_drained = 0 # Count of nodes being drained
    node_vol_should = {}

    # FIXME: verify OS list
    # do local checksums
    master_files = [constants.CLUSTER_CONF_FILE]
    master_node = self.master_node = self.cfg.GetMasterNode()
    master_ip = self.cfg.GetMasterIP()

    file_names = ssconf.SimpleStore().GetFileList()
    file_names.extend(constants.ALL_CERT_FILES)
    file_names.extend(master_files)
    if cluster.modify_etc_hosts:
      file_names.append(constants.ETC_HOSTS)

    local_checksums = utils.FingerprintFiles(file_names)

    feedback_fn("* Gathering data (%d nodes)" % len(nodelist))
    node_verify_param = {
      constants.NV_FILELIST: file_names,
      constants.NV_NODELIST: [node.name for node in nodeinfo
                              if not node.offline],
      constants.NV_HYPERVISOR: hypervisors,
      constants.NV_NODENETTEST: [(node.name, node.primary_ip,
                                  node.secondary_ip) for node in nodeinfo
                                 if not node.offline],
      constants.NV_INSTANCELIST: hypervisors,
      constants.NV_VERSION: None,
      constants.NV_HVINFO: self.cfg.GetHypervisorType(),
      constants.NV_NODESETUP: None,
      constants.NV_TIME: None,
      constants.NV_MASTERIP: (master_node, master_ip),
      constants.NV_OSLIST: None,
      constants.NV_VMNODES: self.cfg.GetNonVmCapableNodeList(),
      }

    if vg_name is not None:
      node_verify_param[constants.NV_VGLIST] = None
      node_verify_param[constants.NV_LVLIST] = vg_name
      node_verify_param[constants.NV_PVLIST] = [vg_name]
      node_verify_param[constants.NV_DRBDLIST] = None

    if drbd_helper:
      node_verify_param[constants.NV_DRBDHELPER] = drbd_helper

    # Build our expected cluster state
    node_image = dict((node.name, self.NodeImage(offline=node.offline,
                                                 name=node.name,
                                                 vm_capable=node.vm_capable))
                      for node in nodeinfo)

    for instance in instancelist:
      inst_config = instanceinfo[instance]

      for nname in inst_config.all_nodes:
        if nname not in node_image:
          # ghost node
          gnode = self.NodeImage(name=nname)
          gnode.ghost = True
          node_image[nname] = gnode

      inst_config.MapLVsByNode(node_vol_should)

      pnode = inst_config.primary_node
      node_image[pnode].pinst.append(instance)

      for snode in inst_config.secondary_nodes:
        nimg = node_image[snode]
        nimg.sinst.append(instance)
        if pnode not in nimg.sbp:
          nimg.sbp[pnode] = []
        nimg.sbp[pnode].append(instance)

    # At this point, we have the in-memory data structures complete,
    # except for the runtime information, which we'll gather next

    # Due to the way our RPC system works, exact response times cannot be
    # guaranteed (e.g. a broken node could run into a timeout). By keeping the
    # time before and after executing the request, we can at least have a time
    # window.
    nvinfo_starttime = time.time()
    all_nvinfo = self.rpc.call_node_verify(nodelist, node_verify_param,
                                           self.cfg.GetClusterName())
    nvinfo_endtime = time.time()

    all_drbd_map = self.cfg.ComputeDRBDMap()

    feedback_fn("* Gathering disk information (%s nodes)" % len(nodelist))
    instdisk = self._CollectDiskInfo(nodelist, node_image, instanceinfo)

    feedback_fn("* Verifying node status")

    refos_img = None

    for node_i in nodeinfo:
      node = node_i.name
      nimg = node_image[node]

      if node_i.offline:
        if verbose:
          feedback_fn("* Skipping offline node %s" % (node,))
        n_offline += 1
        continue

      if node == master_node:
        ntype = "master"
      elif node_i.master_candidate:
        ntype = "master candidate"
      elif node_i.drained:
        ntype = "drained"
        n_drained += 1
      else:
        ntype = "regular"
      if verbose:
        feedback_fn("* Verifying node %s (%s)" % (node, ntype))

      msg = all_nvinfo[node].fail_msg
      _ErrorIf(msg, self.ENODERPC, node, "while contacting node: %s", msg)
      if msg:
        nimg.rpc_fail = True
        continue

      nresult = all_nvinfo[node].payload

      nimg.call_ok = self._VerifyNode(node_i, nresult)
      self._VerifyNodeTime(node_i, nresult, nvinfo_starttime, nvinfo_endtime)
      self._VerifyNodeNetwork(node_i, nresult)
      self._VerifyNodeFiles(node_i, nresult, file_names, local_checksums,
                            master_files)

      if nimg.vm_capable:
        self._VerifyNodeLVM(node_i, nresult, vg_name)
        self._VerifyNodeDrbd(node_i, nresult, instanceinfo, drbd_helper,
                             all_drbd_map)

        self._UpdateNodeVolumes(node_i, nresult, nimg, vg_name)
        self._UpdateNodeInstances(node_i, nresult, nimg)
        self._UpdateNodeInfo(node_i, nresult, nimg, vg_name)
        self._UpdateNodeOS(node_i, nresult, nimg)
        if not nimg.os_fail:
          if refos_img is None:
            refos_img = nimg
          self._VerifyNodeOS(node_i, nimg, refos_img)

    feedback_fn("* Verifying instance status")
    for instance in instancelist:
      if verbose:
        feedback_fn("* Verifying instance %s" % instance)
      inst_config = instanceinfo[instance]
      self._VerifyInstance(instance, inst_config, node_image,
                           instdisk[instance])
      inst_nodes_offline = []

      pnode = inst_config.primary_node
      pnode_img = node_image[pnode]
      _ErrorIf(pnode_img.rpc_fail and not pnode_img.offline,
               self.ENODERPC, pnode, "instance %s, connection to"
               " primary node failed", instance)

      if pnode_img.offline:
        inst_nodes_offline.append(pnode)

      # If the instance is non-redundant we cannot survive losing its primary
      # node, so we are not N+1 compliant. On the other hand we have no disk
      # templates with more than one secondary so that situation is not well
      # supported either.
      # FIXME: does not support file-backed instances
      if not inst_config.secondary_nodes:
        i_non_redundant.append(instance)
      _ErrorIf(len(inst_config.secondary_nodes) > 1, self.EINSTANCELAYOUT,
               instance, "instance has multiple secondary nodes: %s",
               utils.CommaJoin(inst_config.secondary_nodes),
               code=self.ETYPE_WARNING)

      if not cluster.FillBE(inst_config)[constants.BE_AUTO_BALANCE]:
        i_non_a_balanced.append(instance)

      for snode in inst_config.secondary_nodes:
        s_img = node_image[snode]
        _ErrorIf(s_img.rpc_fail and not s_img.offline, self.ENODERPC, snode,
                 "instance %s, connection to secondary node failed", instance)

        if s_img.offline:
          inst_nodes_offline.append(snode)

      # warn that the instance lives on offline nodes
      _ErrorIf(inst_nodes_offline, self.EINSTANCEBADNODE, instance,
               "instance lives on offline node(s) %s",
               utils.CommaJoin(inst_nodes_offline))
      # ... or ghost/non-vm_capable nodes
      for node in inst_config.all_nodes:
        _ErrorIf(node_image[node].ghost, self.EINSTANCEBADNODE, instance,
                 "instance lives on ghost node %s", node)
        _ErrorIf(not node_image[node].vm_capable, self.EINSTANCEBADNODE,
                 instance, "instance lives on non-vm_capable node %s", node)

    feedback_fn("* Verifying orphan volumes")
    reserved = utils.FieldSet(*cluster.reserved_lvs)
    self._VerifyOrphanVolumes(node_vol_should, node_image, reserved)

    feedback_fn("* Verifying orphan instances")
    self._VerifyOrphanInstances(instancelist, node_image)

    if constants.VERIFY_NPLUSONE_MEM not in self.op.skip_checks:
      feedback_fn("* Verifying N+1 Memory redundancy")
      self._VerifyNPlusOneMemory(node_image, instanceinfo)

    feedback_fn("* Other Notes")
    if i_non_redundant:
      feedback_fn("  - NOTICE: %d non-redundant instance(s) found."
                  % len(i_non_redundant))

    if i_non_a_balanced:
      feedback_fn("  - NOTICE: %d non-auto-balanced instance(s) found."
                  % len(i_non_a_balanced))

    if n_offline:
      feedback_fn("  - NOTICE: %d offline node(s) found." % n_offline)

    if n_drained:
      feedback_fn("  - NOTICE: %d drained node(s) found." % n_drained)

    return not self.bad

  def HooksCallBack(self, phase, hooks_results, feedback_fn, lu_result):
    """Analyze the post-hooks' result

    This method analyses the hook result, handles it, and sends some
    nicely-formatted feedback back to the user.

    @param phase: one of L{constants.HOOKS_PHASE_POST} or
        L{constants.HOOKS_PHASE_PRE}; it denotes the hooks phase
    @param hooks_results: the results of the multi-node hooks rpc call
    @param feedback_fn: function used send feedback back to the caller
    @param lu_result: previous Exec result
    @return: the new Exec result, based on the previous result
        and hook results

    """
    # We only really run POST phase hooks, and are only interested in
    # their results
    if phase == constants.HOOKS_PHASE_POST:
      # Used to change hooks' output to proper indentation
      feedback_fn("* Hooks Results")
      assert hooks_results, "invalid result from hooks"

      for node_name in hooks_results:
        res = hooks_results[node_name]
        msg = res.fail_msg
        test = msg and not res.offline
        self._ErrorIf(test, self.ENODEHOOKS, node_name,
                      "Communication failure in hooks execution: %s", msg)
        if res.offline or msg:
          # No need to investigate payload if node is offline or gave an error.
          # override manually lu_result here as _ErrorIf only
          # overrides self.bad
          lu_result = 1
          continue
        for script, hkr, output in res.payload:
          test = hkr == constants.HKR_FAIL
          self._ErrorIf(test, self.ENODEHOOKS, node_name,
                        "Script %s failed, output:", script)
          if test:
            output = self._HOOKS_INDENT_RE.sub('      ', output)
            feedback_fn("%s" % output)
            lu_result = 0

      return lu_result


class LUVerifyDisks(NoHooksLU):
  """Verifies the cluster disks status.

  """
  REQ_BGL = False

  def ExpandNames(self):
    self.needed_locks = {
      locking.LEVEL_NODE: locking.ALL_SET,
      locking.LEVEL_INSTANCE: locking.ALL_SET,
    }
    self.share_locks = dict.fromkeys(locking.LEVELS, 1)

  def Exec(self, feedback_fn):
    """Verify integrity of cluster disks.

    @rtype: tuple of three items
    @return: a tuple of (dict of node-to-node_error, list of instances
        which need activate-disks, dict of instance: (node, volume) for
        missing volumes

    """
    result = res_nodes, res_instances, res_missing = {}, [], {}

    nodes = utils.NiceSort(self.cfg.GetNodeList())
    instances = [self.cfg.GetInstanceInfo(name)
                 for name in self.cfg.GetInstanceList()]

    nv_dict = {}
    for inst in instances:
      inst_lvs = {}
      if (not inst.admin_up or
          inst.disk_template not in constants.DTS_NET_MIRROR):
        continue
      inst.MapLVsByNode(inst_lvs)
      # transform { iname: {node: [vol,],},} to {(node, vol): iname}
      for node, vol_list in inst_lvs.iteritems():
        for vol in vol_list:
          nv_dict[(node, vol)] = inst

    if not nv_dict:
      return result

    vg_names = self.rpc.call_vg_list(nodes)
    vg_names.Raise("Cannot get list of VGs")

    for node in nodes:
      # node_volume
      node_res = self.rpc.call_lv_list([node],
                                       vg_names[node].payload.keys())[node]
      if node_res.offline:
        continue
      msg = node_res.fail_msg
      if msg:
        logging.warning("Error enumerating LVs on node %s: %s", node, msg)
        res_nodes[node] = msg
        continue

      lvs = node_res.payload
      for lv_name, (_, _, lv_online) in lvs.items():
        inst = nv_dict.pop((node, lv_name), None)
        if (not lv_online and inst is not None
            and inst.name not in res_instances):
          res_instances.append(inst.name)

    # any leftover items in nv_dict are missing LVs, let's arrange the
    # data better
    for key, inst in nv_dict.iteritems():
      if inst.name not in res_missing:
        res_missing[inst.name] = []
      res_missing[inst.name].append(key)

    return result


class LURepairDiskSizes(NoHooksLU):
  """Verifies the cluster disks sizes.

  """
  _OP_PARAMS = [("instances", ht.EmptyList, ht.TListOf(ht.TNonEmptyString))]
  REQ_BGL = False

  def ExpandNames(self):
    if self.op.instances:
      self.wanted_names = []
      for name in self.op.instances:
        full_name = _ExpandInstanceName(self.cfg, name)
        self.wanted_names.append(full_name)
      self.needed_locks = {
        locking.LEVEL_NODE: [],
        locking.LEVEL_INSTANCE: self.wanted_names,
        }
      self.recalculate_locks[locking.LEVEL_NODE] = constants.LOCKS_REPLACE
    else:
      self.wanted_names = None
      self.needed_locks = {
        locking.LEVEL_NODE: locking.ALL_SET,
        locking.LEVEL_INSTANCE: locking.ALL_SET,
        }
    self.share_locks = dict(((i, 1) for i in locking.LEVELS))

  def DeclareLocks(self, level):
    if level == locking.LEVEL_NODE and self.wanted_names is not None:
      self._LockInstancesNodes(primary_only=True)

  def CheckPrereq(self):
    """Check prerequisites.

    This only checks the optional instance list against the existing names.

    """
    if self.wanted_names is None:
      self.wanted_names = self.acquired_locks[locking.LEVEL_INSTANCE]

    self.wanted_instances = [self.cfg.GetInstanceInfo(name) for name
                             in self.wanted_names]

  def _EnsureChildSizes(self, disk):
    """Ensure children of the disk have the needed disk size.

    This is valid mainly for DRBD8 and fixes an issue where the
    children have smaller disk size.

    @param disk: an L{ganeti.objects.Disk} object

    """
    if disk.dev_type == constants.LD_DRBD8:
      assert disk.children, "Empty children for DRBD8?"
      fchild = disk.children[0]
      mismatch = fchild.size < disk.size
      if mismatch:
        self.LogInfo("Child disk has size %d, parent %d, fixing",
                     fchild.size, disk.size)
        fchild.size = disk.size

      # and we recurse on this child only, not on the metadev
      return self._EnsureChildSizes(fchild) or mismatch
    else:
      return False

  def Exec(self, feedback_fn):
    """Verify the size of cluster disks.

    """
    # TODO: check child disks too
    # TODO: check differences in size between primary/secondary nodes
    per_node_disks = {}
    for instance in self.wanted_instances:
      pnode = instance.primary_node
      if pnode not in per_node_disks:
        per_node_disks[pnode] = []
      for idx, disk in enumerate(instance.disks):
        per_node_disks[pnode].append((instance, idx, disk))

    changed = []
    for node, dskl in per_node_disks.items():
      newl = [v[2].Copy() for v in dskl]
      for dsk in newl:
        self.cfg.SetDiskID(dsk, node)
      result = self.rpc.call_blockdev_getsizes(node, newl)
      if result.fail_msg:
        self.LogWarning("Failure in blockdev_getsizes call to node"
                        " %s, ignoring", node)
        continue
      if len(result.data) != len(dskl):
        self.LogWarning("Invalid result from node %s, ignoring node results",
                        node)
        continue
      for ((instance, idx, disk), size) in zip(dskl, result.data):
        if size is None:
          self.LogWarning("Disk %d of instance %s did not return size"
                          " information, ignoring", idx, instance.name)
          continue
        if not isinstance(size, (int, long)):
          self.LogWarning("Disk %d of instance %s did not return valid"
                          " size information, ignoring", idx, instance.name)
          continue
        size = size >> 20
        if size != disk.size:
          self.LogInfo("Disk %d of instance %s has mismatched size,"
                       " correcting: recorded %d, actual %d", idx,
                       instance.name, disk.size, size)
          disk.size = size
          self.cfg.Update(instance, feedback_fn)
          changed.append((instance.name, idx, size))
        if self._EnsureChildSizes(disk):
          self.cfg.Update(instance, feedback_fn)
          changed.append((instance.name, idx, disk.size))
    return changed


class LURenameCluster(LogicalUnit):
  """Rename the cluster.

  """
  HPATH = "cluster-rename"
  HTYPE = constants.HTYPE_CLUSTER
  _OP_PARAMS = [("name", ht.NoDefault, ht.TNonEmptyString)]

  def BuildHooksEnv(self):
    """Build hooks env.

    """
    env = {
      "OP_TARGET": self.cfg.GetClusterName(),
      "NEW_NAME": self.op.name,
      }
    mn = self.cfg.GetMasterNode()
    all_nodes = self.cfg.GetNodeList()
    return env, [mn], all_nodes

  def CheckPrereq(self):
    """Verify that the passed name is a valid one.

    """
    hostname = netutils.GetHostname(name=self.op.name,
                                    family=self.cfg.GetPrimaryIPFamily())

    new_name = hostname.name
    self.ip = new_ip = hostname.ip
    old_name = self.cfg.GetClusterName()
    old_ip = self.cfg.GetMasterIP()
    if new_name == old_name and new_ip == old_ip:
      raise errors.OpPrereqError("Neither the name nor the IP address of the"
                                 " cluster has changed",
                                 errors.ECODE_INVAL)
    if new_ip != old_ip:
      if netutils.TcpPing(new_ip, constants.DEFAULT_NODED_PORT):
        raise errors.OpPrereqError("The given cluster IP address (%s) is"
                                   " reachable on the network" %
                                   new_ip, errors.ECODE_NOTUNIQUE)

    self.op.name = new_name

  def Exec(self, feedback_fn):
    """Rename the cluster.

    """
    clustername = self.op.name
    ip = self.ip

    # shutdown the master IP
    master = self.cfg.GetMasterNode()
    result = self.rpc.call_node_stop_master(master, False)
    result.Raise("Could not disable the master role")

    try:
      cluster = self.cfg.GetClusterInfo()
      cluster.cluster_name = clustername
      cluster.master_ip = ip
      self.cfg.Update(cluster, feedback_fn)

      # update the known hosts file
      ssh.WriteKnownHostsFile(self.cfg, constants.SSH_KNOWN_HOSTS_FILE)
      node_list = self.cfg.GetOnlineNodeList()
      try:
        node_list.remove(master)
      except ValueError:
        pass
      _UploadHelper(self, node_list, constants.SSH_KNOWN_HOSTS_FILE)
    finally:
      result = self.rpc.call_node_start_master(master, False, False)
      msg = result.fail_msg
      if msg:
        self.LogWarning("Could not re-enable the master role on"
                        " the master, please restart manually: %s", msg)

    return clustername


class LUSetClusterParams(LogicalUnit):
  """Change the parameters of the cluster.

  """
  HPATH = "cluster-modify"
  HTYPE = constants.HTYPE_CLUSTER
  _OP_PARAMS = [
    ("vg_name", None, ht.TMaybeString),
    ("enabled_hypervisors", None,
     ht.TOr(ht.TAnd(ht.TListOf(ht.TElemOf(constants.HYPER_TYPES)), ht.TTrue),
            ht.TNone)),
    ("hvparams", None, ht.TOr(ht.TDictOf(ht.TNonEmptyString, ht.TDict),
                              ht.TNone)),
    ("beparams", None, ht.TOr(ht.TDict, ht.TNone)),
    ("os_hvp", None, ht.TOr(ht.TDictOf(ht.TNonEmptyString, ht.TDict),
                            ht.TNone)),
    ("osparams", None, ht.TOr(ht.TDictOf(ht.TNonEmptyString, ht.TDict),
                              ht.TNone)),
    ("candidate_pool_size", None, ht.TOr(ht.TStrictPositiveInt, ht.TNone)),
    ("uid_pool", None, ht.NoType),
    ("add_uids", None, ht.NoType),
    ("remove_uids", None, ht.NoType),
    ("maintain_node_health", None, ht.TMaybeBool),
    ("prealloc_wipe_disks", None, ht.TMaybeBool),
    ("nicparams", None, ht.TOr(ht.TDict, ht.TNone)),
    ("ndparams", None, ht.TOr(ht.TDict, ht.TNone)),
    ("drbd_helper", None, ht.TOr(ht.TString, ht.TNone)),
    ("default_iallocator", None, ht.TOr(ht.TString, ht.TNone)),
    ("master_netdev", None, ht.TOr(ht.TString, ht.TNone)),
    ("reserved_lvs", None, ht.TOr(ht.TListOf(ht.TNonEmptyString), ht.TNone)),
    ("hidden_os", None, ht.TOr(ht.TListOf(\
          ht.TAnd(ht.TList,
                ht.TIsLength(2),
                ht.TMap(lambda v: v[0], ht.TElemOf(constants.DDMS_VALUES)))),
          ht.TNone)),
    ("blacklisted_os", None, ht.TOr(ht.TListOf(\
          ht.TAnd(ht.TList,
                ht.TIsLength(2),
                ht.TMap(lambda v: v[0], ht.TElemOf(constants.DDMS_VALUES)))),
          ht.TNone)),
    ]
  REQ_BGL = False

  def CheckArguments(self):
    """Check parameters

    """
    if self.op.uid_pool:
      uidpool.CheckUidPool(self.op.uid_pool)

    if self.op.add_uids:
      uidpool.CheckUidPool(self.op.add_uids)

    if self.op.remove_uids:
      uidpool.CheckUidPool(self.op.remove_uids)

  def ExpandNames(self):
    # FIXME: in the future maybe other cluster params won't require checking on
    # all nodes to be modified.
    self.needed_locks = {
      locking.LEVEL_NODE: locking.ALL_SET,
    }
    self.share_locks[locking.LEVEL_NODE] = 1

  def BuildHooksEnv(self):
    """Build hooks env.

    """
    env = {
      "OP_TARGET": self.cfg.GetClusterName(),
      "NEW_VG_NAME": self.op.vg_name,
      }
    mn = self.cfg.GetMasterNode()
    return env, [mn], [mn]

  def CheckPrereq(self):
    """Check prerequisites.

    This checks whether the given params don't conflict and
    if the given volume group is valid.

    """
    if self.op.vg_name is not None and not self.op.vg_name:
      if self.cfg.HasAnyDiskOfType(constants.LD_LV):
        raise errors.OpPrereqError("Cannot disable lvm storage while lvm-based"
                                   " instances exist", errors.ECODE_INVAL)

    if self.op.drbd_helper is not None and not self.op.drbd_helper:
      if self.cfg.HasAnyDiskOfType(constants.LD_DRBD8):
        raise errors.OpPrereqError("Cannot disable drbd helper while"
                                   " drbd-based instances exist",
                                   errors.ECODE_INVAL)

    node_list = self.acquired_locks[locking.LEVEL_NODE]

    # if vg_name not None, checks given volume group on all nodes
    if self.op.vg_name:
      vglist = self.rpc.call_vg_list(node_list)
      for node in node_list:
        msg = vglist[node].fail_msg
        if msg:
          # ignoring down node
          self.LogWarning("Error while gathering data on node %s"
                          " (ignoring node): %s", node, msg)
          continue
        vgstatus = utils.CheckVolumeGroupSize(vglist[node].payload,
                                              self.op.vg_name,
                                              constants.MIN_VG_SIZE)
        if vgstatus:
          raise errors.OpPrereqError("Error on node '%s': %s" %
                                     (node, vgstatus), errors.ECODE_ENVIRON)

    if self.op.drbd_helper:
      # checks given drbd helper on all nodes
      helpers = self.rpc.call_drbd_helper(node_list)
      for node in node_list:
        ninfo = self.cfg.GetNodeInfo(node)
        if ninfo.offline:
          self.LogInfo("Not checking drbd helper on offline node %s", node)
          continue
        msg = helpers[node].fail_msg
        if msg:
          raise errors.OpPrereqError("Error checking drbd helper on node"
                                     " '%s': %s" % (node, msg),
                                     errors.ECODE_ENVIRON)
        node_helper = helpers[node].payload
        if node_helper != self.op.drbd_helper:
          raise errors.OpPrereqError("Error on node '%s': drbd helper is %s" %
                                     (node, node_helper), errors.ECODE_ENVIRON)

    self.cluster = cluster = self.cfg.GetClusterInfo()
    # validate params changes
    if self.op.beparams:
      utils.ForceDictType(self.op.beparams, constants.BES_PARAMETER_TYPES)
      self.new_beparams = cluster.SimpleFillBE(self.op.beparams)

    if self.op.ndparams:
      utils.ForceDictType(self.op.ndparams, constants.NDS_PARAMETER_TYPES)
      self.new_ndparams = cluster.SimpleFillND(self.op.ndparams)

    if self.op.nicparams:
      utils.ForceDictType(self.op.nicparams, constants.NICS_PARAMETER_TYPES)
      self.new_nicparams = cluster.SimpleFillNIC(self.op.nicparams)
      objects.NIC.CheckParameterSyntax(self.new_nicparams)
      nic_errors = []

      # check all instances for consistency
      for instance in self.cfg.GetAllInstancesInfo().values():
        for nic_idx, nic in enumerate(instance.nics):
          params_copy = copy.deepcopy(nic.nicparams)
          params_filled = objects.FillDict(self.new_nicparams, params_copy)

          # check parameter syntax
          try:
            objects.NIC.CheckParameterSyntax(params_filled)
          except errors.ConfigurationError, err:
            nic_errors.append("Instance %s, nic/%d: %s" %
                              (instance.name, nic_idx, err))

          # if we're moving instances to routed, check that they have an ip
          target_mode = params_filled[constants.NIC_MODE]
          if target_mode == constants.NIC_MODE_ROUTED and not nic.ip:
            nic_errors.append("Instance %s, nic/%d: routed nick with no ip" %
                              (instance.name, nic_idx))
      if nic_errors:
        raise errors.OpPrereqError("Cannot apply the change, errors:\n%s" %
                                   "\n".join(nic_errors))

    # hypervisor list/parameters
    self.new_hvparams = new_hvp = objects.FillDict(cluster.hvparams, {})
    if self.op.hvparams:
      for hv_name, hv_dict in self.op.hvparams.items():
        if hv_name not in self.new_hvparams:
          self.new_hvparams[hv_name] = hv_dict
        else:
          self.new_hvparams[hv_name].update(hv_dict)

    # os hypervisor parameters
    self.new_os_hvp = objects.FillDict(cluster.os_hvp, {})
    if self.op.os_hvp:
      for os_name, hvs in self.op.os_hvp.items():
        if os_name not in self.new_os_hvp:
          self.new_os_hvp[os_name] = hvs
        else:
          for hv_name, hv_dict in hvs.items():
            if hv_name not in self.new_os_hvp[os_name]:
              self.new_os_hvp[os_name][hv_name] = hv_dict
            else:
              self.new_os_hvp[os_name][hv_name].update(hv_dict)

    # os parameters
    self.new_osp = objects.FillDict(cluster.osparams, {})
    if self.op.osparams:
      for os_name, osp in self.op.osparams.items():
        if os_name not in self.new_osp:
          self.new_osp[os_name] = {}

        self.new_osp[os_name] = _GetUpdatedParams(self.new_osp[os_name], osp,
                                                  use_none=True)

        if not self.new_osp[os_name]:
          # we removed all parameters
          del self.new_osp[os_name]
        else:
          # check the parameter validity (remote check)
          _CheckOSParams(self, False, [self.cfg.GetMasterNode()],
                         os_name, self.new_osp[os_name])

    # changes to the hypervisor list
    if self.op.enabled_hypervisors is not None:
      self.hv_list = self.op.enabled_hypervisors
      for hv in self.hv_list:
        # if the hypervisor doesn't already exist in the cluster
        # hvparams, we initialize it to empty, and then (in both
        # cases) we make sure to fill the defaults, as we might not
        # have a complete defaults list if the hypervisor wasn't
        # enabled before
        if hv not in new_hvp:
          new_hvp[hv] = {}
        new_hvp[hv] = objects.FillDict(constants.HVC_DEFAULTS[hv], new_hvp[hv])
        utils.ForceDictType(new_hvp[hv], constants.HVS_PARAMETER_TYPES)
    else:
      self.hv_list = cluster.enabled_hypervisors

    if self.op.hvparams or self.op.enabled_hypervisors is not None:
      # either the enabled list has changed, or the parameters have, validate
      for hv_name, hv_params in self.new_hvparams.items():
        if ((self.op.hvparams and hv_name in self.op.hvparams) or
            (self.op.enabled_hypervisors and
             hv_name in self.op.enabled_hypervisors)):
          # either this is a new hypervisor, or its parameters have changed
          hv_class = hypervisor.GetHypervisor(hv_name)
          utils.ForceDictType(hv_params, constants.HVS_PARAMETER_TYPES)
          hv_class.CheckParameterSyntax(hv_params)
          _CheckHVParams(self, node_list, hv_name, hv_params)

    if self.op.os_hvp:
      # no need to check any newly-enabled hypervisors, since the
      # defaults have already been checked in the above code-block
      for os_name, os_hvp in self.new_os_hvp.items():
        for hv_name, hv_params in os_hvp.items():
          utils.ForceDictType(hv_params, constants.HVS_PARAMETER_TYPES)
          # we need to fill in the new os_hvp on top of the actual hv_p
          cluster_defaults = self.new_hvparams.get(hv_name, {})
          new_osp = objects.FillDict(cluster_defaults, hv_params)
          hv_class = hypervisor.GetHypervisor(hv_name)
          hv_class.CheckParameterSyntax(new_osp)
          _CheckHVParams(self, node_list, hv_name, new_osp)

    if self.op.default_iallocator:
      alloc_script = utils.FindFile(self.op.default_iallocator,
                                    constants.IALLOCATOR_SEARCH_PATH,
                                    os.path.isfile)
      if alloc_script is None:
        raise errors.OpPrereqError("Invalid default iallocator script '%s'"
                                   " specified" % self.op.default_iallocator,
                                   errors.ECODE_INVAL)

  def Exec(self, feedback_fn):
    """Change the parameters of the cluster.

    """
    if self.op.vg_name is not None:
      new_volume = self.op.vg_name
      if not new_volume:
        new_volume = None
      if new_volume != self.cfg.GetVGName():
        self.cfg.SetVGName(new_volume)
      else:
        feedback_fn("Cluster LVM configuration already in desired"
                    " state, not changing")
    if self.op.drbd_helper is not None:
      new_helper = self.op.drbd_helper
      if not new_helper:
        new_helper = None
      if new_helper != self.cfg.GetDRBDHelper():
        self.cfg.SetDRBDHelper(new_helper)
      else:
        feedback_fn("Cluster DRBD helper already in desired state,"
                    " not changing")
    if self.op.hvparams:
      self.cluster.hvparams = self.new_hvparams
    if self.op.os_hvp:
      self.cluster.os_hvp = self.new_os_hvp
    if self.op.enabled_hypervisors is not None:
      self.cluster.hvparams = self.new_hvparams
      self.cluster.enabled_hypervisors = self.op.enabled_hypervisors
    if self.op.beparams:
      self.cluster.beparams[constants.PP_DEFAULT] = self.new_beparams
    if self.op.nicparams:
      self.cluster.nicparams[constants.PP_DEFAULT] = self.new_nicparams
    if self.op.osparams:
      self.cluster.osparams = self.new_osp
    if self.op.ndparams:
      self.cluster.ndparams = self.new_ndparams

    if self.op.candidate_pool_size is not None:
      self.cluster.candidate_pool_size = self.op.candidate_pool_size
      # we need to update the pool size here, otherwise the save will fail
      _AdjustCandidatePool(self, [])

    if self.op.maintain_node_health is not None:
      self.cluster.maintain_node_health = self.op.maintain_node_health

    if self.op.prealloc_wipe_disks is not None:
      self.cluster.prealloc_wipe_disks = self.op.prealloc_wipe_disks

    if self.op.add_uids is not None:
      uidpool.AddToUidPool(self.cluster.uid_pool, self.op.add_uids)

    if self.op.remove_uids is not None:
      uidpool.RemoveFromUidPool(self.cluster.uid_pool, self.op.remove_uids)

    if self.op.uid_pool is not None:
      self.cluster.uid_pool = self.op.uid_pool

    if self.op.default_iallocator is not None:
      self.cluster.default_iallocator = self.op.default_iallocator

    if self.op.reserved_lvs is not None:
      self.cluster.reserved_lvs = self.op.reserved_lvs

    def helper_os(aname, mods, desc):
      desc += " OS list"
      lst = getattr(self.cluster, aname)
      for key, val in mods:
        if key == constants.DDM_ADD:
          if val in lst:
            feedback_fn("OS %s already in %s, ignoring" % (val, desc))
          else:
            lst.append(val)
        elif key == constants.DDM_REMOVE:
          if val in lst:
            lst.remove(val)
          else:
            feedback_fn("OS %s not found in %s, ignoring" % (val, desc))
        else:
          raise errors.ProgrammerError("Invalid modification '%s'" % key)

    if self.op.hidden_os:
      helper_os("hidden_os", self.op.hidden_os, "hidden")

    if self.op.blacklisted_os:
      helper_os("blacklisted_os", self.op.blacklisted_os, "blacklisted")

    if self.op.master_netdev:
      master = self.cfg.GetMasterNode()
      feedback_fn("Shutting down master ip on the current netdev (%s)" %
                  self.cluster.master_netdev)
      result = self.rpc.call_node_stop_master(master, False)
      result.Raise("Could not disable the master ip")
      feedback_fn("Changing master_netdev from %s to %s" %
                  (self.cluster.master_netdev, self.op.master_netdev))
      self.cluster.master_netdev = self.op.master_netdev

    self.cfg.Update(self.cluster, feedback_fn)

    if self.op.master_netdev:
      feedback_fn("Starting the master ip on the new master netdev (%s)" %
                  self.op.master_netdev)
      result = self.rpc.call_node_start_master(master, False, False)
      if result.fail_msg:
        self.LogWarning("Could not re-enable the master ip on"
                        " the master, please restart manually: %s",
                        result.fail_msg)


def _UploadHelper(lu, nodes, fname):
  """Helper for uploading a file and showing warnings.

  """
  if os.path.exists(fname):
    result = lu.rpc.call_upload_file(nodes, fname)
    for to_node, to_result in result.items():
      msg = to_result.fail_msg
      if msg:
        msg = ("Copy of file %s to node %s failed: %s" %
               (fname, to_node, msg))
        lu.proc.LogWarning(msg)


def _RedistributeAncillaryFiles(lu, additional_nodes=None, additional_vm=True):
  """Distribute additional files which are part of the cluster configuration.

  ConfigWriter takes care of distributing the config and ssconf files, but
  there are more files which should be distributed to all nodes. This function
  makes sure those are copied.

  @param lu: calling logical unit
  @param additional_nodes: list of nodes not in the config to distribute to
  @type additional_vm: boolean
  @param additional_vm: whether the additional nodes are vm-capable or not

  """
  # 1. Gather target nodes
  myself = lu.cfg.GetNodeInfo(lu.cfg.GetMasterNode())
  dist_nodes = lu.cfg.GetOnlineNodeList()
  nvm_nodes = lu.cfg.GetNonVmCapableNodeList()
  vm_nodes = [name for name in dist_nodes if name not in nvm_nodes]
  if additional_nodes is not None:
    dist_nodes.extend(additional_nodes)
    if additional_vm:
      vm_nodes.extend(additional_nodes)
  if myself.name in dist_nodes:
    dist_nodes.remove(myself.name)
  if myself.name in vm_nodes:
    vm_nodes.remove(myself.name)

  # 2. Gather files to distribute
  dist_files = set([constants.ETC_HOSTS,
                    constants.SSH_KNOWN_HOSTS_FILE,
                    constants.RAPI_CERT_FILE,
                    constants.RAPI_USERS_FILE,
                    constants.CONFD_HMAC_KEY,
                    constants.CLUSTER_DOMAIN_SECRET_FILE,
                   ])

  vm_files = set()
  enabled_hypervisors = lu.cfg.GetClusterInfo().enabled_hypervisors
  for hv_name in enabled_hypervisors:
    hv_class = hypervisor.GetHypervisor(hv_name)
    vm_files.update(hv_class.GetAncillaryFiles())

  # 3. Perform the files upload
  for fname in dist_files:
    _UploadHelper(lu, dist_nodes, fname)
  for fname in vm_files:
    _UploadHelper(lu, vm_nodes, fname)


class LURedistributeConfig(NoHooksLU):
  """Force the redistribution of cluster configuration.

  This is a very simple LU.

  """
  REQ_BGL = False

  def ExpandNames(self):
    self.needed_locks = {
      locking.LEVEL_NODE: locking.ALL_SET,
    }
    self.share_locks[locking.LEVEL_NODE] = 1

  def Exec(self, feedback_fn):
    """Redistribute the configuration.

    """
    self.cfg.Update(self.cfg.GetClusterInfo(), feedback_fn)
    _RedistributeAncillaryFiles(self)


def _WaitForSync(lu, instance, disks=None, oneshot=False):
  """Sleep and poll for an instance's disk to sync.

  """
  if not instance.disks or disks is not None and not disks:
    return True

  disks = _ExpandCheckDisks(instance, disks)

  if not oneshot:
    lu.proc.LogInfo("Waiting for instance %s to sync disks." % instance.name)

  node = instance.primary_node

  for dev in disks:
    lu.cfg.SetDiskID(dev, node)

  # TODO: Convert to utils.Retry

  retries = 0
  degr_retries = 10 # in seconds, as we sleep 1 second each time
  while True:
    max_time = 0
    done = True
    cumul_degraded = False
    rstats = lu.rpc.call_blockdev_getmirrorstatus(node, disks)
    msg = rstats.fail_msg
    if msg:
      lu.LogWarning("Can't get any data from node %s: %s", node, msg)
      retries += 1
      if retries >= 10:
        raise errors.RemoteError("Can't contact node %s for mirror data,"
                                 " aborting." % node)
      time.sleep(6)
      continue
    rstats = rstats.payload
    retries = 0
    for i, mstat in enumerate(rstats):
      if mstat is None:
        lu.LogWarning("Can't compute data for node %s/%s",
                           node, disks[i].iv_name)
        continue

      cumul_degraded = (cumul_degraded or
                        (mstat.is_degraded and mstat.sync_percent is None))
      if mstat.sync_percent is not None:
        done = False
        if mstat.estimated_time is not None:
          rem_time = ("%s remaining (estimated)" %
                      utils.FormatSeconds(mstat.estimated_time))
          max_time = mstat.estimated_time
        else:
          rem_time = "no time estimate"
        lu.proc.LogInfo("- device %s: %5.2f%% done, %s" %
                        (disks[i].iv_name, mstat.sync_percent, rem_time))

    # if we're done but degraded, let's do a few small retries, to
    # make sure we see a stable and not transient situation; therefore
    # we force restart of the loop
    if (done or oneshot) and cumul_degraded and degr_retries > 0:
      logging.info("Degraded disks found, %d retries left", degr_retries)
      degr_retries -= 1
      time.sleep(1)
      continue

    if done or oneshot:
      break

    time.sleep(min(60, max_time))

  if done:
    lu.proc.LogInfo("Instance %s's disks are in sync." % instance.name)
  return not cumul_degraded


def _CheckDiskConsistency(lu, dev, node, on_primary, ldisk=False):
  """Check that mirrors are not degraded.

  The ldisk parameter, if True, will change the test from the
  is_degraded attribute (which represents overall non-ok status for
  the device(s)) to the ldisk (representing the local storage status).

  """
  lu.cfg.SetDiskID(dev, node)

  result = True

  if on_primary or dev.AssembleOnSecondary():
    rstats = lu.rpc.call_blockdev_find(node, dev)
    msg = rstats.fail_msg
    if msg:
      lu.LogWarning("Can't find disk on node %s: %s", node, msg)
      result = False
    elif not rstats.payload:
      lu.LogWarning("Can't find disk on node %s", node)
      result = False
    else:
      if ldisk:
        result = result and rstats.payload.ldisk_status == constants.LDS_OKAY
      else:
        result = result and not rstats.payload.is_degraded

  if dev.children:
    for child in dev.children:
      result = result and _CheckDiskConsistency(lu, child, node, on_primary)

  return result


class LUOobCommand(NoHooksLU):
  """Logical unit for OOB handling.

  """
  _OP_PARAMS = [
    _PNodeName,
    ("command", None, ht.TElemOf(constants.OOB_COMMANDS)),
    ("timeout", constants.OOB_TIMEOUT, ht.TInt),
    ]
  REG_BGL = False

  def CheckPrereq(self):
    """Check prerequisites.

    This checks:
     - the node exists in the configuration
     - OOB is supported

    Any errors are signaled by raising errors.OpPrereqError.

    """
    self.op.node_name = _ExpandNodeName(self.cfg, self.op.node_name)
    node = self.cfg.GetNodeInfo(self.op.node_name)

    if node is None:
      raise errors.OpPrereqError("Node %s not found" % self.op.node_name)

    self.oob_program = self.cfg.GetNdParams(node)[constants.ND_OOB_PROGRAM]

    if not self.oob_program:
      raise errors.OpPrereqError("OOB is not supported for node %s" %
                                 self.op.node_name)

    self.node = node

  def ExpandNames(self):
    """Gather locks we need.

    """
    node_name = _ExpandNodeName(self.cfg, self.op.node_name)
    self.needed_locks = {
      locking.LEVEL_NODE: [node_name],
      }

  def Exec(self, feedback_fn):
    """Execute OOB and return result if we expect any.

    """
    master_node = self.cfg.GetMasterNode()
    node = self.node

    logging.info("Executing out-of-band command '%s' using '%s' on %s",
                 self.op.command, self.oob_program, self.op.node_name)
    result = self.rpc.call_run_oob(master_node, self.oob_program,
                                   self.op.command, self.op.node_name,
                                   self.op.timeout)

    result.Raise("An error occurred on execution of OOB helper")

    self._CheckPayload(result)

    if self.op.command == constants.OOB_HEALTH:
      # For health we should log important events
      for item, status in result.payload:
        if status in [constants.OOB_STATUS_WARNING,
                      constants.OOB_STATUS_CRITICAL]:
          logging.warning("On node '%s' item '%s' has status '%s'",
                          self.op.node_name, item, status)

    if self.op.command == constants.OOB_POWER_ON:
      node.powered = True
    elif self.op.command == constants.OOB_POWER_OFF:
      node.powered = False
    elif self.op.command == constants.OOB_POWER_STATUS:
      powered = result.payload[constants.OOB_POWER_STATUS_POWERED]
      if powered != self.node.powered:
        logging.warning(("Recorded power state (%s) of node '%s' does not match"
                         " actual power state (%s)"), node.powered,
                        self.op.node_name, powered)

    self.cfg.Update(node, feedback_fn)

    return result.payload

  def _CheckPayload(self, result):
    """Checks if the payload is valid.

    @param result: RPC result
    @raises errors.OpExecError: If payload is not valid

    """
    errs = []
    if self.op.command == constants.OOB_HEALTH:
      if not isinstance(result.payload, list):
        errs.append("command 'health' is expected to return a list but got %s" %
                    type(result.payload))
      for item, status in result.payload:
        if status not in constants.OOB_STATUSES:
          errs.append("health item '%s' has invalid status '%s'" %
                      (item, status))

    if self.op.command == constants.OOB_POWER_STATUS:
      if not isinstance(result.payload, dict):
        errs.append("power-status is expected to return a dict but got %s" %
                    type(result.payload))

    if self.op.command in [
        constants.OOB_POWER_ON,
        constants.OOB_POWER_OFF,
        constants.OOB_POWER_CYCLE,
        ]:
      if result.payload is not None:
        errs.append("%s is expected to not return payload but got '%s'" %
                    (self.op.command, result.payload))

    if errs:
      raise errors.OpExecError("Check of out-of-band payload failed due to %s" %
                               utils.CommaJoin(errs))



class LUDiagnoseOS(NoHooksLU):
  """Logical unit for OS diagnose/query.

  """
  _OP_PARAMS = [
    _POutputFields,
    ("names", ht.EmptyList, ht.TListOf(ht.TNonEmptyString)),
    ]
  REQ_BGL = False
  _HID = "hidden"
  _BLK = "blacklisted"
  _VLD = "valid"
  _FIELDS_STATIC = utils.FieldSet()
  _FIELDS_DYNAMIC = utils.FieldSet("name", _VLD, "node_status", "variants",
                                   "parameters", "api_versions", _HID, _BLK)

  def CheckArguments(self):
    if self.op.names:
      raise errors.OpPrereqError("Selective OS query not supported",
                                 errors.ECODE_INVAL)

    _CheckOutputFields(static=self._FIELDS_STATIC,
                       dynamic=self._FIELDS_DYNAMIC,
                       selected=self.op.output_fields)

  def ExpandNames(self):
    # Lock all nodes, in shared mode
    # Temporary removal of locks, should be reverted later
    # TODO: reintroduce locks when they are lighter-weight
    self.needed_locks = {}
    #self.share_locks[locking.LEVEL_NODE] = 1
    #self.needed_locks[locking.LEVEL_NODE] = locking.ALL_SET

  @staticmethod
  def _DiagnoseByOS(rlist):
    """Remaps a per-node return list into an a per-os per-node dictionary

    @param rlist: a map with node names as keys and OS objects as values

    @rtype: dict
    @return: a dictionary with osnames as keys and as value another
        map, with nodes as keys and tuples of (path, status, diagnose,
        variants, parameters, api_versions) as values, eg::

          {"debian-etch": {"node1": [(/usr/lib/..., True, "", [], []),
                                     (/srv/..., False, "invalid api")],
                           "node2": [(/srv/..., True, "", [], [])]}
          }

    """
    all_os = {}
    # we build here the list of nodes that didn't fail the RPC (at RPC
    # level), so that nodes with a non-responding node daemon don't
    # make all OSes invalid
    good_nodes = [node_name for node_name in rlist
                  if not rlist[node_name].fail_msg]
    for node_name, nr in rlist.items():
      if nr.fail_msg or not nr.payload:
        continue
      for (name, path, status, diagnose, variants,
           params, api_versions) in nr.payload:
        if name not in all_os:
          # build a list of nodes for this os containing empty lists
          # for each node in node_list
          all_os[name] = {}
          for nname in good_nodes:
            all_os[name][nname] = []
        # convert params from [name, help] to (name, help)
        params = [tuple(v) for v in params]
        all_os[name][node_name].append((path, status, diagnose,
                                        variants, params, api_versions))
    return all_os

  def Exec(self, feedback_fn):
    """Compute the list of OSes.

    """
    valid_nodes = [node for node in self.cfg.GetOnlineNodeList()]
    node_data = self.rpc.call_os_diagnose(valid_nodes)
    pol = self._DiagnoseByOS(node_data)
    output = []
    cluster = self.cfg.GetClusterInfo()

    for os_name in utils.NiceSort(pol.keys()):
      os_data = pol[os_name]
      row = []
      valid = True
      (variants, params, api_versions) = null_state = (set(), set(), set())
      for idx, osl in enumerate(os_data.values()):
        valid = bool(valid and osl and osl[0][1])
        if not valid:
          (variants, params, api_versions) = null_state
          break
        node_variants, node_params, node_api = osl[0][3:6]
        if idx == 0: # first entry
          variants = set(node_variants)
          params = set(node_params)
          api_versions = set(node_api)
        else: # keep consistency
          variants.intersection_update(node_variants)
          params.intersection_update(node_params)
          api_versions.intersection_update(node_api)

      is_hid = os_name in cluster.hidden_os
      is_blk = os_name in cluster.blacklisted_os
      if ((self._HID not in self.op.output_fields and is_hid) or
          (self._BLK not in self.op.output_fields and is_blk) or
          (self._VLD not in self.op.output_fields and not valid)):
        continue

      for field in self.op.output_fields:
        if field == "name":
          val = os_name
        elif field == self._VLD:
          val = valid
        elif field == "node_status":
          # this is just a copy of the dict
          val = {}
          for node_name, nos_list in os_data.items():
            val[node_name] = nos_list
        elif field == "variants":
          val = utils.NiceSort(list(variants))
        elif field == "parameters":
          val = list(params)
        elif field == "api_versions":
          val = list(api_versions)
        elif field == self._HID:
          val = is_hid
        elif field == self._BLK:
          val = is_blk
        else:
          raise errors.ParameterError(field)
        row.append(val)
      output.append(row)

    return output


class LURemoveNode(LogicalUnit):
  """Logical unit for removing a node.

  """
  HPATH = "node-remove"
  HTYPE = constants.HTYPE_NODE
  _OP_PARAMS = [
    _PNodeName,
    ]

  def BuildHooksEnv(self):
    """Build hooks env.

    This doesn't run on the target node in the pre phase as a failed
    node would then be impossible to remove.

    """
    env = {
      "OP_TARGET": self.op.node_name,
      "NODE_NAME": self.op.node_name,
      }
    all_nodes = self.cfg.GetNodeList()
    try:
      all_nodes.remove(self.op.node_name)
    except ValueError:
      logging.warning("Node %s which is about to be removed not found"
                      " in the all nodes list", self.op.node_name)
    return env, all_nodes, all_nodes

  def CheckPrereq(self):
    """Check prerequisites.

    This checks:
     - the node exists in the configuration
     - it does not have primary or secondary instances
     - it's not the master

    Any errors are signaled by raising errors.OpPrereqError.

    """
    self.op.node_name = _ExpandNodeName(self.cfg, self.op.node_name)
    node = self.cfg.GetNodeInfo(self.op.node_name)
    assert node is not None

    instance_list = self.cfg.GetInstanceList()

    masternode = self.cfg.GetMasterNode()
    if node.name == masternode:
      raise errors.OpPrereqError("Node is the master node,"
                                 " you need to failover first.",
                                 errors.ECODE_INVAL)

    for instance_name in instance_list:
      instance = self.cfg.GetInstanceInfo(instance_name)
      if node.name in instance.all_nodes:
        raise errors.OpPrereqError("Instance %s is still running on the node,"
                                   " please remove first." % instance_name,
                                   errors.ECODE_INVAL)
    self.op.node_name = node.name
    self.node = node

  def Exec(self, feedback_fn):
    """Removes the node from the cluster.

    """
    node = self.node
    logging.info("Stopping the node daemon and removing configs from node %s",
                 node.name)

    modify_ssh_setup = self.cfg.GetClusterInfo().modify_ssh_setup

    # Promote nodes to master candidate as needed
    _AdjustCandidatePool(self, exceptions=[node.name])
    self.context.RemoveNode(node.name)

    # Run post hooks on the node before it's removed
    hm = self.proc.hmclass(self.rpc.call_hooks_runner, self)
    try:
      hm.RunPhase(constants.HOOKS_PHASE_POST, [node.name])
    except:
      # pylint: disable-msg=W0702
      self.LogWarning("Errors occurred running hooks on %s" % node.name)

    result = self.rpc.call_node_leave_cluster(node.name, modify_ssh_setup)
    msg = result.fail_msg
    if msg:
      self.LogWarning("Errors encountered on the remote node while leaving"
                      " the cluster: %s", msg)

    # Remove node from our /etc/hosts
    if self.cfg.GetClusterInfo().modify_etc_hosts:
      master_node = self.cfg.GetMasterNode()
      result = self.rpc.call_etc_hosts_modify(master_node,
                                              constants.ETC_HOSTS_REMOVE,
                                              node.name, None)
      result.Raise("Can't update hosts file with new host data")
      _RedistributeAncillaryFiles(self)


class _NodeQuery(_QueryBase):
  FIELDS = query.NODE_FIELDS

  def ExpandNames(self, lu):
    lu.needed_locks = {}
    lu.share_locks[locking.LEVEL_NODE] = 1

    if self.names:
      self.wanted = _GetWantedNodes(lu, self.names)
    else:
      self.wanted = locking.ALL_SET

    self.do_locking = (self.use_locking and
                       query.NQ_LIVE in self.requested_data)

    if self.do_locking:
      # if we don't request only static fields, we need to lock the nodes
      lu.needed_locks[locking.LEVEL_NODE] = self.wanted

  def DeclareLocks(self, lu, level):
    pass

  def _GetQueryData(self, lu):
    """Computes the list of nodes and their attributes.

    """
    all_info = lu.cfg.GetAllNodesInfo()

    nodenames = self._GetNames(lu, all_info.keys(), locking.LEVEL_NODE)

    # Gather data as requested
    if query.NQ_LIVE in self.requested_data:
      node_data = lu.rpc.call_node_info(nodenames, lu.cfg.GetVGName(),
                                        lu.cfg.GetHypervisorType())
      live_data = dict((name, nresult.payload)
                       for (name, nresult) in node_data.items()
                       if not nresult.fail_msg and nresult.payload)
    else:
      live_data = None

    if query.NQ_INST in self.requested_data:
      node_to_primary = dict([(name, set()) for name in nodenames])
      node_to_secondary = dict([(name, set()) for name in nodenames])

      inst_data = lu.cfg.GetAllInstancesInfo()

      for inst in inst_data.values():
        if inst.primary_node in node_to_primary:
          node_to_primary[inst.primary_node].add(inst.name)
        for secnode in inst.secondary_nodes:
          if secnode in node_to_secondary:
            node_to_secondary[secnode].add(inst.name)
    else:
      node_to_primary = None
      node_to_secondary = None

    if query.NQ_GROUP in self.requested_data:
      groups = lu.cfg.GetAllNodeGroupsInfo()
    else:
      groups = {}

    return query.NodeQueryData([all_info[name] for name in nodenames],
                               live_data, lu.cfg.GetMasterNode(),
                               node_to_primary, node_to_secondary, groups)


class LUQueryNodes(NoHooksLU):
  """Logical unit for querying nodes.

  """
  # pylint: disable-msg=W0142
  _OP_PARAMS = [
    _POutputFields,
    ("names", ht.EmptyList, ht.TListOf(ht.TNonEmptyString)),
    ("use_locking", False, ht.TBool),
    ]
  REQ_BGL = False

  def CheckArguments(self):
    self.nq = _NodeQuery(self.op.names, self.op.output_fields,
                         self.op.use_locking)

  def ExpandNames(self):
    self.nq.ExpandNames(self)

  def Exec(self, feedback_fn):
    return self.nq.OldStyleQuery(self)


class LUQueryNodeVolumes(NoHooksLU):
  """Logical unit for getting volumes on node(s).

  """
  _OP_PARAMS = [
    _POutputFields,
    ("nodes", ht.EmptyList, ht.TListOf(ht.TNonEmptyString)),
    ]
  REQ_BGL = False
  _FIELDS_DYNAMIC = utils.FieldSet("phys", "vg", "name", "size", "instance")
  _FIELDS_STATIC = utils.FieldSet("node")

  def CheckArguments(self):
    _CheckOutputFields(static=self._FIELDS_STATIC,
                       dynamic=self._FIELDS_DYNAMIC,
                       selected=self.op.output_fields)

  def ExpandNames(self):
    self.needed_locks = {}
    self.share_locks[locking.LEVEL_NODE] = 1
    if not self.op.nodes:
      self.needed_locks[locking.LEVEL_NODE] = locking.ALL_SET
    else:
      self.needed_locks[locking.LEVEL_NODE] = \
        _GetWantedNodes(self, self.op.nodes)

  def Exec(self, feedback_fn):
    """Computes the list of nodes and their attributes.

    """
    nodenames = self.acquired_locks[locking.LEVEL_NODE]
    volumes = self.rpc.call_node_volumes(nodenames)

    ilist = [self.cfg.GetInstanceInfo(iname) for iname
             in self.cfg.GetInstanceList()]

    lv_by_node = dict([(inst, inst.MapLVsByNode()) for inst in ilist])

    output = []
    for node in nodenames:
      nresult = volumes[node]
      if nresult.offline:
        continue
      msg = nresult.fail_msg
      if msg:
        self.LogWarning("Can't compute volume data on node %s: %s", node, msg)
        continue

      node_vols = nresult.payload[:]
      node_vols.sort(key=lambda vol: vol['dev'])

      for vol in node_vols:
        node_output = []
        for field in self.op.output_fields:
          if field == "node":
            val = node
          elif field == "phys":
            val = vol['dev']
          elif field == "vg":
            val = vol['vg']
          elif field == "name":
            val = vol['name']
          elif field == "size":
            val = int(float(vol['size']))
          elif field == "instance":
            for inst in ilist:
              if node not in lv_by_node[inst]:
                continue
              if vol['name'] in lv_by_node[inst][node]:
                val = inst.name
                break
            else:
              val = '-'
          else:
            raise errors.ParameterError(field)
          node_output.append(str(val))

        output.append(node_output)

    return output


class LUQueryNodeStorage(NoHooksLU):
  """Logical unit for getting information on storage units on node(s).

  """
  _FIELDS_STATIC = utils.FieldSet(constants.SF_NODE)
  _OP_PARAMS = [
    _POutputFields,
    ("nodes", ht.EmptyList, ht.TListOf(ht.TNonEmptyString)),
    ("storage_type", ht.NoDefault, _CheckStorageType),
    ("name", None, ht.TMaybeString),
    ]
  REQ_BGL = False

  def CheckArguments(self):
    _CheckOutputFields(static=self._FIELDS_STATIC,
                       dynamic=utils.FieldSet(*constants.VALID_STORAGE_FIELDS),
                       selected=self.op.output_fields)

  def ExpandNames(self):
    self.needed_locks = {}
    self.share_locks[locking.LEVEL_NODE] = 1

    if self.op.nodes:
      self.needed_locks[locking.LEVEL_NODE] = \
        _GetWantedNodes(self, self.op.nodes)
    else:
      self.needed_locks[locking.LEVEL_NODE] = locking.ALL_SET

  def Exec(self, feedback_fn):
    """Computes the list of nodes and their attributes.

    """
    self.nodes = self.acquired_locks[locking.LEVEL_NODE]

    # Always get name to sort by
    if constants.SF_NAME in self.op.output_fields:
      fields = self.op.output_fields[:]
    else:
      fields = [constants.SF_NAME] + self.op.output_fields

    # Never ask for node or type as it's only known to the LU
    for extra in [constants.SF_NODE, constants.SF_TYPE]:
      while extra in fields:
        fields.remove(extra)

    field_idx = dict([(name, idx) for (idx, name) in enumerate(fields)])
    name_idx = field_idx[constants.SF_NAME]

    st_args = _GetStorageTypeArgs(self.cfg, self.op.storage_type)
    data = self.rpc.call_storage_list(self.nodes,
                                      self.op.storage_type, st_args,
                                      self.op.name, fields)

    result = []

    for node in utils.NiceSort(self.nodes):
      nresult = data[node]
      if nresult.offline:
        continue

      msg = nresult.fail_msg
      if msg:
        self.LogWarning("Can't get storage data from node %s: %s", node, msg)
        continue

      rows = dict([(row[name_idx], row) for row in nresult.payload])

      for name in utils.NiceSort(rows.keys()):
        row = rows[name]

        out = []

        for field in self.op.output_fields:
          if field == constants.SF_NODE:
            val = node
          elif field == constants.SF_TYPE:
            val = self.op.storage_type
          elif field in field_idx:
            val = row[field_idx[field]]
          else:
            raise errors.ParameterError(field)

          out.append(val)

        result.append(out)

    return result


class _InstanceQuery(_QueryBase):
  FIELDS = query.INSTANCE_FIELDS

  def ExpandNames(self, lu):
    lu.needed_locks = {}
    lu.share_locks[locking.LEVEL_INSTANCE] = 1
    lu.share_locks[locking.LEVEL_NODE] = 1

    if self.names:
      self.wanted = _GetWantedInstances(lu, self.names)
    else:
      self.wanted = locking.ALL_SET

    self.do_locking = (self.use_locking and
                       query.IQ_LIVE in self.requested_data)
    if self.do_locking:
      lu.needed_locks[locking.LEVEL_INSTANCE] = self.wanted
      lu.needed_locks[locking.LEVEL_NODE] = []
      lu.recalculate_locks[locking.LEVEL_NODE] = constants.LOCKS_REPLACE

  def DeclareLocks(self, lu, level):
    if level == locking.LEVEL_NODE and self.do_locking:
      lu._LockInstancesNodes() # pylint: disable-msg=W0212

  def _GetQueryData(self, lu):
    """Computes the list of instances and their attributes.

    """
    all_info = lu.cfg.GetAllInstancesInfo()

    instance_names = self._GetNames(lu, all_info.keys(), locking.LEVEL_INSTANCE)

    instance_list = [all_info[name] for name in instance_names]
    nodes = frozenset([inst.primary_node for inst in instance_list])
    hv_list = list(set([inst.hypervisor for inst in instance_list]))
    bad_nodes = []
    offline_nodes = []

    # Gather data as requested
    if query.IQ_LIVE in self.requested_data:
      live_data = {}
      node_data = lu.rpc.call_all_instances_info(nodes, hv_list)
      for name in nodes:
        result = node_data[name]
        if result.offline:
          # offline nodes will be in both lists
          assert result.fail_msg
          offline_nodes.append(name)
        if result.fail_msg:
          bad_nodes.append(name)
        elif result.payload:
          live_data.update(result.payload)
        # else no instance is alive
    else:
      live_data = {}

    if query.IQ_DISKUSAGE in self.requested_data:
      disk_usage = dict((inst.name,
                         _ComputeDiskSize(inst.disk_template,
                                          [{"size": disk.size}
                                           for disk in inst.disks]))
                        for inst in instance_list)
    else:
      disk_usage = None

    return query.InstanceQueryData(instance_list, lu.cfg.GetClusterInfo(),
                                   disk_usage, offline_nodes, bad_nodes,
                                   live_data)


#: Query type implementations
_QUERY_IMPL = {
  constants.QR_INSTANCE: _InstanceQuery,
  constants.QR_NODE: _NodeQuery,
  }


def _GetQueryImplementation(name):
  """Returns the implemtnation for a query type.

  @param name: Query type, must be one of L{constants.QR_OP_QUERY}

  """
  try:
    return _QUERY_IMPL[name]
  except KeyError:
    raise errors.OpPrereqError("Unknown query resource '%s'" % name,
                               errors.ECODE_INVAL)


class LUQuery(NoHooksLU):
  """Query for resources/items of a certain kind.

  """
  # pylint: disable-msg=W0142
  _OP_PARAMS = [
    ("what", ht.NoDefault, ht.TElemOf(constants.QR_OP_QUERY)),
    ("fields", ht.NoDefault, ht.TListOf(ht.TNonEmptyString)),
    ("filter", None, ht.TOr(ht.TNone,
                            ht.TListOf(ht.TOr(ht.TNonEmptyString, ht.TList)))),
    ]
  REQ_BGL = False

  def CheckArguments(self):
    qcls = _GetQueryImplementation(self.op.what)
    names = qlang.ReadSimpleFilter("name", self.op.filter)

    self.impl = qcls(names, self.op.fields, False)

  def ExpandNames(self):
    self.impl.ExpandNames(self)

  def DeclareLocks(self, level):
    self.impl.DeclareLocks(self, level)

  def Exec(self, feedback_fn):
    return self.impl.NewStyleQuery(self)


class LUQueryFields(NoHooksLU):
  """Query for resources/items of a certain kind.

  """
  # pylint: disable-msg=W0142
  _OP_PARAMS = [
    ("what", ht.NoDefault, ht.TElemOf(constants.QR_OP_QUERY)),
    ("fields", None, ht.TOr(ht.TNone, ht.TListOf(ht.TNonEmptyString))),
    ]
  REQ_BGL = False

  def CheckArguments(self):
    self.qcls = _GetQueryImplementation(self.op.what)

  def ExpandNames(self):
    self.needed_locks = {}

  def Exec(self, feedback_fn):
    return self.qcls.FieldsQuery(self.op.fields)


class LUModifyNodeStorage(NoHooksLU):
  """Logical unit for modifying a storage volume on a node.

  """
  _OP_PARAMS = [
    _PNodeName,
    ("storage_type", ht.NoDefault, _CheckStorageType),
    ("name", ht.NoDefault, ht.TNonEmptyString),
    ("changes", ht.NoDefault, ht.TDict),
    ]
  REQ_BGL = False

  def CheckArguments(self):
    self.op.node_name = _ExpandNodeName(self.cfg, self.op.node_name)

    storage_type = self.op.storage_type

    try:
      modifiable = constants.MODIFIABLE_STORAGE_FIELDS[storage_type]
    except KeyError:
      raise errors.OpPrereqError("Storage units of type '%s' can not be"
                                 " modified" % storage_type,
                                 errors.ECODE_INVAL)

    diff = set(self.op.changes.keys()) - modifiable
    if diff:
      raise errors.OpPrereqError("The following fields can not be modified for"
                                 " storage units of type '%s': %r" %
                                 (storage_type, list(diff)),
                                 errors.ECODE_INVAL)

  def ExpandNames(self):
    self.needed_locks = {
      locking.LEVEL_NODE: self.op.node_name,
      }

  def Exec(self, feedback_fn):
    """Computes the list of nodes and their attributes.

    """
    st_args = _GetStorageTypeArgs(self.cfg, self.op.storage_type)
    result = self.rpc.call_storage_modify(self.op.node_name,
                                          self.op.storage_type, st_args,
                                          self.op.name, self.op.changes)
    result.Raise("Failed to modify storage unit '%s' on %s" %
                 (self.op.name, self.op.node_name))


class LUAddNode(LogicalUnit):
  """Logical unit for adding node to the cluster.

  """
  HPATH = "node-add"
  HTYPE = constants.HTYPE_NODE
  _OP_PARAMS = [
    _PNodeName,
    ("primary_ip", None, ht.NoType),
    ("secondary_ip", None, ht.TMaybeString),
    ("readd", False, ht.TBool),
    ("group", None, ht.TMaybeString),
    ("master_capable", None, ht.TMaybeBool),
    ("vm_capable", None, ht.TMaybeBool),
    ("ndparams", None, ht.TOr(ht.TDict, ht.TNone)),
    ]
  _NFLAGS = ["master_capable", "vm_capable"]

  def CheckArguments(self):
    self.primary_ip_family = self.cfg.GetPrimaryIPFamily()
    # validate/normalize the node name
    self.hostname = netutils.GetHostname(name=self.op.node_name,
                                         family=self.primary_ip_family)
    self.op.node_name = self.hostname.name
    if self.op.readd and self.op.group:
      raise errors.OpPrereqError("Cannot pass a node group when a node is"
                                 " being readded", errors.ECODE_INVAL)

  def BuildHooksEnv(self):
    """Build hooks env.

    This will run on all nodes before, and on all nodes + the new node after.

    """
    env = {
      "OP_TARGET": self.op.node_name,
      "NODE_NAME": self.op.node_name,
      "NODE_PIP": self.op.primary_ip,
      "NODE_SIP": self.op.secondary_ip,
      "MASTER_CAPABLE": str(self.op.master_capable),
      "VM_CAPABLE": str(self.op.vm_capable),
      }
    nodes_0 = self.cfg.GetNodeList()
    nodes_1 = nodes_0 + [self.op.node_name, ]
    return env, nodes_0, nodes_1

  def CheckPrereq(self):
    """Check prerequisites.

    This checks:
     - the new node is not already in the config
     - it is resolvable
     - its parameters (single/dual homed) matches the cluster

    Any errors are signaled by raising errors.OpPrereqError.

    """
    cfg = self.cfg
    hostname = self.hostname
    node = hostname.name
    primary_ip = self.op.primary_ip = hostname.ip
    if self.op.secondary_ip is None:
      if self.primary_ip_family == netutils.IP6Address.family:
        raise errors.OpPrereqError("When using a IPv6 primary address, a valid"
                                   " IPv4 address must be given as secondary",
                                   errors.ECODE_INVAL)
      self.op.secondary_ip = primary_ip

    secondary_ip = self.op.secondary_ip
    if not netutils.IP4Address.IsValid(secondary_ip):
      raise errors.OpPrereqError("Secondary IP (%s) needs to be a valid IPv4"
                                 " address" % secondary_ip, errors.ECODE_INVAL)

    node_list = cfg.GetNodeList()
    if not self.op.readd and node in node_list:
      raise errors.OpPrereqError("Node %s is already in the configuration" %
                                 node, errors.ECODE_EXISTS)
    elif self.op.readd and node not in node_list:
      raise errors.OpPrereqError("Node %s is not in the configuration" % node,
                                 errors.ECODE_NOENT)

    self.changed_primary_ip = False

    for existing_node_name in node_list:
      existing_node = cfg.GetNodeInfo(existing_node_name)

      if self.op.readd and node == existing_node_name:
        if existing_node.secondary_ip != secondary_ip:
          raise errors.OpPrereqError("Readded node doesn't have the same IP"
                                     " address configuration as before",
                                     errors.ECODE_INVAL)
        if existing_node.primary_ip != primary_ip:
          self.changed_primary_ip = True

        continue

      if (existing_node.primary_ip == primary_ip or
          existing_node.secondary_ip == primary_ip or
          existing_node.primary_ip == secondary_ip or
          existing_node.secondary_ip == secondary_ip):
        raise errors.OpPrereqError("New node ip address(es) conflict with"
                                   " existing node %s" % existing_node.name,
                                   errors.ECODE_NOTUNIQUE)

    # After this 'if' block, None is no longer a valid value for the
    # _capable op attributes
    if self.op.readd:
      old_node = self.cfg.GetNodeInfo(node)
      assert old_node is not None, "Can't retrieve locked node %s" % node
      for attr in self._NFLAGS:
        if getattr(self.op, attr) is None:
          setattr(self.op, attr, getattr(old_node, attr))
    else:
      for attr in self._NFLAGS:
        if getattr(self.op, attr) is None:
          setattr(self.op, attr, True)

    if self.op.readd and not self.op.vm_capable:
      pri, sec = cfg.GetNodeInstances(node)
      if pri or sec:
        raise errors.OpPrereqError("Node %s being re-added with vm_capable"
                                   " flag set to false, but it already holds"
                                   " instances" % node,
                                   errors.ECODE_STATE)

    # check that the type of the node (single versus dual homed) is the
    # same as for the master
    myself = cfg.GetNodeInfo(self.cfg.GetMasterNode())
    master_singlehomed = myself.secondary_ip == myself.primary_ip
    newbie_singlehomed = secondary_ip == primary_ip
    if master_singlehomed != newbie_singlehomed:
      if master_singlehomed:
        raise errors.OpPrereqError("The master has no secondary ip but the"
                                   " new node has one",
                                   errors.ECODE_INVAL)
      else:
        raise errors.OpPrereqError("The master has a secondary ip but the"
                                   " new node doesn't have one",
                                   errors.ECODE_INVAL)

    # checks reachability
    if not netutils.TcpPing(primary_ip, constants.DEFAULT_NODED_PORT):
      raise errors.OpPrereqError("Node not reachable by ping",
                                 errors.ECODE_ENVIRON)

    if not newbie_singlehomed:
      # check reachability from my secondary ip to newbie's secondary ip
      if not netutils.TcpPing(secondary_ip, constants.DEFAULT_NODED_PORT,
                           source=myself.secondary_ip):
        raise errors.OpPrereqError("Node secondary ip not reachable by TCP"
                                   " based ping to node daemon port",
                                   errors.ECODE_ENVIRON)

    if self.op.readd:
      exceptions = [node]
    else:
      exceptions = []

    if self.op.master_capable:
      self.master_candidate = _DecideSelfPromotion(self, exceptions=exceptions)
    else:
      self.master_candidate = False

    if self.op.readd:
      self.new_node = old_node
    else:
      node_group = cfg.LookupNodeGroup(self.op.group)
      self.new_node = objects.Node(name=node,
                                   primary_ip=primary_ip,
                                   secondary_ip=secondary_ip,
                                   master_candidate=self.master_candidate,
                                   offline=False, drained=False,
                                   group=node_group)

    if self.op.ndparams:
      utils.ForceDictType(self.op.ndparams, constants.NDS_PARAMETER_TYPES)

  def Exec(self, feedback_fn):
    """Adds the new node to the cluster.

    """
    new_node = self.new_node
    node = new_node.name

    # We adding a new node so we assume it's powered
    new_node.powered = True

    # for re-adds, reset the offline/drained/master-candidate flags;
    # we need to reset here, otherwise offline would prevent RPC calls
    # later in the procedure; this also means that if the re-add
    # fails, we are left with a non-offlined, broken node
    if self.op.readd:
      new_node.drained = new_node.offline = False # pylint: disable-msg=W0201
      self.LogInfo("Readding a node, the offline/drained flags were reset")
      # if we demote the node, we do cleanup later in the procedure
      new_node.master_candidate = self.master_candidate
      if self.changed_primary_ip:
        new_node.primary_ip = self.op.primary_ip

    # copy the master/vm_capable flags
    for attr in self._NFLAGS:
      setattr(new_node, attr, getattr(self.op, attr))

    # notify the user about any possible mc promotion
    if new_node.master_candidate:
      self.LogInfo("Node will be a master candidate")

    if self.op.ndparams:
      new_node.ndparams = self.op.ndparams
    else:
      new_node.ndparams = {}

    # check connectivity
    result = self.rpc.call_version([node])[node]
    result.Raise("Can't get version information from node %s" % node)
    if constants.PROTOCOL_VERSION == result.payload:
      logging.info("Communication to node %s fine, sw version %s match",
                   node, result.payload)
    else:
      raise errors.OpExecError("Version mismatch master version %s,"
                               " node version %s" %
                               (constants.PROTOCOL_VERSION, result.payload))

    # Add node to our /etc/hosts, and add key to known_hosts
    if self.cfg.GetClusterInfo().modify_etc_hosts:
      master_node = self.cfg.GetMasterNode()
      result = self.rpc.call_etc_hosts_modify(master_node,
                                              constants.ETC_HOSTS_ADD,
                                              self.hostname.name,
                                              self.hostname.ip)
      result.Raise("Can't update hosts file with new host data")

    if new_node.secondary_ip != new_node.primary_ip:
      _CheckNodeHasSecondaryIP(self, new_node.name, new_node.secondary_ip,
                               False)

    node_verify_list = [self.cfg.GetMasterNode()]
    node_verify_param = {
      constants.NV_NODELIST: [node],
      # TODO: do a node-net-test as well?
    }

    result = self.rpc.call_node_verify(node_verify_list, node_verify_param,
                                       self.cfg.GetClusterName())
    for verifier in node_verify_list:
      result[verifier].Raise("Cannot communicate with node %s" % verifier)
      nl_payload = result[verifier].payload[constants.NV_NODELIST]
      if nl_payload:
        for failed in nl_payload:
          feedback_fn("ssh/hostname verification failed"
                      " (checking from %s): %s" %
                      (verifier, nl_payload[failed]))
        raise errors.OpExecError("ssh/hostname verification failed.")

    if self.op.readd:
      _RedistributeAncillaryFiles(self)
      self.context.ReaddNode(new_node)
      # make sure we redistribute the config
      self.cfg.Update(new_node, feedback_fn)
      # and make sure the new node will not have old files around
      if not new_node.master_candidate:
        result = self.rpc.call_node_demote_from_mc(new_node.name)
        msg = result.fail_msg
        if msg:
          self.LogWarning("Node failed to demote itself from master"
                          " candidate status: %s" % msg)
    else:
      _RedistributeAncillaryFiles(self, additional_nodes=[node],
                                  additional_vm=self.op.vm_capable)
      self.context.AddNode(new_node, self.proc.GetECId())


class LUSetNodeParams(LogicalUnit):
  """Modifies the parameters of a node.

  @cvar _F2R: a dictionary from tuples of flags (mc, drained, offline)
      to the node role (as _ROLE_*)
  @cvar _R2F: a dictionary from node role to tuples of flags
  @cvar _FLAGS: a list of attribute names corresponding to the flags

  """
  HPATH = "node-modify"
  HTYPE = constants.HTYPE_NODE
  _OP_PARAMS = [
    _PNodeName,
    ("master_candidate", None, ht.TMaybeBool),
    ("offline", None, ht.TMaybeBool),
    ("drained", None, ht.TMaybeBool),
    ("auto_promote", False, ht.TBool),
    ("master_capable", None, ht.TMaybeBool),
    ("vm_capable", None, ht.TMaybeBool),
    ("secondary_ip", None, ht.TMaybeString),
    ("ndparams", None, ht.TOr(ht.TDict, ht.TNone)),
    _PForce,
    ]
  REQ_BGL = False
  (_ROLE_CANDIDATE, _ROLE_DRAINED, _ROLE_OFFLINE, _ROLE_REGULAR) = range(4)
  _F2R = {
    (True, False, False): _ROLE_CANDIDATE,
    (False, True, False): _ROLE_DRAINED,
    (False, False, True): _ROLE_OFFLINE,
    (False, False, False): _ROLE_REGULAR,
    }
  _R2F = dict((v, k) for k, v in _F2R.items())
  _FLAGS = ["master_candidate", "drained", "offline"]

  def CheckArguments(self):
    self.op.node_name = _ExpandNodeName(self.cfg, self.op.node_name)
    all_mods = [self.op.offline, self.op.master_candidate, self.op.drained,
                self.op.master_capable, self.op.vm_capable,
                self.op.secondary_ip, self.op.ndparams]
    if all_mods.count(None) == len(all_mods):
      raise errors.OpPrereqError("Please pass at least one modification",
                                 errors.ECODE_INVAL)
    if all_mods.count(True) > 1:
      raise errors.OpPrereqError("Can't set the node into more than one"
                                 " state at the same time",
                                 errors.ECODE_INVAL)

    # Boolean value that tells us whether we might be demoting from MC
    self.might_demote = (self.op.master_candidate == False or
                         self.op.offline == True or
                         self.op.drained == True or
                         self.op.master_capable == False)

    if self.op.secondary_ip:
      if not netutils.IP4Address.IsValid(self.op.secondary_ip):
        raise errors.OpPrereqError("Secondary IP (%s) needs to be a valid IPv4"
                                   " address" % self.op.secondary_ip,
                                   errors.ECODE_INVAL)

    self.lock_all = self.op.auto_promote and self.might_demote
    self.lock_instances = self.op.secondary_ip is not None

  def ExpandNames(self):
    if self.lock_all:
      self.needed_locks = {locking.LEVEL_NODE: locking.ALL_SET}
    else:
      self.needed_locks = {locking.LEVEL_NODE: self.op.node_name}

    if self.lock_instances:
      self.needed_locks[locking.LEVEL_INSTANCE] = locking.ALL_SET

  def DeclareLocks(self, level):
    # If we have locked all instances, before waiting to lock nodes, release
    # all the ones living on nodes unrelated to the current operation.
    if level == locking.LEVEL_NODE and self.lock_instances:
      instances_release = []
      instances_keep = []
      self.affected_instances = []
      if self.needed_locks[locking.LEVEL_NODE] is not locking.ALL_SET:
        for instance_name in self.acquired_locks[locking.LEVEL_INSTANCE]:
          instance = self.context.cfg.GetInstanceInfo(instance_name)
          i_mirrored = instance.disk_template in constants.DTS_NET_MIRROR
          if i_mirrored and self.op.node_name in instance.all_nodes:
            instances_keep.append(instance_name)
            self.affected_instances.append(instance)
          else:
            instances_release.append(instance_name)
        if instances_release:
          self.context.glm.release(locking.LEVEL_INSTANCE, instances_release)
          self.acquired_locks[locking.LEVEL_INSTANCE] = instances_keep

  def BuildHooksEnv(self):
    """Build hooks env.

    This runs on the master node.

    """
    env = {
      "OP_TARGET": self.op.node_name,
      "MASTER_CANDIDATE": str(self.op.master_candidate),
      "OFFLINE": str(self.op.offline),
      "DRAINED": str(self.op.drained),
      "MASTER_CAPABLE": str(self.op.master_capable),
      "VM_CAPABLE": str(self.op.vm_capable),
      }
    nl = [self.cfg.GetMasterNode(),
          self.op.node_name]
    return env, nl, nl

  def CheckPrereq(self):
    """Check prerequisites.

    This only checks the instance list against the existing names.

    """
    node = self.node = self.cfg.GetNodeInfo(self.op.node_name)

    if (self.op.master_candidate is not None or
        self.op.drained is not None or
        self.op.offline is not None):
      # we can't change the master's node flags
      if self.op.node_name == self.cfg.GetMasterNode():
        raise errors.OpPrereqError("The master role can be changed"
                                   " only via master-failover",
                                   errors.ECODE_INVAL)

    if self.op.master_candidate and not node.master_capable:
      raise errors.OpPrereqError("Node %s is not master capable, cannot make"
                                 " it a master candidate" % node.name,
                                 errors.ECODE_STATE)

    if self.op.vm_capable == False:
      (ipri, isec) = self.cfg.GetNodeInstances(self.op.node_name)
      if ipri or isec:
        raise errors.OpPrereqError("Node %s hosts instances, cannot unset"
                                   " the vm_capable flag" % node.name,
                                   errors.ECODE_STATE)

    if node.master_candidate and self.might_demote and not self.lock_all:
      assert not self.op.auto_promote, "auto-promote set but lock_all not"
      # check if after removing the current node, we're missing master
      # candidates
      (mc_remaining, mc_should, _) = \
          self.cfg.GetMasterCandidateStats(exceptions=[node.name])
      if mc_remaining < mc_should:
        raise errors.OpPrereqError("Not enough master candidates, please"
                                   " pass auto_promote to allow promotion",
                                   errors.ECODE_STATE)

    self.old_flags = old_flags = (node.master_candidate,
                                  node.drained, node.offline)
    assert old_flags in self._F2R, "Un-handled old flags  %s" % str(old_flags)
    self.old_role = old_role = self._F2R[old_flags]

    # Check for ineffective changes
    for attr in self._FLAGS:
      if (getattr(self.op, attr) == False and getattr(node, attr) == False):
        self.LogInfo("Ignoring request to unset flag %s, already unset", attr)
        setattr(self.op, attr, None)

    # Past this point, any flag change to False means a transition
    # away from the respective state, as only real changes are kept

    # If we're being deofflined/drained, we'll MC ourself if needed
    if (self.op.drained == False or self.op.offline == False or
        (self.op.master_capable and not node.master_capable)):
      if _DecideSelfPromotion(self):
        self.op.master_candidate = True
        self.LogInfo("Auto-promoting node to master candidate")

    # If we're no longer master capable, we'll demote ourselves from MC
    if self.op.master_capable == False and node.master_candidate:
      self.LogInfo("Demoting from master candidate")
      self.op.master_candidate = False

    # Compute new role
    assert [getattr(self.op, attr) for attr in self._FLAGS].count(True) <= 1
    if self.op.master_candidate:
      new_role = self._ROLE_CANDIDATE
    elif self.op.drained:
      new_role = self._ROLE_DRAINED
    elif self.op.offline:
      new_role = self._ROLE_OFFLINE
    elif False in [self.op.master_candidate, self.op.drained, self.op.offline]:
      # False is still in new flags, which means we're un-setting (the
      # only) True flag
      new_role = self._ROLE_REGULAR
    else: # no new flags, nothing, keep old role
      new_role = old_role

    self.new_role = new_role

    if old_role == self._ROLE_OFFLINE and new_role != old_role:
      # Trying to transition out of offline status
      result = self.rpc.call_version([node.name])[node.name]
      if result.fail_msg:
        raise errors.OpPrereqError("Node %s is being de-offlined but fails"
                                   " to report its version: %s" %
                                   (node.name, result.fail_msg),
                                   errors.ECODE_STATE)
      else:
        self.LogWarning("Transitioning node from offline to online state"
                        " without using re-add. Please make sure the node"
                        " is healthy!")

    if self.op.secondary_ip:
      # Ok even without locking, because this can't be changed by any LU
      master = self.cfg.GetNodeInfo(self.cfg.GetMasterNode())
      master_singlehomed = master.secondary_ip == master.primary_ip
      if master_singlehomed and self.op.secondary_ip:
        raise errors.OpPrereqError("Cannot change the secondary ip on a single"
                                   " homed cluster", errors.ECODE_INVAL)

      if node.offline:
        if self.affected_instances:
          raise errors.OpPrereqError("Cannot change secondary ip: offline"
                                     " node has instances (%s) configured"
                                     " to use it" % self.affected_instances)
      else:
        # On online nodes, check that no instances are running, and that
        # the node has the new ip and we can reach it.
        for instance in self.affected_instances:
          _CheckInstanceDown(self, instance, "cannot change secondary ip")

        _CheckNodeHasSecondaryIP(self, node.name, self.op.secondary_ip, True)
        if master.name != node.name:
          # check reachability from master secondary ip to new secondary ip
          if not netutils.TcpPing(self.op.secondary_ip,
                                  constants.DEFAULT_NODED_PORT,
                                  source=master.secondary_ip):
            raise errors.OpPrereqError("Node secondary ip not reachable by TCP"
                                       " based ping to node daemon port",
                                       errors.ECODE_ENVIRON)

    if self.op.ndparams:
      new_ndparams = _GetUpdatedParams(self.node.ndparams, self.op.ndparams)
      utils.ForceDictType(new_ndparams, constants.NDS_PARAMETER_TYPES)
      self.new_ndparams = new_ndparams

  def Exec(self, feedback_fn):
    """Modifies a node.

    """
    node = self.node
    old_role = self.old_role
    new_role = self.new_role

    result = []

    if self.op.ndparams:
      node.ndparams = self.new_ndparams

    for attr in ["master_capable", "vm_capable"]:
      val = getattr(self.op, attr)
      if val is not None:
        setattr(node, attr, val)
        result.append((attr, str(val)))

    if new_role != old_role:
      # Tell the node to demote itself, if no longer MC and not offline
      if old_role == self._ROLE_CANDIDATE and new_role != self._ROLE_OFFLINE:
        msg = self.rpc.call_node_demote_from_mc(node.name).fail_msg
        if msg:
          self.LogWarning("Node failed to demote itself: %s", msg)

      new_flags = self._R2F[new_role]
      for of, nf, desc in zip(self.old_flags, new_flags, self._FLAGS):
        if of != nf:
          result.append((desc, str(nf)))
      (node.master_candidate, node.drained, node.offline) = new_flags

      # we locked all nodes, we adjust the CP before updating this node
      if self.lock_all:
        _AdjustCandidatePool(self, [node.name])

    if self.op.secondary_ip:
      node.secondary_ip = self.op.secondary_ip
      result.append(("secondary_ip", self.op.secondary_ip))

    # this will trigger configuration file update, if needed
    self.cfg.Update(node, feedback_fn)

    # this will trigger job queue propagation or cleanup if the mc
    # flag changed
    if [old_role, new_role].count(self._ROLE_CANDIDATE) == 1:
      self.context.ReaddNode(node)

    return result


class LUPowercycleNode(NoHooksLU):
  """Powercycles a node.

  """
  _OP_PARAMS = [
    _PNodeName,
    _PForce,
    ]
  REQ_BGL = False

  def CheckArguments(self):
    self.op.node_name = _ExpandNodeName(self.cfg, self.op.node_name)
    if self.op.node_name == self.cfg.GetMasterNode() and not self.op.force:
      raise errors.OpPrereqError("The node is the master and the force"
                                 " parameter was not set",
                                 errors.ECODE_INVAL)

  def ExpandNames(self):
    """Locking for PowercycleNode.

    This is a last-resort option and shouldn't block on other
    jobs. Therefore, we grab no locks.

    """
    self.needed_locks = {}

  def Exec(self, feedback_fn):
    """Reboots a node.

    """
    result = self.rpc.call_node_powercycle(self.op.node_name,
                                           self.cfg.GetHypervisorType())
    result.Raise("Failed to schedule the reboot")
    return result.payload


class LUQueryClusterInfo(NoHooksLU):
  """Query cluster configuration.

  """
  REQ_BGL = False

  def ExpandNames(self):
    self.needed_locks = {}

  def Exec(self, feedback_fn):
    """Return cluster config.

    """
    cluster = self.cfg.GetClusterInfo()
    os_hvp = {}

    # Filter just for enabled hypervisors
    for os_name, hv_dict in cluster.os_hvp.items():
      os_hvp[os_name] = {}
      for hv_name, hv_params in hv_dict.items():
        if hv_name in cluster.enabled_hypervisors:
          os_hvp[os_name][hv_name] = hv_params

    # Convert ip_family to ip_version
    primary_ip_version = constants.IP4_VERSION
    if cluster.primary_ip_family == netutils.IP6Address.family:
      primary_ip_version = constants.IP6_VERSION

    result = {
      "software_version": constants.RELEASE_VERSION,
      "protocol_version": constants.PROTOCOL_VERSION,
      "config_version": constants.CONFIG_VERSION,
      "os_api_version": max(constants.OS_API_VERSIONS),
      "export_version": constants.EXPORT_VERSION,
      "architecture": (platform.architecture()[0], platform.machine()),
      "name": cluster.cluster_name,
      "master": cluster.master_node,
      "default_hypervisor": cluster.enabled_hypervisors[0],
      "enabled_hypervisors": cluster.enabled_hypervisors,
      "hvparams": dict([(hypervisor_name, cluster.hvparams[hypervisor_name])
                        for hypervisor_name in cluster.enabled_hypervisors]),
      "os_hvp": os_hvp,
      "beparams": cluster.beparams,
      "osparams": cluster.osparams,
      "nicparams": cluster.nicparams,
      "candidate_pool_size": cluster.candidate_pool_size,
      "master_netdev": cluster.master_netdev,
      "volume_group_name": cluster.volume_group_name,
      "drbd_usermode_helper": cluster.drbd_usermode_helper,
      "file_storage_dir": cluster.file_storage_dir,
      "maintain_node_health": cluster.maintain_node_health,
      "ctime": cluster.ctime,
      "mtime": cluster.mtime,
      "uuid": cluster.uuid,
      "tags": list(cluster.GetTags()),
      "uid_pool": cluster.uid_pool,
      "default_iallocator": cluster.default_iallocator,
      "reserved_lvs": cluster.reserved_lvs,
      "primary_ip_version": primary_ip_version,
      "prealloc_wipe_disks": cluster.prealloc_wipe_disks,
      }

    return result


class LUQueryConfigValues(NoHooksLU):
  """Return configuration values.

  """
  _OP_PARAMS = [_POutputFields]
  REQ_BGL = False
  _FIELDS_DYNAMIC = utils.FieldSet()
  _FIELDS_STATIC = utils.FieldSet("cluster_name", "master_node", "drain_flag",
                                  "watcher_pause", "volume_group_name")

  def CheckArguments(self):
    _CheckOutputFields(static=self._FIELDS_STATIC,
                       dynamic=self._FIELDS_DYNAMIC,
                       selected=self.op.output_fields)

  def ExpandNames(self):
    self.needed_locks = {}

  def Exec(self, feedback_fn):
    """Dump a representation of the cluster config to the standard output.

    """
    values = []
    for field in self.op.output_fields:
      if field == "cluster_name":
        entry = self.cfg.GetClusterName()
      elif field == "master_node":
        entry = self.cfg.GetMasterNode()
      elif field == "drain_flag":
        entry = os.path.exists(constants.JOB_QUEUE_DRAIN_FILE)
      elif field == "watcher_pause":
        entry = utils.ReadWatcherPauseFile(constants.WATCHER_PAUSEFILE)
      elif field == "volume_group_name":
        entry = self.cfg.GetVGName()
      else:
        raise errors.ParameterError(field)
      values.append(entry)
    return values


class LUActivateInstanceDisks(NoHooksLU):
  """Bring up an instance's disks.

  """
  _OP_PARAMS = [
    _PInstanceName,
    ("ignore_size", False, ht.TBool),
    ]
  REQ_BGL = False

  def ExpandNames(self):
    self._ExpandAndLockInstance()
    self.needed_locks[locking.LEVEL_NODE] = []
    self.recalculate_locks[locking.LEVEL_NODE] = constants.LOCKS_REPLACE

  def DeclareLocks(self, level):
    if level == locking.LEVEL_NODE:
      self._LockInstancesNodes()

  def CheckPrereq(self):
    """Check prerequisites.

    This checks that the instance is in the cluster.

    """
    self.instance = self.cfg.GetInstanceInfo(self.op.instance_name)
    assert self.instance is not None, \
      "Cannot retrieve locked instance %s" % self.op.instance_name
    _CheckNodeOnline(self, self.instance.primary_node)

  def Exec(self, feedback_fn):
    """Activate the disks.

    """
    disks_ok, disks_info = \
              _AssembleInstanceDisks(self, self.instance,
                                     ignore_size=self.op.ignore_size)
    if not disks_ok:
      raise errors.OpExecError("Cannot activate block devices")

    return disks_info


def _AssembleInstanceDisks(lu, instance, disks=None, ignore_secondaries=False,
                           ignore_size=False):
  """Prepare the block devices for an instance.

  This sets up the block devices on all nodes.

  @type lu: L{LogicalUnit}
  @param lu: the logical unit on whose behalf we execute
  @type instance: L{objects.Instance}
  @param instance: the instance for whose disks we assemble
  @type disks: list of L{objects.Disk} or None
  @param disks: which disks to assemble (or all, if None)
  @type ignore_secondaries: boolean
  @param ignore_secondaries: if true, errors on secondary nodes
      won't result in an error return from the function
  @type ignore_size: boolean
  @param ignore_size: if true, the current known size of the disk
      will not be used during the disk activation, useful for cases
      when the size is wrong
  @return: False if the operation failed, otherwise a list of
      (host, instance_visible_name, node_visible_name)
      with the mapping from node devices to instance devices

  """
  device_info = []
  disks_ok = True
  iname = instance.name
  disks = _ExpandCheckDisks(instance, disks)

  # With the two passes mechanism we try to reduce the window of
  # opportunity for the race condition of switching DRBD to primary
  # before handshaking occured, but we do not eliminate it

  # The proper fix would be to wait (with some limits) until the
  # connection has been made and drbd transitions from WFConnection
  # into any other network-connected state (Connected, SyncTarget,
  # SyncSource, etc.)

  # 1st pass, assemble on all nodes in secondary mode
  for inst_disk in disks:
    for node, node_disk in inst_disk.ComputeNodeTree(instance.primary_node):
      if ignore_size:
        node_disk = node_disk.Copy()
        node_disk.UnsetSize()
      lu.cfg.SetDiskID(node_disk, node)
      result = lu.rpc.call_blockdev_assemble(node, node_disk, iname, False)
      msg = result.fail_msg
      if msg:
        lu.proc.LogWarning("Could not prepare block device %s on node %s"
                           " (is_primary=False, pass=1): %s",
                           inst_disk.iv_name, node, msg)
        if not ignore_secondaries:
          disks_ok = False

  # FIXME: race condition on drbd migration to primary

  # 2nd pass, do only the primary node
  for inst_disk in disks:
    dev_path = None

    for node, node_disk in inst_disk.ComputeNodeTree(instance.primary_node):
      if node != instance.primary_node:
        continue
      if ignore_size:
        node_disk = node_disk.Copy()
        node_disk.UnsetSize()
      lu.cfg.SetDiskID(node_disk, node)
      result = lu.rpc.call_blockdev_assemble(node, node_disk, iname, True)
      msg = result.fail_msg
      if msg:
        lu.proc.LogWarning("Could not prepare block device %s on node %s"
                           " (is_primary=True, pass=2): %s",
                           inst_disk.iv_name, node, msg)
        disks_ok = False
      else:
        dev_path = result.payload

    device_info.append((instance.primary_node, inst_disk.iv_name, dev_path))

  # leave the disks configured for the primary node
  # this is a workaround that would be fixed better by
  # improving the logical/physical id handling
  for disk in disks:
    lu.cfg.SetDiskID(disk, instance.primary_node)

  return disks_ok, device_info


def _StartInstanceDisks(lu, instance, force):
  """Start the disks of an instance.

  """
  disks_ok, _ = _AssembleInstanceDisks(lu, instance,
                                           ignore_secondaries=force)
  if not disks_ok:
    _ShutdownInstanceDisks(lu, instance)
    if force is not None and not force:
      lu.proc.LogWarning("", hint="If the message above refers to a"
                         " secondary node,"
                         " you can retry the operation using '--force'.")
    raise errors.OpExecError("Disk consistency error")


class LUDeactivateInstanceDisks(NoHooksLU):
  """Shutdown an instance's disks.

  """
  _OP_PARAMS = [
    _PInstanceName,
    ]
  REQ_BGL = False

  def ExpandNames(self):
    self._ExpandAndLockInstance()
    self.needed_locks[locking.LEVEL_NODE] = []
    self.recalculate_locks[locking.LEVEL_NODE] = constants.LOCKS_REPLACE

  def DeclareLocks(self, level):
    if level == locking.LEVEL_NODE:
      self._LockInstancesNodes()

  def CheckPrereq(self):
    """Check prerequisites.

    This checks that the instance is in the cluster.

    """
    self.instance = self.cfg.GetInstanceInfo(self.op.instance_name)
    assert self.instance is not None, \
      "Cannot retrieve locked instance %s" % self.op.instance_name

  def Exec(self, feedback_fn):
    """Deactivate the disks

    """
    instance = self.instance
    _SafeShutdownInstanceDisks(self, instance)


def _SafeShutdownInstanceDisks(lu, instance, disks=None):
  """Shutdown block devices of an instance.

  This function checks if an instance is running, before calling
  _ShutdownInstanceDisks.

  """
  _CheckInstanceDown(lu, instance, "cannot shutdown disks")
  _ShutdownInstanceDisks(lu, instance, disks=disks)


def _ExpandCheckDisks(instance, disks):
  """Return the instance disks selected by the disks list

  @type disks: list of L{objects.Disk} or None
  @param disks: selected disks
  @rtype: list of L{objects.Disk}
  @return: selected instance disks to act on

  """
  if disks is None:
    return instance.disks
  else:
    if not set(disks).issubset(instance.disks):
      raise errors.ProgrammerError("Can only act on disks belonging to the"
                                   " target instance")
    return disks


def _ShutdownInstanceDisks(lu, instance, disks=None, ignore_primary=False):
  """Shutdown block devices of an instance.

  This does the shutdown on all nodes of the instance.

  If the ignore_primary is false, errors on the primary node are
  ignored.

  """
  all_result = True
  disks = _ExpandCheckDisks(instance, disks)

  for disk in disks:
    for node, top_disk in disk.ComputeNodeTree(instance.primary_node):
      lu.cfg.SetDiskID(top_disk, node)
      result = lu.rpc.call_blockdev_shutdown(node, top_disk)
      msg = result.fail_msg
      if msg:
        lu.LogWarning("Could not shutdown block device %s on node %s: %s",
                      disk.iv_name, node, msg)
        if ((node == instance.primary_node and not ignore_primary) or
            (node != instance.primary_node and not result.offline)):
          all_result = False
  return all_result


def _CheckNodeFreeMemory(lu, node, reason, requested, hypervisor_name):
  """Checks if a node has enough free memory.

  This function check if a given node has the needed amount of free
  memory. In case the node has less memory or we cannot get the
  information from the node, this function raise an OpPrereqError
  exception.

  @type lu: C{LogicalUnit}
  @param lu: a logical unit from which we get configuration data
  @type node: C{str}
  @param node: the node to check
  @type reason: C{str}
  @param reason: string to use in the error message
  @type requested: C{int}
  @param requested: the amount of memory in MiB to check for
  @type hypervisor_name: C{str}
  @param hypervisor_name: the hypervisor to ask for memory stats
  @raise errors.OpPrereqError: if the node doesn't have enough memory, or
      we cannot check the node

  """
  nodeinfo = lu.rpc.call_node_info([node], None, hypervisor_name)
  nodeinfo[node].Raise("Can't get data from node %s" % node,
                       prereq=True, ecode=errors.ECODE_ENVIRON)
  free_mem = nodeinfo[node].payload.get('memory_free', None)
  if not isinstance(free_mem, int):
    raise errors.OpPrereqError("Can't compute free memory on node %s, result"
                               " was '%s'" % (node, free_mem),
                               errors.ECODE_ENVIRON)
  if requested > free_mem:
    raise errors.OpPrereqError("Not enough memory on node %s for %s:"
                               " needed %s MiB, available %s MiB" %
                               (node, reason, requested, free_mem),
                               errors.ECODE_NORES)


def _CheckNodesFreeDiskPerVG(lu, nodenames, req_sizes):
  """Checks if nodes have enough free disk space in the all VGs.

  This function check if all given nodes have the needed amount of
  free disk. In case any node has less disk or we cannot get the
  information from the node, this function raise an OpPrereqError
  exception.

  @type lu: C{LogicalUnit}
  @param lu: a logical unit from which we get configuration data
  @type nodenames: C{list}
  @param nodenames: the list of node names to check
  @type req_sizes: C{dict}
  @param req_sizes: the hash of vg and corresponding amount of disk in
      MiB to check for
  @raise errors.OpPrereqError: if the node doesn't have enough disk,
      or we cannot check the node

  """
  if req_sizes is not None:
    for vg, req_size in req_sizes.iteritems():
      _CheckNodesFreeDiskOnVG(lu, nodenames, vg, req_size)


def _CheckNodesFreeDiskOnVG(lu, nodenames, vg, requested):
  """Checks if nodes have enough free disk space in the specified VG.

  This function check if all given nodes have the needed amount of
  free disk. In case any node has less disk or we cannot get the
  information from the node, this function raise an OpPrereqError
  exception.

  @type lu: C{LogicalUnit}
  @param lu: a logical unit from which we get configuration data
  @type nodenames: C{list}
  @param nodenames: the list of node names to check
  @type vg: C{str}
  @param vg: the volume group to check
  @type requested: C{int}
  @param requested: the amount of disk in MiB to check for
  @raise errors.OpPrereqError: if the node doesn't have enough disk,
      or we cannot check the node

  """
  nodeinfo = lu.rpc.call_node_info(nodenames, vg, None)
  for node in nodenames:
    info = nodeinfo[node]
    info.Raise("Cannot get current information from node %s" % node,
               prereq=True, ecode=errors.ECODE_ENVIRON)
    vg_free = info.payload.get("vg_free", None)
    if not isinstance(vg_free, int):
      raise errors.OpPrereqError("Can't compute free disk space on node"
                                 " %s for vg %s, result was '%s'" %
                                 (node, vg, vg_free), errors.ECODE_ENVIRON)
    if requested > vg_free:
      raise errors.OpPrereqError("Not enough disk space on target node %s"
                                 " vg %s: required %d MiB, available %d MiB" %
                                 (node, vg, requested, vg_free),
                                 errors.ECODE_NORES)


class LUStartupInstance(LogicalUnit):
  """Starts an instance.

  """
  HPATH = "instance-start"
  HTYPE = constants.HTYPE_INSTANCE
  _OP_PARAMS = [
    _PInstanceName,
    _PForce,
    _PIgnoreOfflineNodes,
    ("hvparams", ht.EmptyDict, ht.TDict),
    ("beparams", ht.EmptyDict, ht.TDict),
    ]
  REQ_BGL = False

  def CheckArguments(self):
    # extra beparams
    if self.op.beparams:
      # fill the beparams dict
      utils.ForceDictType(self.op.beparams, constants.BES_PARAMETER_TYPES)

  def ExpandNames(self):
    self._ExpandAndLockInstance()

  def BuildHooksEnv(self):
    """Build hooks env.

    This runs on master, primary and secondary nodes of the instance.

    """
    env = {
      "FORCE": self.op.force,
      }
    env.update(_BuildInstanceHookEnvByObject(self, self.instance))
    nl = [self.cfg.GetMasterNode()] + list(self.instance.all_nodes)
    return env, nl, nl

  def CheckPrereq(self):
    """Check prerequisites.

    This checks that the instance is in the cluster.

    """
    self.instance = instance = self.cfg.GetInstanceInfo(self.op.instance_name)
    assert self.instance is not None, \
      "Cannot retrieve locked instance %s" % self.op.instance_name

    # extra hvparams
    if self.op.hvparams:
      # check hypervisor parameter syntax (locally)
      cluster = self.cfg.GetClusterInfo()
      utils.ForceDictType(self.op.hvparams, constants.HVS_PARAMETER_TYPES)
      filled_hvp = cluster.FillHV(instance)
      filled_hvp.update(self.op.hvparams)
      hv_type = hypervisor.GetHypervisor(instance.hypervisor)
      hv_type.CheckParameterSyntax(filled_hvp)
      _CheckHVParams(self, instance.all_nodes, instance.hypervisor, filled_hvp)

    self.primary_offline = self.cfg.GetNodeInfo(instance.primary_node).offline

    if self.primary_offline and self.op.ignore_offline_nodes:
      self.proc.LogWarning("Ignoring offline primary node")

      if self.op.hvparams or self.op.beparams:
        self.proc.LogWarning("Overridden parameters are ignored")
    else:
      _CheckNodeOnline(self, instance.primary_node)

      bep = self.cfg.GetClusterInfo().FillBE(instance)

      # check bridges existence
      _CheckInstanceBridgesExist(self, instance)

      remote_info = self.rpc.call_instance_info(instance.primary_node,
                                                instance.name,
                                                instance.hypervisor)
      remote_info.Raise("Error checking node %s" % instance.primary_node,
                        prereq=True, ecode=errors.ECODE_ENVIRON)
      if not remote_info.payload: # not running already
        _CheckNodeFreeMemory(self, instance.primary_node,
                             "starting instance %s" % instance.name,
                             bep[constants.BE_MEMORY], instance.hypervisor)

  def Exec(self, feedback_fn):
    """Start the instance.

    """
    instance = self.instance
    force = self.op.force

    self.cfg.MarkInstanceUp(instance.name)

    if self.primary_offline:
      assert self.op.ignore_offline_nodes
      self.proc.LogInfo("Primary node offline, marked instance as started")
    else:
      node_current = instance.primary_node

      _StartInstanceDisks(self, instance, force)

      result = self.rpc.call_instance_start(node_current, instance,
                                            self.op.hvparams, self.op.beparams)
      msg = result.fail_msg
      if msg:
        _ShutdownInstanceDisks(self, instance)
        raise errors.OpExecError("Could not start instance: %s" % msg)


class LURebootInstance(LogicalUnit):
  """Reboot an instance.

  """
  HPATH = "instance-reboot"
  HTYPE = constants.HTYPE_INSTANCE
  _OP_PARAMS = [
    _PInstanceName,
    ("ignore_secondaries", False, ht.TBool),
    ("reboot_type", ht.NoDefault, ht.TElemOf(constants.REBOOT_TYPES)),
    _PShutdownTimeout,
    ]
  REQ_BGL = False

  def ExpandNames(self):
    self._ExpandAndLockInstance()

  def BuildHooksEnv(self):
    """Build hooks env.

    This runs on master, primary and secondary nodes of the instance.

    """
    env = {
      "IGNORE_SECONDARIES": self.op.ignore_secondaries,
      "REBOOT_TYPE": self.op.reboot_type,
      "SHUTDOWN_TIMEOUT": self.op.shutdown_timeout,
      }
    env.update(_BuildInstanceHookEnvByObject(self, self.instance))
    nl = [self.cfg.GetMasterNode()] + list(self.instance.all_nodes)
    return env, nl, nl

  def CheckPrereq(self):
    """Check prerequisites.

    This checks that the instance is in the cluster.

    """
    self.instance = instance = self.cfg.GetInstanceInfo(self.op.instance_name)
    assert self.instance is not None, \
      "Cannot retrieve locked instance %s" % self.op.instance_name

    _CheckNodeOnline(self, instance.primary_node)

    # check bridges existence
    _CheckInstanceBridgesExist(self, instance)

  def Exec(self, feedback_fn):
    """Reboot the instance.

    """
    instance = self.instance
    ignore_secondaries = self.op.ignore_secondaries
    reboot_type = self.op.reboot_type

    node_current = instance.primary_node

    if reboot_type in [constants.INSTANCE_REBOOT_SOFT,
                       constants.INSTANCE_REBOOT_HARD]:
      for disk in instance.disks:
        self.cfg.SetDiskID(disk, node_current)
      result = self.rpc.call_instance_reboot(node_current, instance,
                                             reboot_type,
                                             self.op.shutdown_timeout)
      result.Raise("Could not reboot instance")
    else:
      result = self.rpc.call_instance_shutdown(node_current, instance,
                                               self.op.shutdown_timeout)
      result.Raise("Could not shutdown instance for full reboot")
      _ShutdownInstanceDisks(self, instance)
      _StartInstanceDisks(self, instance, ignore_secondaries)
      result = self.rpc.call_instance_start(node_current, instance, None, None)
      msg = result.fail_msg
      if msg:
        _ShutdownInstanceDisks(self, instance)
        raise errors.OpExecError("Could not start instance for"
                                 " full reboot: %s" % msg)

    self.cfg.MarkInstanceUp(instance.name)


class LUShutdownInstance(LogicalUnit):
  """Shutdown an instance.

  """
  HPATH = "instance-stop"
  HTYPE = constants.HTYPE_INSTANCE
  _OP_PARAMS = [
    _PInstanceName,
    _PIgnoreOfflineNodes,
    ("timeout", constants.DEFAULT_SHUTDOWN_TIMEOUT, ht.TPositiveInt),
    ]
  REQ_BGL = False

  def ExpandNames(self):
    self._ExpandAndLockInstance()

  def BuildHooksEnv(self):
    """Build hooks env.

    This runs on master, primary and secondary nodes of the instance.

    """
    env = _BuildInstanceHookEnvByObject(self, self.instance)
    env["TIMEOUT"] = self.op.timeout
    nl = [self.cfg.GetMasterNode()] + list(self.instance.all_nodes)
    return env, nl, nl

  def CheckPrereq(self):
    """Check prerequisites.

    This checks that the instance is in the cluster.

    """
    self.instance = self.cfg.GetInstanceInfo(self.op.instance_name)
    assert self.instance is not None, \
      "Cannot retrieve locked instance %s" % self.op.instance_name

    self.primary_offline = \
      self.cfg.GetNodeInfo(self.instance.primary_node).offline

    if self.primary_offline and self.op.ignore_offline_nodes:
      self.proc.LogWarning("Ignoring offline primary node")
    else:
      _CheckNodeOnline(self, self.instance.primary_node)

  def Exec(self, feedback_fn):
    """Shutdown the instance.

    """
    instance = self.instance
    node_current = instance.primary_node
    timeout = self.op.timeout

    self.cfg.MarkInstanceDown(instance.name)

    if self.primary_offline:
      assert self.op.ignore_offline_nodes
      self.proc.LogInfo("Primary node offline, marked instance as stopped")
    else:
      result = self.rpc.call_instance_shutdown(node_current, instance, timeout)
      msg = result.fail_msg
      if msg:
        self.proc.LogWarning("Could not shutdown instance: %s" % msg)

      _ShutdownInstanceDisks(self, instance)


class LUReinstallInstance(LogicalUnit):
  """Reinstall an instance.

  """
  HPATH = "instance-reinstall"
  HTYPE = constants.HTYPE_INSTANCE
  _OP_PARAMS = [
    _PInstanceName,
    ("os_type", None, ht.TMaybeString),
    ("force_variant", False, ht.TBool),
    ("osparams", None, ht.TOr(ht.TDict, ht.TNone)),
    ]
  REQ_BGL = False

  def ExpandNames(self):
    self._ExpandAndLockInstance()

  def BuildHooksEnv(self):
    """Build hooks env.

    This runs on master, primary and secondary nodes of the instance.

    """
    env = _BuildInstanceHookEnvByObject(self, self.instance)
    nl = [self.cfg.GetMasterNode()] + list(self.instance.all_nodes)
    return env, nl, nl

  def CheckPrereq(self):
    """Check prerequisites.

    This checks that the instance is in the cluster and is not running.

    """
    instance = self.cfg.GetInstanceInfo(self.op.instance_name)
    assert instance is not None, \
      "Cannot retrieve locked instance %s" % self.op.instance_name
    _CheckNodeOnline(self, instance.primary_node, "Instance primary node"
                     " offline, cannot reinstall")
    for node in instance.secondary_nodes:
      _CheckNodeOnline(self, node, "Instance secondary node offline,"
                       " cannot reinstall")

    if instance.disk_template == constants.DT_DISKLESS:
      raise errors.OpPrereqError("Instance '%s' has no disks" %
                                 self.op.instance_name,
                                 errors.ECODE_INVAL)
    _CheckInstanceDown(self, instance, "cannot reinstall")

    if self.op.os_type is not None:
      # OS verification
      pnode = _ExpandNodeName(self.cfg, instance.primary_node)
      _CheckNodeHasOS(self, pnode, self.op.os_type, self.op.force_variant)
      instance_os = self.op.os_type
    else:
      instance_os = instance.os

    nodelist = list(instance.all_nodes)

    if self.op.osparams:
      i_osdict = _GetUpdatedParams(instance.osparams, self.op.osparams)
      _CheckOSParams(self, True, nodelist, instance_os, i_osdict)
      self.os_inst = i_osdict # the new dict (without defaults)
    else:
      self.os_inst = None

    self.instance = instance

  def Exec(self, feedback_fn):
    """Reinstall the instance.

    """
    inst = self.instance

    if self.op.os_type is not None:
      feedback_fn("Changing OS to '%s'..." % self.op.os_type)
      inst.os = self.op.os_type
      # Write to configuration
      self.cfg.Update(inst, feedback_fn)

    _StartInstanceDisks(self, inst, None)
    try:
      feedback_fn("Running the instance OS create scripts...")
      # FIXME: pass debug option from opcode to backend
      result = self.rpc.call_instance_os_add(inst.primary_node, inst, True,
                                             self.op.debug_level,
                                             osparams=self.os_inst)
      result.Raise("Could not install OS for instance %s on node %s" %
                   (inst.name, inst.primary_node))
    finally:
      _ShutdownInstanceDisks(self, inst)


class LURecreateInstanceDisks(LogicalUnit):
  """Recreate an instance's missing disks.

  """
  HPATH = "instance-recreate-disks"
  HTYPE = constants.HTYPE_INSTANCE
  _OP_PARAMS = [
    _PInstanceName,
    ("disks", ht.EmptyList, ht.TListOf(ht.TPositiveInt)),
    ]
  REQ_BGL = False

  def ExpandNames(self):
    self._ExpandAndLockInstance()

  def BuildHooksEnv(self):
    """Build hooks env.

    This runs on master, primary and secondary nodes of the instance.

    """
    env = _BuildInstanceHookEnvByObject(self, self.instance)
    nl = [self.cfg.GetMasterNode()] + list(self.instance.all_nodes)
    return env, nl, nl

  def CheckPrereq(self):
    """Check prerequisites.

    This checks that the instance is in the cluster and is not running.

    """
    instance = self.cfg.GetInstanceInfo(self.op.instance_name)
    assert instance is not None, \
      "Cannot retrieve locked instance %s" % self.op.instance_name
    _CheckNodeOnline(self, instance.primary_node)

    if instance.disk_template == constants.DT_DISKLESS:
      raise errors.OpPrereqError("Instance '%s' has no disks" %
                                 self.op.instance_name, errors.ECODE_INVAL)
    _CheckInstanceDown(self, instance, "cannot recreate disks")

    if not self.op.disks:
      self.op.disks = range(len(instance.disks))
    else:
      for idx in self.op.disks:
        if idx >= len(instance.disks):
          raise errors.OpPrereqError("Invalid disk index passed '%s'" % idx,
                                     errors.ECODE_INVAL)

    self.instance = instance

  def Exec(self, feedback_fn):
    """Recreate the disks.

    """
    to_skip = []
    for idx, _ in enumerate(self.instance.disks):
      if idx not in self.op.disks: # disk idx has not been passed in
        to_skip.append(idx)
        continue

    _CreateDisks(self, self.instance, to_skip=to_skip)


class LURenameInstance(LogicalUnit):
  """Rename an instance.

  """
  HPATH = "instance-rename"
  HTYPE = constants.HTYPE_INSTANCE
  _OP_PARAMS = [
    _PInstanceName,
    ("new_name", ht.NoDefault, ht.TNonEmptyString),
    ("ip_check", False, ht.TBool),
    ("name_check", True, ht.TBool),
    ]

  def CheckArguments(self):
    """Check arguments.

    """
    if self.op.ip_check and not self.op.name_check:
      # TODO: make the ip check more flexible and not depend on the name check
      raise errors.OpPrereqError("Cannot do ip check without a name check",
                                 errors.ECODE_INVAL)

  def BuildHooksEnv(self):
    """Build hooks env.

    This runs on master, primary and secondary nodes of the instance.

    """
    env = _BuildInstanceHookEnvByObject(self, self.instance)
    env["INSTANCE_NEW_NAME"] = self.op.new_name
    nl = [self.cfg.GetMasterNode()] + list(self.instance.all_nodes)
    return env, nl, nl

  def CheckPrereq(self):
    """Check prerequisites.

    This checks that the instance is in the cluster and is not running.

    """
    self.op.instance_name = _ExpandInstanceName(self.cfg,
                                                self.op.instance_name)
    instance = self.cfg.GetInstanceInfo(self.op.instance_name)
    assert instance is not None
    _CheckNodeOnline(self, instance.primary_node)
    _CheckInstanceDown(self, instance, "cannot rename")
    self.instance = instance

    new_name = self.op.new_name
    if self.op.name_check:
      hostname = netutils.GetHostname(name=new_name)
      new_name = self.op.new_name = hostname.name
      if (self.op.ip_check and
          netutils.TcpPing(hostname.ip, constants.DEFAULT_NODED_PORT)):
        raise errors.OpPrereqError("IP %s of instance %s already in use" %
                                   (hostname.ip, new_name),
                                   errors.ECODE_NOTUNIQUE)

    instance_list = self.cfg.GetInstanceList()
    if new_name in instance_list and new_name != instance.name:
      raise errors.OpPrereqError("Instance '%s' is already in the cluster" %
                                 new_name, errors.ECODE_EXISTS)

  def Exec(self, feedback_fn):
    """Reinstall the instance.

    """
    inst = self.instance
    old_name = inst.name

    rename_file_storage = False
    if (inst.disk_template == constants.DT_FILE and
        self.op.new_name != inst.name):
      old_file_storage_dir = os.path.dirname(inst.disks[0].logical_id[1])
      rename_file_storage = True

    self.cfg.RenameInstance(inst.name, self.op.new_name)
    # Change the instance lock. This is definitely safe while we hold the BGL
    self.context.glm.remove(locking.LEVEL_INSTANCE, old_name)
    self.context.glm.add(locking.LEVEL_INSTANCE, self.op.new_name)

    # re-read the instance from the configuration after rename
    inst = self.cfg.GetInstanceInfo(self.op.new_name)

    if rename_file_storage:
      new_file_storage_dir = os.path.dirname(inst.disks[0].logical_id[1])
      result = self.rpc.call_file_storage_dir_rename(inst.primary_node,
                                                     old_file_storage_dir,
                                                     new_file_storage_dir)
      result.Raise("Could not rename on node %s directory '%s' to '%s'"
                   " (but the instance has been renamed in Ganeti)" %
                   (inst.primary_node, old_file_storage_dir,
                    new_file_storage_dir))

    _StartInstanceDisks(self, inst, None)
    try:
      result = self.rpc.call_instance_run_rename(inst.primary_node, inst,
                                                 old_name, self.op.debug_level)
      msg = result.fail_msg
      if msg:
        msg = ("Could not run OS rename script for instance %s on node %s"
               " (but the instance has been renamed in Ganeti): %s" %
               (inst.name, inst.primary_node, msg))
        self.proc.LogWarning(msg)
    finally:
      _ShutdownInstanceDisks(self, inst)

    return inst.name


class LURemoveInstance(LogicalUnit):
  """Remove an instance.

  """
  HPATH = "instance-remove"
  HTYPE = constants.HTYPE_INSTANCE
  _OP_PARAMS = [
    _PInstanceName,
    ("ignore_failures", False, ht.TBool),
    _PShutdownTimeout,
    ]
  REQ_BGL = False

  def ExpandNames(self):
    self._ExpandAndLockInstance()
    self.needed_locks[locking.LEVEL_NODE] = []
    self.recalculate_locks[locking.LEVEL_NODE] = constants.LOCKS_REPLACE

  def DeclareLocks(self, level):
    if level == locking.LEVEL_NODE:
      self._LockInstancesNodes()

  def BuildHooksEnv(self):
    """Build hooks env.

    This runs on master, primary and secondary nodes of the instance.

    """
    env = _BuildInstanceHookEnvByObject(self, self.instance)
    env["SHUTDOWN_TIMEOUT"] = self.op.shutdown_timeout
    nl = [self.cfg.GetMasterNode()]
    nl_post = list(self.instance.all_nodes) + nl
    return env, nl, nl_post

  def CheckPrereq(self):
    """Check prerequisites.

    This checks that the instance is in the cluster.

    """
    self.instance = self.cfg.GetInstanceInfo(self.op.instance_name)
    assert self.instance is not None, \
      "Cannot retrieve locked instance %s" % self.op.instance_name

  def Exec(self, feedback_fn):
    """Remove the instance.

    """
    instance = self.instance
    logging.info("Shutting down instance %s on node %s",
                 instance.name, instance.primary_node)

    result = self.rpc.call_instance_shutdown(instance.primary_node, instance,
                                             self.op.shutdown_timeout)
    msg = result.fail_msg
    if msg:
      if self.op.ignore_failures:
        feedback_fn("Warning: can't shutdown instance: %s" % msg)
      else:
        raise errors.OpExecError("Could not shutdown instance %s on"
                                 " node %s: %s" %
                                 (instance.name, instance.primary_node, msg))

    _RemoveInstance(self, feedback_fn, instance, self.op.ignore_failures)


def _RemoveInstance(lu, feedback_fn, instance, ignore_failures):
  """Utility function to remove an instance.

  """
  logging.info("Removing block devices for instance %s", instance.name)

  if not _RemoveDisks(lu, instance):
    if not ignore_failures:
      raise errors.OpExecError("Can't remove instance's disks")
    feedback_fn("Warning: can't remove instance's disks")

  logging.info("Removing instance %s out of cluster config", instance.name)

  lu.cfg.RemoveInstance(instance.name)

  assert not lu.remove_locks.get(locking.LEVEL_INSTANCE), \
    "Instance lock removal conflict"

  # Remove lock for the instance
  lu.remove_locks[locking.LEVEL_INSTANCE] = instance.name


class LUQueryInstances(NoHooksLU):
  """Logical unit for querying instances.

  """
  # pylint: disable-msg=W0142
  _OP_PARAMS = [
    _POutputFields,
    ("names", ht.EmptyList, ht.TListOf(ht.TNonEmptyString)),
    ("use_locking", False, ht.TBool),
    ]
  REQ_BGL = False

  def CheckArguments(self):
    self.iq = _InstanceQuery(self.op.names, self.op.output_fields,
                             self.op.use_locking)

  def ExpandNames(self):
    self.iq.ExpandNames(self)

  def DeclareLocks(self, level):
    self.iq.DeclareLocks(self, level)

  def Exec(self, feedback_fn):
    return self.iq.OldStyleQuery(self)


class LUFailoverInstance(LogicalUnit):
  """Failover an instance.

  """
  HPATH = "instance-failover"
  HTYPE = constants.HTYPE_INSTANCE
  _OP_PARAMS = [
    _PInstanceName,
    ("ignore_consistency", False, ht.TBool),
    _PShutdownTimeout,
    ]
  REQ_BGL = False

  def ExpandNames(self):
    self._ExpandAndLockInstance()
    self.needed_locks[locking.LEVEL_NODE] = []
    self.recalculate_locks[locking.LEVEL_NODE] = constants.LOCKS_REPLACE

  def DeclareLocks(self, level):
    if level == locking.LEVEL_NODE:
      self._LockInstancesNodes()

  def BuildHooksEnv(self):
    """Build hooks env.

    This runs on master, primary and secondary nodes of the instance.

    """
    instance = self.instance
    source_node = instance.primary_node
    target_node = instance.secondary_nodes[0]
    env = {
      "IGNORE_CONSISTENCY": self.op.ignore_consistency,
      "SHUTDOWN_TIMEOUT": self.op.shutdown_timeout,
      "OLD_PRIMARY": source_node,
      "OLD_SECONDARY": target_node,
      "NEW_PRIMARY": target_node,
      "NEW_SECONDARY": source_node,
      }
    env.update(_BuildInstanceHookEnvByObject(self, instance))
    nl = [self.cfg.GetMasterNode()] + list(instance.secondary_nodes)
    nl_post = list(nl)
    nl_post.append(source_node)
    return env, nl, nl_post

  def CheckPrereq(self):
    """Check prerequisites.

    This checks that the instance is in the cluster.

    """
    self.instance = instance = self.cfg.GetInstanceInfo(self.op.instance_name)
    assert self.instance is not None, \
      "Cannot retrieve locked instance %s" % self.op.instance_name

    bep = self.cfg.GetClusterInfo().FillBE(instance)
    if instance.disk_template not in constants.DTS_NET_MIRROR:
      raise errors.OpPrereqError("Instance's disk layout is not"
                                 " network mirrored, cannot failover.",
                                 errors.ECODE_STATE)

    secondary_nodes = instance.secondary_nodes
    if not secondary_nodes:
      raise errors.ProgrammerError("no secondary node but using "
                                   "a mirrored disk template")

    target_node = secondary_nodes[0]
    _CheckNodeOnline(self, target_node)
    _CheckNodeNotDrained(self, target_node)
    if instance.admin_up:
      # check memory requirements on the secondary node
      _CheckNodeFreeMemory(self, target_node, "failing over instance %s" %
                           instance.name, bep[constants.BE_MEMORY],
                           instance.hypervisor)
    else:
      self.LogInfo("Not checking memory on the secondary node as"
                   " instance will not be started")

    # check bridge existance
    _CheckInstanceBridgesExist(self, instance, node=target_node)

  def Exec(self, feedback_fn):
    """Failover an instance.

    The failover is done by shutting it down on its present node and
    starting it on the secondary.

    """
    instance = self.instance
    primary_node = self.cfg.GetNodeInfo(instance.primary_node)

    source_node = instance.primary_node
    target_node = instance.secondary_nodes[0]

    if instance.admin_up:
      feedback_fn("* checking disk consistency between source and target")
      for dev in instance.disks:
        # for drbd, these are drbd over lvm
        if not _CheckDiskConsistency(self, dev, target_node, False):
          if not self.op.ignore_consistency:
            raise errors.OpExecError("Disk %s is degraded on target node,"
                                     " aborting failover." % dev.iv_name)
    else:
      feedback_fn("* not checking disk consistency as instance is not running")

    feedback_fn("* shutting down instance on source node")
    logging.info("Shutting down instance %s on node %s",
                 instance.name, source_node)

    result = self.rpc.call_instance_shutdown(source_node, instance,
                                             self.op.shutdown_timeout)
    msg = result.fail_msg
    if msg:
      if self.op.ignore_consistency or primary_node.offline:
        self.proc.LogWarning("Could not shutdown instance %s on node %s."
                             " Proceeding anyway. Please make sure node"
                             " %s is down. Error details: %s",
                             instance.name, source_node, source_node, msg)
      else:
        raise errors.OpExecError("Could not shutdown instance %s on"
                                 " node %s: %s" %
                                 (instance.name, source_node, msg))

    feedback_fn("* deactivating the instance's disks on source node")
    if not _ShutdownInstanceDisks(self, instance, ignore_primary=True):
      raise errors.OpExecError("Can't shut down the instance's disks.")

    instance.primary_node = target_node
    # distribute new instance config to the other nodes
    self.cfg.Update(instance, feedback_fn)

    # Only start the instance if it's marked as up
    if instance.admin_up:
      feedback_fn("* activating the instance's disks on target node")
      logging.info("Starting instance %s on node %s",
                   instance.name, target_node)

      disks_ok, _ = _AssembleInstanceDisks(self, instance,
                                           ignore_secondaries=True)
      if not disks_ok:
        _ShutdownInstanceDisks(self, instance)
        raise errors.OpExecError("Can't activate the instance's disks")

      feedback_fn("* starting the instance on the target node")
      result = self.rpc.call_instance_start(target_node, instance, None, None)
      msg = result.fail_msg
      if msg:
        _ShutdownInstanceDisks(self, instance)
        raise errors.OpExecError("Could not start instance %s on node %s: %s" %
                                 (instance.name, target_node, msg))


class LUMigrateInstance(LogicalUnit):
  """Migrate an instance.

  This is migration without shutting down, compared to the failover,
  which is done with shutdown.

  """
  HPATH = "instance-migrate"
  HTYPE = constants.HTYPE_INSTANCE
  _OP_PARAMS = [
    _PInstanceName,
    _PMigrationMode,
    _PMigrationLive,
    ("cleanup", False, ht.TBool),
    ]

  REQ_BGL = False

  def ExpandNames(self):
    self._ExpandAndLockInstance()

    self.needed_locks[locking.LEVEL_NODE] = []
    self.recalculate_locks[locking.LEVEL_NODE] = constants.LOCKS_REPLACE

    self._migrater = TLMigrateInstance(self, self.op.instance_name,
                                       self.op.cleanup)
    self.tasklets = [self._migrater]

  def DeclareLocks(self, level):
    if level == locking.LEVEL_NODE:
      self._LockInstancesNodes()

  def BuildHooksEnv(self):
    """Build hooks env.

    This runs on master, primary and secondary nodes of the instance.

    """
    instance = self._migrater.instance
    source_node = instance.primary_node
    target_node = instance.secondary_nodes[0]
    env = _BuildInstanceHookEnvByObject(self, instance)
    env["MIGRATE_LIVE"] = self._migrater.live
    env["MIGRATE_CLEANUP"] = self.op.cleanup
    env.update({
        "OLD_PRIMARY": source_node,
        "OLD_SECONDARY": target_node,
        "NEW_PRIMARY": target_node,
        "NEW_SECONDARY": source_node,
        })
    nl = [self.cfg.GetMasterNode()] + list(instance.secondary_nodes)
    nl_post = list(nl)
    nl_post.append(source_node)
    return env, nl, nl_post


class LUMoveInstance(LogicalUnit):
  """Move an instance by data-copying.

  """
  HPATH = "instance-move"
  HTYPE = constants.HTYPE_INSTANCE
  _OP_PARAMS = [
    _PInstanceName,
    ("target_node", ht.NoDefault, ht.TNonEmptyString),
    _PShutdownTimeout,
    ]
  REQ_BGL = False

  def ExpandNames(self):
    self._ExpandAndLockInstance()
    target_node = _ExpandNodeName(self.cfg, self.op.target_node)
    self.op.target_node = target_node
    self.needed_locks[locking.LEVEL_NODE] = [target_node]
    self.recalculate_locks[locking.LEVEL_NODE] = constants.LOCKS_APPEND

  def DeclareLocks(self, level):
    if level == locking.LEVEL_NODE:
      self._LockInstancesNodes(primary_only=True)

  def BuildHooksEnv(self):
    """Build hooks env.

    This runs on master, primary and secondary nodes of the instance.

    """
    env = {
      "TARGET_NODE": self.op.target_node,
      "SHUTDOWN_TIMEOUT": self.op.shutdown_timeout,
      }
    env.update(_BuildInstanceHookEnvByObject(self, self.instance))
    nl = [self.cfg.GetMasterNode()] + [self.instance.primary_node,
                                       self.op.target_node]
    return env, nl, nl

  def CheckPrereq(self):
    """Check prerequisites.

    This checks that the instance is in the cluster.

    """
    self.instance = instance = self.cfg.GetInstanceInfo(self.op.instance_name)
    assert self.instance is not None, \
      "Cannot retrieve locked instance %s" % self.op.instance_name

    node = self.cfg.GetNodeInfo(self.op.target_node)
    assert node is not None, \
      "Cannot retrieve locked node %s" % self.op.target_node

    self.target_node = target_node = node.name

    if target_node == instance.primary_node:
      raise errors.OpPrereqError("Instance %s is already on the node %s" %
                                 (instance.name, target_node),
                                 errors.ECODE_STATE)

    bep = self.cfg.GetClusterInfo().FillBE(instance)

    for idx, dsk in enumerate(instance.disks):
      if dsk.dev_type not in (constants.LD_LV, constants.LD_FILE):
        raise errors.OpPrereqError("Instance disk %d has a complex layout,"
                                   " cannot copy" % idx, errors.ECODE_STATE)

    _CheckNodeOnline(self, target_node)
    _CheckNodeNotDrained(self, target_node)
    _CheckNodeVmCapable(self, target_node)

    if instance.admin_up:
      # check memory requirements on the secondary node
      _CheckNodeFreeMemory(self, target_node, "failing over instance %s" %
                           instance.name, bep[constants.BE_MEMORY],
                           instance.hypervisor)
    else:
      self.LogInfo("Not checking memory on the secondary node as"
                   " instance will not be started")

    # check bridge existance
    _CheckInstanceBridgesExist(self, instance, node=target_node)

  def Exec(self, feedback_fn):
    """Move an instance.

    The move is done by shutting it down on its present node, copying
    the data over (slow) and starting it on the new node.

    """
    instance = self.instance

    source_node = instance.primary_node
    target_node = self.target_node

    self.LogInfo("Shutting down instance %s on source node %s",
                 instance.name, source_node)

    result = self.rpc.call_instance_shutdown(source_node, instance,
                                             self.op.shutdown_timeout)
    msg = result.fail_msg
    if msg:
      if self.op.ignore_consistency:
        self.proc.LogWarning("Could not shutdown instance %s on node %s."
                             " Proceeding anyway. Please make sure node"
                             " %s is down. Error details: %s",
                             instance.name, source_node, source_node, msg)
      else:
        raise errors.OpExecError("Could not shutdown instance %s on"
                                 " node %s: %s" %
                                 (instance.name, source_node, msg))

    # create the target disks
    try:
      _CreateDisks(self, instance, target_node=target_node)
    except errors.OpExecError:
      self.LogWarning("Device creation failed, reverting...")
      try:
        _RemoveDisks(self, instance, target_node=target_node)
      finally:
        self.cfg.ReleaseDRBDMinors(instance.name)
        raise

    cluster_name = self.cfg.GetClusterInfo().cluster_name

    errs = []
    # activate, get path, copy the data over
    for idx, disk in enumerate(instance.disks):
      self.LogInfo("Copying data for disk %d", idx)
      result = self.rpc.call_blockdev_assemble(target_node, disk,
                                               instance.name, True)
      if result.fail_msg:
        self.LogWarning("Can't assemble newly created disk %d: %s",
                        idx, result.fail_msg)
        errs.append(result.fail_msg)
        break
      dev_path = result.payload
      result = self.rpc.call_blockdev_export(source_node, disk,
                                             target_node, dev_path,
                                             cluster_name)
      if result.fail_msg:
        self.LogWarning("Can't copy data over for disk %d: %s",
                        idx, result.fail_msg)
        errs.append(result.fail_msg)
        break

    if errs:
      self.LogWarning("Some disks failed to copy, aborting")
      try:
        _RemoveDisks(self, instance, target_node=target_node)
      finally:
        self.cfg.ReleaseDRBDMinors(instance.name)
        raise errors.OpExecError("Errors during disk copy: %s" %
                                 (",".join(errs),))

    instance.primary_node = target_node
    self.cfg.Update(instance, feedback_fn)

    self.LogInfo("Removing the disks on the original node")
    _RemoveDisks(self, instance, target_node=source_node)

    # Only start the instance if it's marked as up
    if instance.admin_up:
      self.LogInfo("Starting instance %s on node %s",
                   instance.name, target_node)

      disks_ok, _ = _AssembleInstanceDisks(self, instance,
                                           ignore_secondaries=True)
      if not disks_ok:
        _ShutdownInstanceDisks(self, instance)
        raise errors.OpExecError("Can't activate the instance's disks")

      result = self.rpc.call_instance_start(target_node, instance, None, None)
      msg = result.fail_msg
      if msg:
        _ShutdownInstanceDisks(self, instance)
        raise errors.OpExecError("Could not start instance %s on node %s: %s" %
                                 (instance.name, target_node, msg))


class LUMigrateNode(LogicalUnit):
  """Migrate all instances from a node.

  """
  HPATH = "node-migrate"
  HTYPE = constants.HTYPE_NODE
  _OP_PARAMS = [
    _PNodeName,
    _PMigrationMode,
    _PMigrationLive,
    ]
  REQ_BGL = False

  def ExpandNames(self):
    self.op.node_name = _ExpandNodeName(self.cfg, self.op.node_name)

    self.needed_locks = {
      locking.LEVEL_NODE: [self.op.node_name],
      }

    self.recalculate_locks[locking.LEVEL_NODE] = constants.LOCKS_APPEND

    # Create tasklets for migrating instances for all instances on this node
    names = []
    tasklets = []

    for inst in _GetNodePrimaryInstances(self.cfg, self.op.node_name):
      logging.debug("Migrating instance %s", inst.name)
      names.append(inst.name)

      tasklets.append(TLMigrateInstance(self, inst.name, False))

    self.tasklets = tasklets

    # Declare instance locks
    self.needed_locks[locking.LEVEL_INSTANCE] = names

  def DeclareLocks(self, level):
    if level == locking.LEVEL_NODE:
      self._LockInstancesNodes()

  def BuildHooksEnv(self):
    """Build hooks env.

    This runs on the master, the primary and all the secondaries.

    """
    env = {
      "NODE_NAME": self.op.node_name,
      }

    nl = [self.cfg.GetMasterNode()]

    return (env, nl, nl)


class TLMigrateInstance(Tasklet):
  """Tasklet class for instance migration.

  @type live: boolean
  @ivar live: whether the migration will be done live or non-live;
      this variable is initalized only after CheckPrereq has run

  """
  def __init__(self, lu, instance_name, cleanup):
    """Initializes this class.

    """
    Tasklet.__init__(self, lu)

    # Parameters
    self.instance_name = instance_name
    self.cleanup = cleanup
    self.live = False # will be overridden later

  def CheckPrereq(self):
    """Check prerequisites.

    This checks that the instance is in the cluster.

    """
    instance_name = _ExpandInstanceName(self.lu.cfg, self.instance_name)
    instance = self.cfg.GetInstanceInfo(instance_name)
    assert instance is not None

    if instance.disk_template != constants.DT_DRBD8:
      raise errors.OpPrereqError("Instance's disk layout is not"
                                 " drbd8, cannot migrate.", errors.ECODE_STATE)

    secondary_nodes = instance.secondary_nodes
    if not secondary_nodes:
      raise errors.ConfigurationError("No secondary node but using"
                                      " drbd8 disk template")

    i_be = self.cfg.GetClusterInfo().FillBE(instance)

    target_node = secondary_nodes[0]
    # check memory requirements on the secondary node
    _CheckNodeFreeMemory(self.lu, target_node, "migrating instance %s" %
                         instance.name, i_be[constants.BE_MEMORY],
                         instance.hypervisor)

    # check bridge existance
    _CheckInstanceBridgesExist(self.lu, instance, node=target_node)

    if not self.cleanup:
      _CheckNodeNotDrained(self.lu, target_node)
      result = self.rpc.call_instance_migratable(instance.primary_node,
                                                 instance)
      result.Raise("Can't migrate, please use failover",
                   prereq=True, ecode=errors.ECODE_STATE)

    self.instance = instance

    if self.lu.op.live is not None and self.lu.op.mode is not None:
      raise errors.OpPrereqError("Only one of the 'live' and 'mode'"
                                 " parameters are accepted",
                                 errors.ECODE_INVAL)
    if self.lu.op.live is not None:
      if self.lu.op.live:
        self.lu.op.mode = constants.HT_MIGRATION_LIVE
      else:
        self.lu.op.mode = constants.HT_MIGRATION_NONLIVE
      # reset the 'live' parameter to None so that repeated
      # invocations of CheckPrereq do not raise an exception
      self.lu.op.live = None
    elif self.lu.op.mode is None:
      # read the default value from the hypervisor
      i_hv = self.cfg.GetClusterInfo().FillHV(instance, skip_globals=False)
      self.lu.op.mode = i_hv[constants.HV_MIGRATION_MODE]

    self.live = self.lu.op.mode == constants.HT_MIGRATION_LIVE

  def _WaitUntilSync(self):
    """Poll with custom rpc for disk sync.

    This uses our own step-based rpc call.

    """
    self.feedback_fn("* wait until resync is done")
    all_done = False
    while not all_done:
      all_done = True
      result = self.rpc.call_drbd_wait_sync(self.all_nodes,
                                            self.nodes_ip,
                                            self.instance.disks)
      min_percent = 100
      for node, nres in result.items():
        nres.Raise("Cannot resync disks on node %s" % node)
        node_done, node_percent = nres.payload
        all_done = all_done and node_done
        if node_percent is not None:
          min_percent = min(min_percent, node_percent)
      if not all_done:
        if min_percent < 100:
          self.feedback_fn("   - progress: %.1f%%" % min_percent)
        time.sleep(2)

  def _EnsureSecondary(self, node):
    """Demote a node to secondary.

    """
    self.feedback_fn("* switching node %s to secondary mode" % node)

    for dev in self.instance.disks:
      self.cfg.SetDiskID(dev, node)

    result = self.rpc.call_blockdev_close(node, self.instance.name,
                                          self.instance.disks)
    result.Raise("Cannot change disk to secondary on node %s" % node)

  def _GoStandalone(self):
    """Disconnect from the network.

    """
    self.feedback_fn("* changing into standalone mode")
    result = self.rpc.call_drbd_disconnect_net(self.all_nodes, self.nodes_ip,
                                               self.instance.disks)
    for node, nres in result.items():
      nres.Raise("Cannot disconnect disks node %s" % node)

  def _GoReconnect(self, multimaster):
    """Reconnect to the network.

    """
    if multimaster:
      msg = "dual-master"
    else:
      msg = "single-master"
    self.feedback_fn("* changing disks into %s mode" % msg)
    result = self.rpc.call_drbd_attach_net(self.all_nodes, self.nodes_ip,
                                           self.instance.disks,
                                           self.instance.name, multimaster)
    for node, nres in result.items():
      nres.Raise("Cannot change disks config on node %s" % node)

  def _ExecCleanup(self):
    """Try to cleanup after a failed migration.

    The cleanup is done by:
      - check that the instance is running only on one node
        (and update the config if needed)
      - change disks on its secondary node to secondary
      - wait until disks are fully synchronized
      - disconnect from the network
      - change disks into single-master mode
      - wait again until disks are fully synchronized

    """
    instance = self.instance
    target_node = self.target_node
    source_node = self.source_node

    # check running on only one node
    self.feedback_fn("* checking where the instance actually runs"
                     " (if this hangs, the hypervisor might be in"
                     " a bad state)")
    ins_l = self.rpc.call_instance_list(self.all_nodes, [instance.hypervisor])
    for node, result in ins_l.items():
      result.Raise("Can't contact node %s" % node)

    runningon_source = instance.name in ins_l[source_node].payload
    runningon_target = instance.name in ins_l[target_node].payload

    if runningon_source and runningon_target:
      raise errors.OpExecError("Instance seems to be running on two nodes,"
                               " or the hypervisor is confused. You will have"
                               " to ensure manually that it runs only on one"
                               " and restart this operation.")

    if not (runningon_source or runningon_target):
      raise errors.OpExecError("Instance does not seem to be running at all."
                               " In this case, it's safer to repair by"
                               " running 'gnt-instance stop' to ensure disk"
                               " shutdown, and then restarting it.")

    if runningon_target:
      # the migration has actually succeeded, we need to update the config
      self.feedback_fn("* instance running on secondary node (%s),"
                       " updating config" % target_node)
      instance.primary_node = target_node
      self.cfg.Update(instance, self.feedback_fn)
      demoted_node = source_node
    else:
      self.feedback_fn("* instance confirmed to be running on its"
                       " primary node (%s)" % source_node)
      demoted_node = target_node

    self._EnsureSecondary(demoted_node)
    try:
      self._WaitUntilSync()
    except errors.OpExecError:
      # we ignore here errors, since if the device is standalone, it
      # won't be able to sync
      pass
    self._GoStandalone()
    self._GoReconnect(False)
    self._WaitUntilSync()

    self.feedback_fn("* done")

  def _RevertDiskStatus(self):
    """Try to revert the disk status after a failed migration.

    """
    target_node = self.target_node
    try:
      self._EnsureSecondary(target_node)
      self._GoStandalone()
      self._GoReconnect(False)
      self._WaitUntilSync()
    except errors.OpExecError, err:
      self.lu.LogWarning("Migration failed and I can't reconnect the"
                         " drives: error '%s'\n"
                         "Please look and recover the instance status" %
                         str(err))

  def _AbortMigration(self):
    """Call the hypervisor code to abort a started migration.

    """
    instance = self.instance
    target_node = self.target_node
    migration_info = self.migration_info

    abort_result = self.rpc.call_finalize_migration(target_node,
                                                    instance,
                                                    migration_info,
                                                    False)
    abort_msg = abort_result.fail_msg
    if abort_msg:
      logging.error("Aborting migration failed on target node %s: %s",
                    target_node, abort_msg)
      # Don't raise an exception here, as we stil have to try to revert the
      # disk status, even if this step failed.

  def _ExecMigration(self):
    """Migrate an instance.

    The migrate is done by:
      - change the disks into dual-master mode
      - wait until disks are fully synchronized again
      - migrate the instance
      - change disks on the new secondary node (the old primary) to secondary
      - wait until disks are fully synchronized
      - change disks into single-master mode

    """
    instance = self.instance
    target_node = self.target_node
    source_node = self.source_node

    self.feedback_fn("* checking disk consistency between source and target")
    for dev in instance.disks:
      if not _CheckDiskConsistency(self.lu, dev, target_node, False):
        raise errors.OpExecError("Disk %s is degraded or not fully"
                                 " synchronized on target node,"
                                 " aborting migrate." % dev.iv_name)

    # First get the migration information from the remote node
    result = self.rpc.call_migration_info(source_node, instance)
    msg = result.fail_msg
    if msg:
      log_err = ("Failed fetching source migration information from %s: %s" %
                 (source_node, msg))
      logging.error(log_err)
      raise errors.OpExecError(log_err)

    self.migration_info = migration_info = result.payload

    # Then switch the disks to master/master mode
    self._EnsureSecondary(target_node)
    self._GoStandalone()
    self._GoReconnect(True)
    self._WaitUntilSync()

    self.feedback_fn("* preparing %s to accept the instance" % target_node)
    result = self.rpc.call_accept_instance(target_node,
                                           instance,
                                           migration_info,
                                           self.nodes_ip[target_node])

    msg = result.fail_msg
    if msg:
      logging.error("Instance pre-migration failed, trying to revert"
                    " disk status: %s", msg)
      self.feedback_fn("Pre-migration failed, aborting")
      self._AbortMigration()
      self._RevertDiskStatus()
      raise errors.OpExecError("Could not pre-migrate instance %s: %s" %
                               (instance.name, msg))

    self.feedback_fn("* migrating instance to %s" % target_node)
    time.sleep(10)
    result = self.rpc.call_instance_migrate(source_node, instance,
                                            self.nodes_ip[target_node],
                                            self.live)
    msg = result.fail_msg
    if msg:
      logging.error("Instance migration failed, trying to revert"
                    " disk status: %s", msg)
      self.feedback_fn("Migration failed, aborting")
      self._AbortMigration()
      self._RevertDiskStatus()
      raise errors.OpExecError("Could not migrate instance %s: %s" %
                               (instance.name, msg))
    time.sleep(10)

    instance.primary_node = target_node
    # distribute new instance config to the other nodes
    self.cfg.Update(instance, self.feedback_fn)

    result = self.rpc.call_finalize_migration(target_node,
                                              instance,
                                              migration_info,
                                              True)
    msg = result.fail_msg
    if msg:
      logging.error("Instance migration succeeded, but finalization failed:"
                    " %s", msg)
      raise errors.OpExecError("Could not finalize instance migration: %s" %
                               msg)

    self._EnsureSecondary(source_node)
    self._WaitUntilSync()
    self._GoStandalone()
    self._GoReconnect(False)
    self._WaitUntilSync()

    self.feedback_fn("* done")

  def Exec(self, feedback_fn):
    """Perform the migration.

    """
    feedback_fn("Migrating instance %s" % self.instance.name)

    self.feedback_fn = feedback_fn

    self.source_node = self.instance.primary_node
    self.target_node = self.instance.secondary_nodes[0]
    self.all_nodes = [self.source_node, self.target_node]
    self.nodes_ip = {
      self.source_node: self.cfg.GetNodeInfo(self.source_node).secondary_ip,
      self.target_node: self.cfg.GetNodeInfo(self.target_node).secondary_ip,
      }

    if self.cleanup:
      return self._ExecCleanup()
    else:
      return self._ExecMigration()


def _CreateBlockDev(lu, node, instance, device, force_create,
                    info, force_open):
  """Create a tree of block devices on a given node.

  If this device type has to be created on secondaries, create it and
  all its children.

  If not, just recurse to children keeping the same 'force' value.

  @param lu: the lu on whose behalf we execute
  @param node: the node on which to create the device
  @type instance: L{objects.Instance}
  @param instance: the instance which owns the device
  @type device: L{objects.Disk}
  @param device: the device to create
  @type force_create: boolean
  @param force_create: whether to force creation of this device; this
      will be change to True whenever we find a device which has
      CreateOnSecondary() attribute
  @param info: the extra 'metadata' we should attach to the device
      (this will be represented as a LVM tag)
  @type force_open: boolean
  @param force_open: this parameter will be passes to the
      L{backend.BlockdevCreate} function where it specifies
      whether we run on primary or not, and it affects both
      the child assembly and the device own Open() execution

  """
  if device.CreateOnSecondary():
    force_create = True

  if device.children:
    for child in device.children:
      _CreateBlockDev(lu, node, instance, child, force_create,
                      info, force_open)

  if not force_create:
    return

  _CreateSingleBlockDev(lu, node, instance, device, info, force_open)


def _CreateSingleBlockDev(lu, node, instance, device, info, force_open):
  """Create a single block device on a given node.

  This will not recurse over children of the device, so they must be
  created in advance.

  @param lu: the lu on whose behalf we execute
  @param node: the node on which to create the device
  @type instance: L{objects.Instance}
  @param instance: the instance which owns the device
  @type device: L{objects.Disk}
  @param device: the device to create
  @param info: the extra 'metadata' we should attach to the device
      (this will be represented as a LVM tag)
  @type force_open: boolean
  @param force_open: this parameter will be passes to the
      L{backend.BlockdevCreate} function where it specifies
      whether we run on primary or not, and it affects both
      the child assembly and the device own Open() execution

  """
  lu.cfg.SetDiskID(device, node)
  result = lu.rpc.call_blockdev_create(node, device, device.size,
                                       instance.name, force_open, info)
  result.Raise("Can't create block device %s on"
               " node %s for instance %s" % (device, node, instance.name))
  if device.physical_id is None:
    device.physical_id = result.payload


def _GenerateUniqueNames(lu, exts):
  """Generate a suitable LV name.

  This will generate a logical volume name for the given instance.

  """
  results = []
  for val in exts:
    new_id = lu.cfg.GenerateUniqueID(lu.proc.GetECId())
    results.append("%s%s" % (new_id, val))
  return results


def _GenerateDRBD8Branch(lu, primary, secondary, size, vgname, names, iv_name,
                         p_minor, s_minor):
  """Generate a drbd8 device complete with its children.

  """
  port = lu.cfg.AllocatePort()
  shared_secret = lu.cfg.GenerateDRBDSecret(lu.proc.GetECId())
  dev_data = objects.Disk(dev_type=constants.LD_LV, size=size,
                          logical_id=(vgname, names[0]))
  dev_meta = objects.Disk(dev_type=constants.LD_LV, size=128,
                          logical_id=(vgname, names[1]))
  drbd_dev = objects.Disk(dev_type=constants.LD_DRBD8, size=size,
                          logical_id=(primary, secondary, port,
                                      p_minor, s_minor,
                                      shared_secret),
                          children=[dev_data, dev_meta],
                          iv_name=iv_name)
  return drbd_dev


def _GenerateDiskTemplate(lu, template_name,
                          instance_name, primary_node,
                          secondary_nodes, disk_info,
                          file_storage_dir, file_driver,
                          base_index, feedback_fn):
  """Generate the entire disk layout for a given template type.

  """
  #TODO: compute space requirements

  vgname = lu.cfg.GetVGName()
  disk_count = len(disk_info)
  disks = []
  if template_name == constants.DT_DISKLESS:
    pass
  elif template_name == constants.DT_PLAIN:
    if len(secondary_nodes) != 0:
      raise errors.ProgrammerError("Wrong template configuration")

    names = _GenerateUniqueNames(lu, [".disk%d" % (base_index + i)
                                      for i in range(disk_count)])
    for idx, disk in enumerate(disk_info):
      disk_index = idx + base_index
      vg = disk.get("vg", vgname)
      feedback_fn("* disk %i, vg %s, name %s" % (idx, vg, names[idx]))
      disk_dev = objects.Disk(dev_type=constants.LD_LV, size=disk["size"],
                              logical_id=(vg, names[idx]),
                              iv_name="disk/%d" % disk_index,
                              mode=disk["mode"])
      disks.append(disk_dev)
  elif template_name == constants.DT_DRBD8:
    if len(secondary_nodes) != 1:
      raise errors.ProgrammerError("Wrong template configuration")
    remote_node = secondary_nodes[0]
    minors = lu.cfg.AllocateDRBDMinor(
      [primary_node, remote_node] * len(disk_info), instance_name)

    names = []
    for lv_prefix in _GenerateUniqueNames(lu, [".disk%d" % (base_index + i)
                                               for i in range(disk_count)]):
      names.append(lv_prefix + "_data")
      names.append(lv_prefix + "_meta")
    for idx, disk in enumerate(disk_info):
      disk_index = idx + base_index
      vg = disk.get("vg", vgname)
      disk_dev = _GenerateDRBD8Branch(lu, primary_node, remote_node,
                                      disk["size"], vg, names[idx*2:idx*2+2],
                                      "disk/%d" % disk_index,
                                      minors[idx*2], minors[idx*2+1])
      disk_dev.mode = disk["mode"]
      disks.append(disk_dev)
  elif template_name == constants.DT_FILE:
    if len(secondary_nodes) != 0:
      raise errors.ProgrammerError("Wrong template configuration")

    _RequireFileStorage()

    for idx, disk in enumerate(disk_info):
      disk_index = idx + base_index
      disk_dev = objects.Disk(dev_type=constants.LD_FILE, size=disk["size"],
                              iv_name="disk/%d" % disk_index,
                              logical_id=(file_driver,
                                          "%s/disk%d" % (file_storage_dir,
                                                         disk_index)),
                              mode=disk["mode"])
      disks.append(disk_dev)
  else:
    raise errors.ProgrammerError("Invalid disk template '%s'" % template_name)
  return disks


def _GetInstanceInfoText(instance):
  """Compute that text that should be added to the disk's metadata.

  """
  return "originstname+%s" % instance.name


def _CalcEta(time_taken, written, total_size):
  """Calculates the ETA based on size written and total size.

  @param time_taken: The time taken so far
  @param written: amount written so far
  @param total_size: The total size of data to be written
  @return: The remaining time in seconds

  """
  avg_time = time_taken / float(written)
  return (total_size - written) * avg_time


def _WipeDisks(lu, instance):
  """Wipes instance disks.

  @type lu: L{LogicalUnit}
  @param lu: the logical unit on whose behalf we execute
  @type instance: L{objects.Instance}
  @param instance: the instance whose disks we should create
  @return: the success of the wipe

  """
  node = instance.primary_node
  for idx, device in enumerate(instance.disks):
    lu.LogInfo("* Wiping disk %d", idx)
    logging.info("Wiping disk %d for instance %s", idx, instance.name)

    # The wipe size is MIN_WIPE_CHUNK_PERCENT % of the instance disk but
    # MAX_WIPE_CHUNK at max
    wipe_chunk_size = min(constants.MAX_WIPE_CHUNK, device.size / 100.0 *
                          constants.MIN_WIPE_CHUNK_PERCENT)

    offset = 0
    size = device.size
    last_output = 0
    start_time = time.time()

    while offset < size:
      wipe_size = min(wipe_chunk_size, size - offset)
      result = lu.rpc.call_blockdev_wipe(node, device, offset, wipe_size)
      result.Raise("Could not wipe disk %d at offset %d for size %d" %
                   (idx, offset, wipe_size))
      now = time.time()
      offset += wipe_size
      if now - last_output >= 60:
        eta = _CalcEta(now - start_time, offset, size)
        lu.LogInfo(" - done: %.1f%% ETA: %s" %
                   (offset / float(size) * 100, utils.FormatSeconds(eta)))
        last_output = now


def _CreateDisks(lu, instance, to_skip=None, target_node=None):
  """Create all disks for an instance.

  This abstracts away some work from AddInstance.

  @type lu: L{LogicalUnit}
  @param lu: the logical unit on whose behalf we execute
  @type instance: L{objects.Instance}
  @param instance: the instance whose disks we should create
  @type to_skip: list
  @param to_skip: list of indices to skip
  @type target_node: string
  @param target_node: if passed, overrides the target node for creation
  @rtype: boolean
  @return: the success of the creation

  """
  info = _GetInstanceInfoText(instance)
  if target_node is None:
    pnode = instance.primary_node
    all_nodes = instance.all_nodes
  else:
    pnode = target_node
    all_nodes = [pnode]

  if instance.disk_template == constants.DT_FILE:
    file_storage_dir = os.path.dirname(instance.disks[0].logical_id[1])
    result = lu.rpc.call_file_storage_dir_create(pnode, file_storage_dir)

    result.Raise("Failed to create directory '%s' on"
                 " node %s" % (file_storage_dir, pnode))

  # Note: this needs to be kept in sync with adding of disks in
  # LUSetInstanceParams
  for idx, device in enumerate(instance.disks):
    if to_skip and idx in to_skip:
      continue
    logging.info("Creating volume %s for instance %s",
                 device.iv_name, instance.name)
    #HARDCODE
    for node in all_nodes:
      f_create = node == pnode
      _CreateBlockDev(lu, node, instance, device, f_create, info, f_create)


def _RemoveDisks(lu, instance, target_node=None):
  """Remove all disks for an instance.

  This abstracts away some work from `AddInstance()` and
  `RemoveInstance()`. Note that in case some of the devices couldn't
  be removed, the removal will continue with the other ones (compare
  with `_CreateDisks()`).

  @type lu: L{LogicalUnit}
  @param lu: the logical unit on whose behalf we execute
  @type instance: L{objects.Instance}
  @param instance: the instance whose disks we should remove
  @type target_node: string
  @param target_node: used to override the node on which to remove the disks
  @rtype: boolean
  @return: the success of the removal

  """
  logging.info("Removing block devices for instance %s", instance.name)

  all_result = True
  for device in instance.disks:
    if target_node:
      edata = [(target_node, device)]
    else:
      edata = device.ComputeNodeTree(instance.primary_node)
    for node, disk in edata:
      lu.cfg.SetDiskID(disk, node)
      msg = lu.rpc.call_blockdev_remove(node, disk).fail_msg
      if msg:
        lu.LogWarning("Could not remove block device %s on node %s,"
                      " continuing anyway: %s", device.iv_name, node, msg)
        all_result = False

  if instance.disk_template == constants.DT_FILE:
    file_storage_dir = os.path.dirname(instance.disks[0].logical_id[1])
    if target_node:
      tgt = target_node
    else:
      tgt = instance.primary_node
    result = lu.rpc.call_file_storage_dir_remove(tgt, file_storage_dir)
    if result.fail_msg:
      lu.LogWarning("Could not remove directory '%s' on node %s: %s",
                    file_storage_dir, instance.primary_node, result.fail_msg)
      all_result = False

  return all_result


def _ComputeDiskSizePerVG(disk_template, disks):
  """Compute disk size requirements in the volume group

  """
  def _compute(disks, payload):
    """Universal algorithm

    """
    vgs = {}
    for disk in disks:
      vgs[disk["vg"]] = vgs.get("vg", 0) + disk["size"] + payload

    return vgs

  # Required free disk space as a function of disk and swap space
  req_size_dict = {
    constants.DT_DISKLESS: None,
    constants.DT_PLAIN: _compute(disks, 0),
    # 128 MB are added for drbd metadata for each disk
    constants.DT_DRBD8: _compute(disks, 128),
    constants.DT_FILE: None,
  }

  if disk_template not in req_size_dict:
    raise errors.ProgrammerError("Disk template '%s' size requirement"
                                 " is unknown" %  disk_template)

  return req_size_dict[disk_template]


def _ComputeDiskSize(disk_template, disks):
  """Compute disk size requirements in the volume group

  """
  # Required free disk space as a function of disk and swap space
  req_size_dict = {
    constants.DT_DISKLESS: None,
    constants.DT_PLAIN: sum(d["size"] for d in disks),
    # 128 MB are added for drbd metadata for each disk
    constants.DT_DRBD8: sum(d["size"] + 128 for d in disks),
    constants.DT_FILE: None,
  }

  if disk_template not in req_size_dict:
    raise errors.ProgrammerError("Disk template '%s' size requirement"
                                 " is unknown" %  disk_template)

  return req_size_dict[disk_template]


def _CheckHVParams(lu, nodenames, hvname, hvparams):
  """Hypervisor parameter validation.

  This function abstract the hypervisor parameter validation to be
  used in both instance create and instance modify.

  @type lu: L{LogicalUnit}
  @param lu: the logical unit for which we check
  @type nodenames: list
  @param nodenames: the list of nodes on which we should check
  @type hvname: string
  @param hvname: the name of the hypervisor we should use
  @type hvparams: dict
  @param hvparams: the parameters which we need to check
  @raise errors.OpPrereqError: if the parameters are not valid

  """
  hvinfo = lu.rpc.call_hypervisor_validate_params(nodenames,
                                                  hvname,
                                                  hvparams)
  for node in nodenames:
    info = hvinfo[node]
    if info.offline:
      continue
    info.Raise("Hypervisor parameter validation failed on node %s" % node)


def _CheckOSParams(lu, required, nodenames, osname, osparams):
  """OS parameters validation.

  @type lu: L{LogicalUnit}
  @param lu: the logical unit for which we check
  @type required: boolean
  @param required: whether the validation should fail if the OS is not
      found
  @type nodenames: list
  @param nodenames: the list of nodes on which we should check
  @type osname: string
  @param osname: the name of the hypervisor we should use
  @type osparams: dict
  @param osparams: the parameters which we need to check
  @raise errors.OpPrereqError: if the parameters are not valid

  """
  result = lu.rpc.call_os_validate(required, nodenames, osname,
                                   [constants.OS_VALIDATE_PARAMETERS],
                                   osparams)
  for node, nres in result.items():
    # we don't check for offline cases since this should be run only
    # against the master node and/or an instance's nodes
    nres.Raise("OS Parameters validation failed on node %s" % node)
    if not nres.payload:
      lu.LogInfo("OS %s not found on node %s, validation skipped",
                 osname, node)


class LUCreateInstance(LogicalUnit):
  """Create an instance.

  """
  HPATH = "instance-add"
  HTYPE = constants.HTYPE_INSTANCE
  _OP_PARAMS = [
    _PInstanceName,
    ("mode", ht.NoDefault, ht.TElemOf(constants.INSTANCE_CREATE_MODES)),
    ("start", True, ht.TBool),
    ("wait_for_sync", True, ht.TBool),
    ("ip_check", True, ht.TBool),
    ("name_check", True, ht.TBool),
    ("disks", ht.NoDefault, ht.TListOf(ht.TDict)),
    ("nics", ht.NoDefault, ht.TListOf(ht.TDict)),
    ("hvparams", ht.EmptyDict, ht.TDict),
    ("beparams", ht.EmptyDict, ht.TDict),
    ("osparams", ht.EmptyDict, ht.TDict),
    ("no_install", None, ht.TMaybeBool),
    ("os_type", None, ht.TMaybeString),
    ("force_variant", False, ht.TBool),
    ("source_handshake", None, ht.TOr(ht.TList, ht.TNone)),
    ("source_x509_ca", None, ht.TMaybeString),
    ("source_instance_name", None, ht.TMaybeString),
    ("source_shutdown_timeout", constants.DEFAULT_SHUTDOWN_TIMEOUT,
     ht.TPositiveInt),
    ("src_node", None, ht.TMaybeString),
    ("src_path", None, ht.TMaybeString),
    ("pnode", None, ht.TMaybeString),
    ("snode", None, ht.TMaybeString),
    ("iallocator", None, ht.TMaybeString),
    ("hypervisor", None, ht.TMaybeString),
    ("disk_template", ht.NoDefault, _CheckDiskTemplate),
    ("identify_defaults", False, ht.TBool),
    ("file_driver", None, ht.TOr(ht.TNone, ht.TElemOf(constants.FILE_DRIVER))),
    ("file_storage_dir", None, ht.TMaybeString),
    ]
  REQ_BGL = False

  def CheckArguments(self):
    """Check arguments.

    """
    # do not require name_check to ease forward/backward compatibility
    # for tools
    if self.op.no_install and self.op.start:
      self.LogInfo("No-installation mode selected, disabling startup")
      self.op.start = False
    # validate/normalize the instance name
    self.op.instance_name = \
      netutils.Hostname.GetNormalizedName(self.op.instance_name)

    if self.op.ip_check and not self.op.name_check:
      # TODO: make the ip check more flexible and not depend on the name check
      raise errors.OpPrereqError("Cannot do ip check without a name check",
                                 errors.ECODE_INVAL)

    # check nics' parameter names
    for nic in self.op.nics:
      utils.ForceDictType(nic, constants.INIC_PARAMS_TYPES)

    # check disks. parameter names and consistent adopt/no-adopt strategy
    has_adopt = has_no_adopt = False
    for disk in self.op.disks:
      utils.ForceDictType(disk, constants.IDISK_PARAMS_TYPES)
      if "adopt" in disk:
        has_adopt = True
      else:
        has_no_adopt = True
    if has_adopt and has_no_adopt:
      raise errors.OpPrereqError("Either all disks are adopted or none is",
                                 errors.ECODE_INVAL)
    if has_adopt:
      if self.op.disk_template not in constants.DTS_MAY_ADOPT:
        raise errors.OpPrereqError("Disk adoption is not supported for the"
                                   " '%s' disk template" %
                                   self.op.disk_template,
                                   errors.ECODE_INVAL)
      if self.op.iallocator is not None:
        raise errors.OpPrereqError("Disk adoption not allowed with an"
                                   " iallocator script", errors.ECODE_INVAL)
      if self.op.mode == constants.INSTANCE_IMPORT:
        raise errors.OpPrereqError("Disk adoption not allowed for"
                                   " instance import", errors.ECODE_INVAL)

    self.adopt_disks = has_adopt

    # instance name verification
    if self.op.name_check:
      self.hostname1 = netutils.GetHostname(name=self.op.instance_name)
      self.op.instance_name = self.hostname1.name
      # used in CheckPrereq for ip ping check
      self.check_ip = self.hostname1.ip
    else:
      self.check_ip = None

    # file storage checks
    if (self.op.file_driver and
        not self.op.file_driver in constants.FILE_DRIVER):
      raise errors.OpPrereqError("Invalid file driver name '%s'" %
                                 self.op.file_driver, errors.ECODE_INVAL)

    if self.op.file_storage_dir and os.path.isabs(self.op.file_storage_dir):
      raise errors.OpPrereqError("File storage directory path not absolute",
                                 errors.ECODE_INVAL)

    ### Node/iallocator related checks
    _CheckIAllocatorOrNode(self, "iallocator", "pnode")

    if self.op.pnode is not None:
      if self.op.disk_template in constants.DTS_NET_MIRROR:
        if self.op.snode is None:
          raise errors.OpPrereqError("The networked disk templates need"
                                     " a mirror node", errors.ECODE_INVAL)
      elif self.op.snode:
        self.LogWarning("Secondary node will be ignored on non-mirrored disk"
                        " template")
        self.op.snode = None

    self._cds = _GetClusterDomainSecret()

    if self.op.mode == constants.INSTANCE_IMPORT:
      # On import force_variant must be True, because if we forced it at
      # initial install, our only chance when importing it back is that it
      # works again!
      self.op.force_variant = True

      if self.op.no_install:
        self.LogInfo("No-installation mode has no effect during import")

    elif self.op.mode == constants.INSTANCE_CREATE:
      if self.op.os_type is None:
        raise errors.OpPrereqError("No guest OS specified",
                                   errors.ECODE_INVAL)
      if self.op.os_type in self.cfg.GetClusterInfo().blacklisted_os:
        raise errors.OpPrereqError("Guest OS '%s' is not allowed for"
                                   " installation" % self.op.os_type,
                                   errors.ECODE_STATE)
      if self.op.disk_template is None:
        raise errors.OpPrereqError("No disk template specified",
                                   errors.ECODE_INVAL)

    elif self.op.mode == constants.INSTANCE_REMOTE_IMPORT:
      # Check handshake to ensure both clusters have the same domain secret
      src_handshake = self.op.source_handshake
      if not src_handshake:
        raise errors.OpPrereqError("Missing source handshake",
                                   errors.ECODE_INVAL)

      errmsg = masterd.instance.CheckRemoteExportHandshake(self._cds,
                                                           src_handshake)
      if errmsg:
        raise errors.OpPrereqError("Invalid handshake: %s" % errmsg,
                                   errors.ECODE_INVAL)

      # Load and check source CA
      self.source_x509_ca_pem = self.op.source_x509_ca
      if not self.source_x509_ca_pem:
        raise errors.OpPrereqError("Missing source X509 CA",
                                   errors.ECODE_INVAL)

      try:
        (cert, _) = utils.LoadSignedX509Certificate(self.source_x509_ca_pem,
                                                    self._cds)
      except OpenSSL.crypto.Error, err:
        raise errors.OpPrereqError("Unable to load source X509 CA (%s)" %
                                   (err, ), errors.ECODE_INVAL)

      (errcode, msg) = utils.VerifyX509Certificate(cert, None, None)
      if errcode is not None:
        raise errors.OpPrereqError("Invalid source X509 CA (%s)" % (msg, ),
                                   errors.ECODE_INVAL)

      self.source_x509_ca = cert

      src_instance_name = self.op.source_instance_name
      if not src_instance_name:
        raise errors.OpPrereqError("Missing source instance name",
                                   errors.ECODE_INVAL)

      self.source_instance_name = \
          netutils.GetHostname(name=src_instance_name).name

    else:
      raise errors.OpPrereqError("Invalid instance creation mode %r" %
                                 self.op.mode, errors.ECODE_INVAL)

  def ExpandNames(self):
    """ExpandNames for CreateInstance.

    Figure out the right locks for instance creation.

    """
    self.needed_locks = {}

    instance_name = self.op.instance_name
    # this is just a preventive check, but someone might still add this
    # instance in the meantime, and creation will fail at lock-add time
    if instance_name in self.cfg.GetInstanceList():
      raise errors.OpPrereqError("Instance '%s' is already in the cluster" %
                                 instance_name, errors.ECODE_EXISTS)

    self.add_locks[locking.LEVEL_INSTANCE] = instance_name

    if self.op.iallocator:
      self.needed_locks[locking.LEVEL_NODE] = locking.ALL_SET
    else:
      self.op.pnode = _ExpandNodeName(self.cfg, self.op.pnode)
      nodelist = [self.op.pnode]
      if self.op.snode is not None:
        self.op.snode = _ExpandNodeName(self.cfg, self.op.snode)
        nodelist.append(self.op.snode)
      self.needed_locks[locking.LEVEL_NODE] = nodelist

    # in case of import lock the source node too
    if self.op.mode == constants.INSTANCE_IMPORT:
      src_node = self.op.src_node
      src_path = self.op.src_path

      if src_path is None:
        self.op.src_path = src_path = self.op.instance_name

      if src_node is None:
        self.needed_locks[locking.LEVEL_NODE] = locking.ALL_SET
        self.op.src_node = None
        if os.path.isabs(src_path):
          raise errors.OpPrereqError("Importing an instance from an absolute"
                                     " path requires a source node option.",
                                     errors.ECODE_INVAL)
      else:
        self.op.src_node = src_node = _ExpandNodeName(self.cfg, src_node)
        if self.needed_locks[locking.LEVEL_NODE] is not locking.ALL_SET:
          self.needed_locks[locking.LEVEL_NODE].append(src_node)
        if not os.path.isabs(src_path):
          self.op.src_path = src_path = \
            utils.PathJoin(constants.EXPORT_DIR, src_path)

  def _RunAllocator(self):
    """Run the allocator based on input opcode.

    """
    nics = [n.ToDict() for n in self.nics]
    ial = IAllocator(self.cfg, self.rpc,
                     mode=constants.IALLOCATOR_MODE_ALLOC,
                     name=self.op.instance_name,
                     disk_template=self.op.disk_template,
                     tags=[],
                     os=self.op.os_type,
                     vcpus=self.be_full[constants.BE_VCPUS],
                     mem_size=self.be_full[constants.BE_MEMORY],
                     disks=self.disks,
                     nics=nics,
                     hypervisor=self.op.hypervisor,
                     )

    ial.Run(self.op.iallocator)

    if not ial.success:
      raise errors.OpPrereqError("Can't compute nodes using"
                                 " iallocator '%s': %s" %
                                 (self.op.iallocator, ial.info),
                                 errors.ECODE_NORES)
    if len(ial.result) != ial.required_nodes:
      raise errors.OpPrereqError("iallocator '%s' returned invalid number"
                                 " of nodes (%s), required %s" %
                                 (self.op.iallocator, len(ial.result),
                                  ial.required_nodes), errors.ECODE_FAULT)
    self.op.pnode = ial.result[0]
    self.LogInfo("Selected nodes for instance %s via iallocator %s: %s",
                 self.op.instance_name, self.op.iallocator,
                 utils.CommaJoin(ial.result))
    if ial.required_nodes == 2:
      self.op.snode = ial.result[1]

  def BuildHooksEnv(self):
    """Build hooks env.

    This runs on master, primary and secondary nodes of the instance.

    """
    env = {
      "ADD_MODE": self.op.mode,
      }
    if self.op.mode == constants.INSTANCE_IMPORT:
      env["SRC_NODE"] = self.op.src_node
      env["SRC_PATH"] = self.op.src_path
      env["SRC_IMAGES"] = self.src_images

    env.update(_BuildInstanceHookEnv(
      name=self.op.instance_name,
      primary_node=self.op.pnode,
      secondary_nodes=self.secondaries,
      status=self.op.start,
      os_type=self.op.os_type,
      memory=self.be_full[constants.BE_MEMORY],
      vcpus=self.be_full[constants.BE_VCPUS],
      nics=_NICListToTuple(self, self.nics),
      disk_template=self.op.disk_template,
      disks=[(d["size"], d["mode"]) for d in self.disks],
      bep=self.be_full,
      hvp=self.hv_full,
      hypervisor_name=self.op.hypervisor,
    ))

    nl = ([self.cfg.GetMasterNode(), self.op.pnode] +
          self.secondaries)
    return env, nl, nl

  def _ReadExportInfo(self):
    """Reads the export information from disk.

    It will override the opcode source node and path with the actual
    information, if these two were not specified before.

    @return: the export information

    """
    assert self.op.mode == constants.INSTANCE_IMPORT

    src_node = self.op.src_node
    src_path = self.op.src_path

    if src_node is None:
      locked_nodes = self.acquired_locks[locking.LEVEL_NODE]
      exp_list = self.rpc.call_export_list(locked_nodes)
      found = False
      for node in exp_list:
        if exp_list[node].fail_msg:
          continue
        if src_path in exp_list[node].payload:
          found = True
          self.op.src_node = src_node = node
          self.op.src_path = src_path = utils.PathJoin(constants.EXPORT_DIR,
                                                       src_path)
          break
      if not found:
        raise errors.OpPrereqError("No export found for relative path %s" %
                                    src_path, errors.ECODE_INVAL)

    _CheckNodeOnline(self, src_node)
    result = self.rpc.call_export_info(src_node, src_path)
    result.Raise("No export or invalid export found in dir %s" % src_path)

    export_info = objects.SerializableConfigParser.Loads(str(result.payload))
    if not export_info.has_section(constants.INISECT_EXP):
      raise errors.ProgrammerError("Corrupted export config",
                                   errors.ECODE_ENVIRON)

    ei_version = export_info.get(constants.INISECT_EXP, "version")
    if (int(ei_version) != constants.EXPORT_VERSION):
      raise errors.OpPrereqError("Wrong export version %s (wanted %d)" %
                                 (ei_version, constants.EXPORT_VERSION),
                                 errors.ECODE_ENVIRON)
    return export_info

  def _ReadExportParams(self, einfo):
    """Use export parameters as defaults.

    In case the opcode doesn't specify (as in override) some instance
    parameters, then try to use them from the export information, if
    that declares them.

    """
    self.op.os_type = einfo.get(constants.INISECT_EXP, "os")

    if self.op.disk_template is None:
      if einfo.has_option(constants.INISECT_INS, "disk_template"):
        self.op.disk_template = einfo.get(constants.INISECT_INS,
                                          "disk_template")
      else:
        raise errors.OpPrereqError("No disk template specified and the export"
                                   " is missing the disk_template information",
                                   errors.ECODE_INVAL)

    if not self.op.disks:
      if einfo.has_option(constants.INISECT_INS, "disk_count"):
        disks = []
        # TODO: import the disk iv_name too
        for idx in range(einfo.getint(constants.INISECT_INS, "disk_count")):
          disk_sz = einfo.getint(constants.INISECT_INS, "disk%d_size" % idx)
          disks.append({"size": disk_sz})
        self.op.disks = disks
      else:
        raise errors.OpPrereqError("No disk info specified and the export"
                                   " is missing the disk information",
                                   errors.ECODE_INVAL)

    if (not self.op.nics and
        einfo.has_option(constants.INISECT_INS, "nic_count")):
      nics = []
      for idx in range(einfo.getint(constants.INISECT_INS, "nic_count")):
        ndict = {}
        for name in list(constants.NICS_PARAMETERS) + ["ip", "mac"]:
          v = einfo.get(constants.INISECT_INS, "nic%d_%s" % (idx, name))
          ndict[name] = v
        nics.append(ndict)
      self.op.nics = nics

    if (self.op.hypervisor is None and
        einfo.has_option(constants.INISECT_INS, "hypervisor")):
      self.op.hypervisor = einfo.get(constants.INISECT_INS, "hypervisor")
    if einfo.has_section(constants.INISECT_HYP):
      # use the export parameters but do not override the ones
      # specified by the user
      for name, value in einfo.items(constants.INISECT_HYP):
        if name not in self.op.hvparams:
          self.op.hvparams[name] = value

    if einfo.has_section(constants.INISECT_BEP):
      # use the parameters, without overriding
      for name, value in einfo.items(constants.INISECT_BEP):
        if name not in self.op.beparams:
          self.op.beparams[name] = value
    else:
      # try to read the parameters old style, from the main section
      for name in constants.BES_PARAMETERS:
        if (name not in self.op.beparams and
            einfo.has_option(constants.INISECT_INS, name)):
          self.op.beparams[name] = einfo.get(constants.INISECT_INS, name)

    if einfo.has_section(constants.INISECT_OSP):
      # use the parameters, without overriding
      for name, value in einfo.items(constants.INISECT_OSP):
        if name not in self.op.osparams:
          self.op.osparams[name] = value

  def _RevertToDefaults(self, cluster):
    """Revert the instance parameters to the default values.

    """
    # hvparams
    hv_defs = cluster.SimpleFillHV(self.op.hypervisor, self.op.os_type, {})
    for name in self.op.hvparams.keys():
      if name in hv_defs and hv_defs[name] == self.op.hvparams[name]:
        del self.op.hvparams[name]
    # beparams
    be_defs = cluster.SimpleFillBE({})
    for name in self.op.beparams.keys():
      if name in be_defs and be_defs[name] == self.op.beparams[name]:
        del self.op.beparams[name]
    # nic params
    nic_defs = cluster.SimpleFillNIC({})
    for nic in self.op.nics:
      for name in constants.NICS_PARAMETERS:
        if name in nic and name in nic_defs and nic[name] == nic_defs[name]:
          del nic[name]
    # osparams
    os_defs = cluster.SimpleFillOS(self.op.os_type, {})
    for name in self.op.osparams.keys():
      if name in os_defs and os_defs[name] == self.op.osparams[name]:
        del self.op.osparams[name]

  def CheckPrereq(self):
    """Check prerequisites.

    """
    if self.op.mode == constants.INSTANCE_IMPORT:
      export_info = self._ReadExportInfo()
      self._ReadExportParams(export_info)

    _CheckDiskTemplate(self.op.disk_template)

    if (not self.cfg.GetVGName() and
        self.op.disk_template not in constants.DTS_NOT_LVM):
      raise errors.OpPrereqError("Cluster does not support lvm-based"
                                 " instances", errors.ECODE_STATE)

    if self.op.hypervisor is None:
      self.op.hypervisor = self.cfg.GetHypervisorType()

    cluster = self.cfg.GetClusterInfo()
    enabled_hvs = cluster.enabled_hypervisors
    if self.op.hypervisor not in enabled_hvs:
      raise errors.OpPrereqError("Selected hypervisor (%s) not enabled in the"
                                 " cluster (%s)" % (self.op.hypervisor,
                                  ",".join(enabled_hvs)),
                                 errors.ECODE_STATE)

    # check hypervisor parameter syntax (locally)
    utils.ForceDictType(self.op.hvparams, constants.HVS_PARAMETER_TYPES)
    filled_hvp = cluster.SimpleFillHV(self.op.hypervisor, self.op.os_type,
                                      self.op.hvparams)
    hv_type = hypervisor.GetHypervisor(self.op.hypervisor)
    hv_type.CheckParameterSyntax(filled_hvp)
    self.hv_full = filled_hvp
    # check that we don't specify global parameters on an instance
    _CheckGlobalHvParams(self.op.hvparams)

    # fill and remember the beparams dict
    utils.ForceDictType(self.op.beparams, constants.BES_PARAMETER_TYPES)
    self.be_full = cluster.SimpleFillBE(self.op.beparams)

    # build os parameters
    self.os_full = cluster.SimpleFillOS(self.op.os_type, self.op.osparams)

    # now that hvp/bep are in final format, let's reset to defaults,
    # if told to do so
    if self.op.identify_defaults:
      self._RevertToDefaults(cluster)

    # NIC buildup
    self.nics = []
    for idx, nic in enumerate(self.op.nics):
      nic_mode_req = nic.get("mode", None)
      nic_mode = nic_mode_req
      if nic_mode is None:
        nic_mode = cluster.nicparams[constants.PP_DEFAULT][constants.NIC_MODE]

      # in routed mode, for the first nic, the default ip is 'auto'
      if nic_mode == constants.NIC_MODE_ROUTED and idx == 0:
        default_ip_mode = constants.VALUE_AUTO
      else:
        default_ip_mode = constants.VALUE_NONE

      # ip validity checks
      ip = nic.get("ip", default_ip_mode)
      if ip is None or ip.lower() == constants.VALUE_NONE:
        nic_ip = None
      elif ip.lower() == constants.VALUE_AUTO:
        if not self.op.name_check:
          raise errors.OpPrereqError("IP address set to auto but name checks"
                                     " have been skipped",
                                     errors.ECODE_INVAL)
        nic_ip = self.hostname1.ip
      else:
        if not netutils.IPAddress.IsValid(ip):
          raise errors.OpPrereqError("Invalid IP address '%s'" % ip,
                                     errors.ECODE_INVAL)
        nic_ip = ip

      # TODO: check the ip address for uniqueness
      if nic_mode == constants.NIC_MODE_ROUTED and not nic_ip:
        raise errors.OpPrereqError("Routed nic mode requires an ip address",
                                   errors.ECODE_INVAL)

      # MAC address verification
      mac = nic.get("mac", constants.VALUE_AUTO)
      if mac not in (constants.VALUE_AUTO, constants.VALUE_GENERATE):
        mac = utils.NormalizeAndValidateMac(mac)

        try:
          self.cfg.ReserveMAC(mac, self.proc.GetECId())
        except errors.ReservationError:
          raise errors.OpPrereqError("MAC address %s already in use"
                                     " in cluster" % mac,
                                     errors.ECODE_NOTUNIQUE)

      # bridge verification
      bridge = nic.get("bridge", None)
      link = nic.get("link", None)
      if bridge and link:
        raise errors.OpPrereqError("Cannot pass 'bridge' and 'link'"
                                   " at the same time", errors.ECODE_INVAL)
      elif bridge and nic_mode == constants.NIC_MODE_ROUTED:
        raise errors.OpPrereqError("Cannot pass 'bridge' on a routed nic",
                                   errors.ECODE_INVAL)
      elif bridge:
        link = bridge

      nicparams = {}
      if nic_mode_req:
        nicparams[constants.NIC_MODE] = nic_mode_req
      if link:
        nicparams[constants.NIC_LINK] = link

      check_params = cluster.SimpleFillNIC(nicparams)
      objects.NIC.CheckParameterSyntax(check_params)
      self.nics.append(objects.NIC(mac=mac, ip=nic_ip, nicparams=nicparams))

    # disk checks/pre-build
    self.disks = []
    for disk in self.op.disks:
      mode = disk.get("mode", constants.DISK_RDWR)
      if mode not in constants.DISK_ACCESS_SET:
        raise errors.OpPrereqError("Invalid disk access mode '%s'" %
                                   mode, errors.ECODE_INVAL)
      size = disk.get("size", None)
      if size is None:
        raise errors.OpPrereqError("Missing disk size", errors.ECODE_INVAL)
      try:
        size = int(size)
      except (TypeError, ValueError):
        raise errors.OpPrereqError("Invalid disk size '%s'" % size,
                                   errors.ECODE_INVAL)
      vg = disk.get("vg", self.cfg.GetVGName())
      new_disk = {"size": size, "mode": mode, "vg": vg}
      if "adopt" in disk:
        new_disk["adopt"] = disk["adopt"]
      self.disks.append(new_disk)

    if self.op.mode == constants.INSTANCE_IMPORT:

      # Check that the new instance doesn't have less disks than the export
      instance_disks = len(self.disks)
      export_disks = export_info.getint(constants.INISECT_INS, 'disk_count')
      if instance_disks < export_disks:
        raise errors.OpPrereqError("Not enough disks to import."
                                   " (instance: %d, export: %d)" %
                                   (instance_disks, export_disks),
                                   errors.ECODE_INVAL)

      disk_images = []
      for idx in range(export_disks):
        option = 'disk%d_dump' % idx
        if export_info.has_option(constants.INISECT_INS, option):
          # FIXME: are the old os-es, disk sizes, etc. useful?
          export_name = export_info.get(constants.INISECT_INS, option)
          image = utils.PathJoin(self.op.src_path, export_name)
          disk_images.append(image)
        else:
          disk_images.append(False)

      self.src_images = disk_images

      old_name = export_info.get(constants.INISECT_INS, 'name')
      try:
        exp_nic_count = export_info.getint(constants.INISECT_INS, 'nic_count')
      except (TypeError, ValueError), err:
        raise errors.OpPrereqError("Invalid export file, nic_count is not"
                                   " an integer: %s" % str(err),
                                   errors.ECODE_STATE)
      if self.op.instance_name == old_name:
        for idx, nic in enumerate(self.nics):
          if nic.mac == constants.VALUE_AUTO and exp_nic_count >= idx:
            nic_mac_ini = 'nic%d_mac' % idx
            nic.mac = export_info.get(constants.INISECT_INS, nic_mac_ini)

    # ENDIF: self.op.mode == constants.INSTANCE_IMPORT

    # ip ping checks (we use the same ip that was resolved in ExpandNames)
    if self.op.ip_check:
      if netutils.TcpPing(self.check_ip, constants.DEFAULT_NODED_PORT):
        raise errors.OpPrereqError("IP %s of instance %s already in use" %
                                   (self.check_ip, self.op.instance_name),
                                   errors.ECODE_NOTUNIQUE)

    #### mac address generation
    # By generating here the mac address both the allocator and the hooks get
    # the real final mac address rather than the 'auto' or 'generate' value.
    # There is a race condition between the generation and the instance object
    # creation, which means that we know the mac is valid now, but we're not
    # sure it will be when we actually add the instance. If things go bad
    # adding the instance will abort because of a duplicate mac, and the
    # creation job will fail.
    for nic in self.nics:
      if nic.mac in (constants.VALUE_AUTO, constants.VALUE_GENERATE):
        nic.mac = self.cfg.GenerateMAC(self.proc.GetECId())

    #### allocator run

    if self.op.iallocator is not None:
      self._RunAllocator()

    #### node related checks

    # check primary node
    self.pnode = pnode = self.cfg.GetNodeInfo(self.op.pnode)
    assert self.pnode is not None, \
      "Cannot retrieve locked node %s" % self.op.pnode
    if pnode.offline:
      raise errors.OpPrereqError("Cannot use offline primary node '%s'" %
                                 pnode.name, errors.ECODE_STATE)
    if pnode.drained:
      raise errors.OpPrereqError("Cannot use drained primary node '%s'" %
                                 pnode.name, errors.ECODE_STATE)
    if not pnode.vm_capable:
      raise errors.OpPrereqError("Cannot use non-vm_capable primary node"
                                 " '%s'" % pnode.name, errors.ECODE_STATE)

    self.secondaries = []

    # mirror node verification
    if self.op.disk_template in constants.DTS_NET_MIRROR:
      if self.op.snode == pnode.name:
        raise errors.OpPrereqError("The secondary node cannot be the"
                                   " primary node.", errors.ECODE_INVAL)
      _CheckNodeOnline(self, self.op.snode)
      _CheckNodeNotDrained(self, self.op.snode)
      _CheckNodeVmCapable(self, self.op.snode)
      self.secondaries.append(self.op.snode)

    nodenames = [pnode.name] + self.secondaries

    if not self.adopt_disks:
      # Check lv size requirements, if not adopting
      req_sizes = _ComputeDiskSizePerVG(self.op.disk_template, self.disks)
      _CheckNodesFreeDiskPerVG(self, nodenames, req_sizes)

    else: # instead, we must check the adoption data
      all_lvs = set([i["vg"] + "/" + i["adopt"] for i in self.disks])
      if len(all_lvs) != len(self.disks):
        raise errors.OpPrereqError("Duplicate volume names given for adoption",
                                   errors.ECODE_INVAL)
      for lv_name in all_lvs:
        try:
          # FIXME: lv_name here is "vg/lv" need to ensure that other calls
          # to ReserveLV uses the same syntax
          self.cfg.ReserveLV(lv_name, self.proc.GetECId())
        except errors.ReservationError:
          raise errors.OpPrereqError("LV named %s used by another instance" %
                                     lv_name, errors.ECODE_NOTUNIQUE)

      vg_names = self.rpc.call_vg_list([pnode.name])
      vg_names.Raise("Cannot get VG information from node %s" % pnode.name)

      node_lvs = self.rpc.call_lv_list([pnode.name],
                                       vg_names[pnode.name].payload.keys()
                                      )[pnode.name]
      node_lvs.Raise("Cannot get LV information from node %s" % pnode.name)
      node_lvs = node_lvs.payload

      delta = all_lvs.difference(node_lvs.keys())
      if delta:
        raise errors.OpPrereqError("Missing logical volume(s): %s" %
                                   utils.CommaJoin(delta),
                                   errors.ECODE_INVAL)
      online_lvs = [lv for lv in all_lvs if node_lvs[lv][2]]
      if online_lvs:
        raise errors.OpPrereqError("Online logical volumes found, cannot"
                                   " adopt: %s" % utils.CommaJoin(online_lvs),
                                   errors.ECODE_STATE)
      # update the size of disk based on what is found
      for dsk in self.disks:
        dsk["size"] = int(float(node_lvs[dsk["vg"] + "/" + dsk["adopt"]][0]))

    _CheckHVParams(self, nodenames, self.op.hypervisor, self.op.hvparams)

    _CheckNodeHasOS(self, pnode.name, self.op.os_type, self.op.force_variant)
    # check OS parameters (remotely)
    _CheckOSParams(self, True, nodenames, self.op.os_type, self.os_full)

    _CheckNicsBridgesExist(self, self.nics, self.pnode.name)

    # memory check on primary node
    if self.op.start:
      _CheckNodeFreeMemory(self, self.pnode.name,
                           "creating instance %s" % self.op.instance_name,
                           self.be_full[constants.BE_MEMORY],
                           self.op.hypervisor)

    self.dry_run_result = list(nodenames)

  def Exec(self, feedback_fn):
    """Create and add the instance to the cluster.

    """
    instance = self.op.instance_name
    pnode_name = self.pnode.name

    ht_kind = self.op.hypervisor
    if ht_kind in constants.HTS_REQ_PORT:
      network_port = self.cfg.AllocatePort()
    else:
      network_port = None

    if constants.ENABLE_FILE_STORAGE:
      # this is needed because os.path.join does not accept None arguments
      if self.op.file_storage_dir is None:
        string_file_storage_dir = ""
      else:
        string_file_storage_dir = self.op.file_storage_dir

      # build the full file storage dir path
      file_storage_dir = utils.PathJoin(self.cfg.GetFileStorageDir(),
                                        string_file_storage_dir, instance)
    else:
      file_storage_dir = ""

    disks = _GenerateDiskTemplate(self,
                                  self.op.disk_template,
                                  instance, pnode_name,
                                  self.secondaries,
                                  self.disks,
                                  file_storage_dir,
                                  self.op.file_driver,
                                  0,
                                  feedback_fn)

    iobj = objects.Instance(name=instance, os=self.op.os_type,
                            primary_node=pnode_name,
                            nics=self.nics, disks=disks,
                            disk_template=self.op.disk_template,
                            admin_up=False,
                            network_port=network_port,
                            beparams=self.op.beparams,
                            hvparams=self.op.hvparams,
                            hypervisor=self.op.hypervisor,
                            osparams=self.op.osparams,
                            )

    if self.adopt_disks:
      # rename LVs to the newly-generated names; we need to construct
      # 'fake' LV disks with the old data, plus the new unique_id
      tmp_disks = [objects.Disk.FromDict(v.ToDict()) for v in disks]
      rename_to = []
      for t_dsk, a_dsk in zip (tmp_disks, self.disks):
        rename_to.append(t_dsk.logical_id)
        t_dsk.logical_id = (t_dsk.logical_id[0], a_dsk["adopt"])
        self.cfg.SetDiskID(t_dsk, pnode_name)
      result = self.rpc.call_blockdev_rename(pnode_name,
                                             zip(tmp_disks, rename_to))
      result.Raise("Failed to rename adoped LVs")
    else:
      feedback_fn("* creating instance disks...")
      try:
        _CreateDisks(self, iobj)
      except errors.OpExecError:
        self.LogWarning("Device creation failed, reverting...")
        try:
          _RemoveDisks(self, iobj)
        finally:
          self.cfg.ReleaseDRBDMinors(instance)
          raise

      if self.cfg.GetClusterInfo().prealloc_wipe_disks:
        feedback_fn("* wiping instance disks...")
        try:
          _WipeDisks(self, iobj)
        except errors.OpExecError:
          self.LogWarning("Device wiping failed, reverting...")
          try:
            _RemoveDisks(self, iobj)
          finally:
            self.cfg.ReleaseDRBDMinors(instance)
            raise

    feedback_fn("adding instance %s to cluster config" % instance)

    self.cfg.AddInstance(iobj, self.proc.GetECId())

    # Declare that we don't want to remove the instance lock anymore, as we've
    # added the instance to the config
    del self.remove_locks[locking.LEVEL_INSTANCE]
    # Unlock all the nodes
    if self.op.mode == constants.INSTANCE_IMPORT:
      nodes_keep = [self.op.src_node]
      nodes_release = [node for node in self.acquired_locks[locking.LEVEL_NODE]
                       if node != self.op.src_node]
      self.context.glm.release(locking.LEVEL_NODE, nodes_release)
      self.acquired_locks[locking.LEVEL_NODE] = nodes_keep
    else:
      self.context.glm.release(locking.LEVEL_NODE)
      del self.acquired_locks[locking.LEVEL_NODE]

    if self.op.wait_for_sync:
      disk_abort = not _WaitForSync(self, iobj)
    elif iobj.disk_template in constants.DTS_NET_MIRROR:
      # make sure the disks are not degraded (still sync-ing is ok)
      time.sleep(15)
      feedback_fn("* checking mirrors status")
      disk_abort = not _WaitForSync(self, iobj, oneshot=True)
    else:
      disk_abort = False

    if disk_abort:
      _RemoveDisks(self, iobj)
      self.cfg.RemoveInstance(iobj.name)
      # Make sure the instance lock gets removed
      self.remove_locks[locking.LEVEL_INSTANCE] = iobj.name
      raise errors.OpExecError("There are some degraded disks for"
                               " this instance")

    if iobj.disk_template != constants.DT_DISKLESS and not self.adopt_disks:
      if self.op.mode == constants.INSTANCE_CREATE:
        if not self.op.no_install:
          feedback_fn("* running the instance OS create scripts...")
          # FIXME: pass debug option from opcode to backend
          result = self.rpc.call_instance_os_add(pnode_name, iobj, False,
                                                 self.op.debug_level)
          result.Raise("Could not add os for instance %s"
                       " on node %s" % (instance, pnode_name))

      elif self.op.mode == constants.INSTANCE_IMPORT:
        feedback_fn("* running the instance OS import scripts...")

        transfers = []

        for idx, image in enumerate(self.src_images):
          if not image:
            continue

          # FIXME: pass debug option from opcode to backend
          dt = masterd.instance.DiskTransfer("disk/%s" % idx,
                                             constants.IEIO_FILE, (image, ),
                                             constants.IEIO_SCRIPT,
                                             (iobj.disks[idx], idx),
                                             None)
          transfers.append(dt)

        import_result = \
          masterd.instance.TransferInstanceData(self, feedback_fn,
                                                self.op.src_node, pnode_name,
                                                self.pnode.secondary_ip,
                                                iobj, transfers)
        if not compat.all(import_result):
          self.LogWarning("Some disks for instance %s on node %s were not"
                          " imported successfully" % (instance, pnode_name))

      elif self.op.mode == constants.INSTANCE_REMOTE_IMPORT:
        feedback_fn("* preparing remote import...")
        # The source cluster will stop the instance before attempting to make a
        # connection. In some cases stopping an instance can take a long time,
        # hence the shutdown timeout is added to the connection timeout.
        connect_timeout = (constants.RIE_CONNECT_TIMEOUT +
                           self.op.source_shutdown_timeout)
        timeouts = masterd.instance.ImportExportTimeouts(connect_timeout)

        assert iobj.primary_node == self.pnode.name
        disk_results = \
          masterd.instance.RemoteImport(self, feedback_fn, iobj, self.pnode,
                                        self.source_x509_ca,
                                        self._cds, timeouts)
        if not compat.all(disk_results):
          # TODO: Should the instance still be started, even if some disks
          # failed to import (valid for local imports, too)?
          self.LogWarning("Some disks for instance %s on node %s were not"
                          " imported successfully" % (instance, pnode_name))

        # Run rename script on newly imported instance
        assert iobj.name == instance
        feedback_fn("Running rename script for %s" % instance)
        result = self.rpc.call_instance_run_rename(pnode_name, iobj,
                                                   self.source_instance_name,
                                                   self.op.debug_level)
        if result.fail_msg:
          self.LogWarning("Failed to run rename script for %s on node"
                          " %s: %s" % (instance, pnode_name, result.fail_msg))

      else:
        # also checked in the prereq part
        raise errors.ProgrammerError("Unknown OS initialization mode '%s'"
                                     % self.op.mode)

    if self.op.start:
      iobj.admin_up = True
      self.cfg.Update(iobj, feedback_fn)
      logging.info("Starting instance %s on node %s", instance, pnode_name)
      feedback_fn("* starting instance...")
      result = self.rpc.call_instance_start(pnode_name, iobj, None, None)
      result.Raise("Could not start instance")

    return list(iobj.all_nodes)


class LUConnectConsole(NoHooksLU):
  """Connect to an instance's console.

  This is somewhat special in that it returns the command line that
  you need to run on the master node in order to connect to the
  console.

  """
  _OP_PARAMS = [
    _PInstanceName
    ]
  REQ_BGL = False

  def ExpandNames(self):
    self._ExpandAndLockInstance()

  def CheckPrereq(self):
    """Check prerequisites.

    This checks that the instance is in the cluster.

    """
    self.instance = self.cfg.GetInstanceInfo(self.op.instance_name)
    assert self.instance is not None, \
      "Cannot retrieve locked instance %s" % self.op.instance_name
    _CheckNodeOnline(self, self.instance.primary_node)

  def Exec(self, feedback_fn):
    """Connect to the console of an instance

    """
    instance = self.instance
    node = instance.primary_node

    node_insts = self.rpc.call_instance_list([node],
                                             [instance.hypervisor])[node]
    node_insts.Raise("Can't get node information from %s" % node)

    if instance.name not in node_insts.payload:
      if instance.admin_up:
        state = "ERROR_down"
      else:
        state = "ADMIN_down"
      raise errors.OpExecError("Instance %s is not running (state %s)" %
                               (instance.name, state))

    logging.debug("Connecting to console of %s on %s", instance.name, node)

    hyper = hypervisor.GetHypervisor(instance.hypervisor)
    cluster = self.cfg.GetClusterInfo()
    # beparams and hvparams are passed separately, to avoid editing the
    # instance and then saving the defaults in the instance itself.
    hvparams = cluster.FillHV(instance)
    beparams = cluster.FillBE(instance)
    console_cmd = hyper.GetShellCommandForConsole(instance, hvparams, beparams)

    # build ssh cmdline
    return self.ssh.BuildCmd(node, "root", console_cmd, batch=True, tty=True)


class LUReplaceDisks(LogicalUnit):
  """Replace the disks of an instance.

  """
  HPATH = "mirrors-replace"
  HTYPE = constants.HTYPE_INSTANCE
  _OP_PARAMS = [
    _PInstanceName,
    ("mode", ht.NoDefault, ht.TElemOf(constants.REPLACE_MODES)),
    ("disks", ht.EmptyList, ht.TListOf(ht.TPositiveInt)),
    ("remote_node", None, ht.TMaybeString),
    ("iallocator", None, ht.TMaybeString),
    ("early_release", False, ht.TBool),
    ]
  REQ_BGL = False

  def CheckArguments(self):
    TLReplaceDisks.CheckArguments(self.op.mode, self.op.remote_node,
                                  self.op.iallocator)

  def ExpandNames(self):
    self._ExpandAndLockInstance()

    if self.op.iallocator is not None:
      self.needed_locks[locking.LEVEL_NODE] = locking.ALL_SET

    elif self.op.remote_node is not None:
      remote_node = _ExpandNodeName(self.cfg, self.op.remote_node)
      self.op.remote_node = remote_node

      # Warning: do not remove the locking of the new secondary here
      # unless DRBD8.AddChildren is changed to work in parallel;
      # currently it doesn't since parallel invocations of
      # FindUnusedMinor will conflict
      self.needed_locks[locking.LEVEL_NODE] = [remote_node]
      self.recalculate_locks[locking.LEVEL_NODE] = constants.LOCKS_APPEND

    else:
      self.needed_locks[locking.LEVEL_NODE] = []
      self.recalculate_locks[locking.LEVEL_NODE] = constants.LOCKS_REPLACE

    self.replacer = TLReplaceDisks(self, self.op.instance_name, self.op.mode,
                                   self.op.iallocator, self.op.remote_node,
                                   self.op.disks, False, self.op.early_release)

    self.tasklets = [self.replacer]

  def DeclareLocks(self, level):
    # If we're not already locking all nodes in the set we have to declare the
    # instance's primary/secondary nodes.
    if (level == locking.LEVEL_NODE and
        self.needed_locks[locking.LEVEL_NODE] is not locking.ALL_SET):
      self._LockInstancesNodes()

  def BuildHooksEnv(self):
    """Build hooks env.

    This runs on the master, the primary and all the secondaries.

    """
    instance = self.replacer.instance
    env = {
      "MODE": self.op.mode,
      "NEW_SECONDARY": self.op.remote_node,
      "OLD_SECONDARY": instance.secondary_nodes[0],
      }
    env.update(_BuildInstanceHookEnvByObject(self, instance))
    nl = [
      self.cfg.GetMasterNode(),
      instance.primary_node,
      ]
    if self.op.remote_node is not None:
      nl.append(self.op.remote_node)
    return env, nl, nl


class TLReplaceDisks(Tasklet):
  """Replaces disks for an instance.

  Note: Locking is not within the scope of this class.

  """
  def __init__(self, lu, instance_name, mode, iallocator_name, remote_node,
               disks, delay_iallocator, early_release):
    """Initializes this class.

    """
    Tasklet.__init__(self, lu)

    # Parameters
    self.instance_name = instance_name
    self.mode = mode
    self.iallocator_name = iallocator_name
    self.remote_node = remote_node
    self.disks = disks
    self.delay_iallocator = delay_iallocator
    self.early_release = early_release

    # Runtime data
    self.instance = None
    self.new_node = None
    self.target_node = None
    self.other_node = None
    self.remote_node_info = None
    self.node_secondary_ip = None

  @staticmethod
  def CheckArguments(mode, remote_node, iallocator):
    """Helper function for users of this class.

    """
    # check for valid parameter combination
    if mode == constants.REPLACE_DISK_CHG:
      if remote_node is None and iallocator is None:
        raise errors.OpPrereqError("When changing the secondary either an"
                                   " iallocator script must be used or the"
                                   " new node given", errors.ECODE_INVAL)

      if remote_node is not None and iallocator is not None:
        raise errors.OpPrereqError("Give either the iallocator or the new"
                                   " secondary, not both", errors.ECODE_INVAL)

    elif remote_node is not None or iallocator is not None:
      # Not replacing the secondary
      raise errors.OpPrereqError("The iallocator and new node options can"
                                 " only be used when changing the"
                                 " secondary node", errors.ECODE_INVAL)

  @staticmethod
  def _RunAllocator(lu, iallocator_name, instance_name, relocate_from):
    """Compute a new secondary node using an IAllocator.

    """
    ial = IAllocator(lu.cfg, lu.rpc,
                     mode=constants.IALLOCATOR_MODE_RELOC,
                     name=instance_name,
                     relocate_from=relocate_from)

    ial.Run(iallocator_name)

    if not ial.success:
      raise errors.OpPrereqError("Can't compute nodes using iallocator '%s':"
                                 " %s" % (iallocator_name, ial.info),
                                 errors.ECODE_NORES)

    if len(ial.result) != ial.required_nodes:
      raise errors.OpPrereqError("iallocator '%s' returned invalid number"
                                 " of nodes (%s), required %s" %
                                 (iallocator_name,
                                  len(ial.result), ial.required_nodes),
                                 errors.ECODE_FAULT)

    remote_node_name = ial.result[0]

    lu.LogInfo("Selected new secondary for instance '%s': %s",
               instance_name, remote_node_name)

    return remote_node_name

  def _FindFaultyDisks(self, node_name):
    return _FindFaultyInstanceDisks(self.cfg, self.rpc, self.instance,
                                    node_name, True)

  def CheckPrereq(self):
    """Check prerequisites.

    This checks that the instance is in the cluster.

    """
    self.instance = instance = self.cfg.GetInstanceInfo(self.instance_name)
    assert instance is not None, \
      "Cannot retrieve locked instance %s" % self.instance_name

    if instance.disk_template != constants.DT_DRBD8:
      raise errors.OpPrereqError("Can only run replace disks for DRBD8-based"
                                 " instances", errors.ECODE_INVAL)

    if len(instance.secondary_nodes) != 1:
      raise errors.OpPrereqError("The instance has a strange layout,"
                                 " expected one secondary but found %d" %
                                 len(instance.secondary_nodes),
                                 errors.ECODE_FAULT)

    if not self.delay_iallocator:
      self._CheckPrereq2()

  def _CheckPrereq2(self):
    """Check prerequisites, second part.

    This function should always be part of CheckPrereq. It was separated and is
    now called from Exec because during node evacuation iallocator was only
    called with an unmodified cluster model, not taking planned changes into
    account.

    """
    instance = self.instance
    secondary_node = instance.secondary_nodes[0]

    if self.iallocator_name is None:
      remote_node = self.remote_node
    else:
      remote_node = self._RunAllocator(self.lu, self.iallocator_name,
                                       instance.name, instance.secondary_nodes)

    if remote_node is not None:
      self.remote_node_info = self.cfg.GetNodeInfo(remote_node)
      assert self.remote_node_info is not None, \
        "Cannot retrieve locked node %s" % remote_node
    else:
      self.remote_node_info = None

    if remote_node == self.instance.primary_node:
      raise errors.OpPrereqError("The specified node is the primary node of"
                                 " the instance.", errors.ECODE_INVAL)

    if remote_node == secondary_node:
      raise errors.OpPrereqError("The specified node is already the"
                                 " secondary node of the instance.",
                                 errors.ECODE_INVAL)

    if self.disks and self.mode in (constants.REPLACE_DISK_AUTO,
                                    constants.REPLACE_DISK_CHG):
      raise errors.OpPrereqError("Cannot specify disks to be replaced",
                                 errors.ECODE_INVAL)

    if self.mode == constants.REPLACE_DISK_AUTO:
      faulty_primary = self._FindFaultyDisks(instance.primary_node)
      faulty_secondary = self._FindFaultyDisks(secondary_node)

      if faulty_primary and faulty_secondary:
        raise errors.OpPrereqError("Instance %s has faulty disks on more than"
                                   " one node and can not be repaired"
                                   " automatically" % self.instance_name,
                                   errors.ECODE_STATE)

      if faulty_primary:
        self.disks = faulty_primary
        self.target_node = instance.primary_node
        self.other_node = secondary_node
        check_nodes = [self.target_node, self.other_node]
      elif faulty_secondary:
        self.disks = faulty_secondary
        self.target_node = secondary_node
        self.other_node = instance.primary_node
        check_nodes = [self.target_node, self.other_node]
      else:
        self.disks = []
        check_nodes = []

    else:
      # Non-automatic modes
      if self.mode == constants.REPLACE_DISK_PRI:
        self.target_node = instance.primary_node
        self.other_node = secondary_node
        check_nodes = [self.target_node, self.other_node]

      elif self.mode == constants.REPLACE_DISK_SEC:
        self.target_node = secondary_node
        self.other_node = instance.primary_node
        check_nodes = [self.target_node, self.other_node]

      elif self.mode == constants.REPLACE_DISK_CHG:
        self.new_node = remote_node
        self.other_node = instance.primary_node
        self.target_node = secondary_node
        check_nodes = [self.new_node, self.other_node]

        _CheckNodeNotDrained(self.lu, remote_node)
        _CheckNodeVmCapable(self.lu, remote_node)

        old_node_info = self.cfg.GetNodeInfo(secondary_node)
        assert old_node_info is not None
        if old_node_info.offline and not self.early_release:
          # doesn't make sense to delay the release
          self.early_release = True
          self.lu.LogInfo("Old secondary %s is offline, automatically enabling"
                          " early-release mode", secondary_node)

      else:
        raise errors.ProgrammerError("Unhandled disk replace mode (%s)" %
                                     self.mode)

      # If not specified all disks should be replaced
      if not self.disks:
        self.disks = range(len(self.instance.disks))

    for node in check_nodes:
      _CheckNodeOnline(self.lu, node)

    # Check whether disks are valid
    for disk_idx in self.disks:
      instance.FindDisk(disk_idx)

    # Get secondary node IP addresses
    node_2nd_ip = {}

    for node_name in [self.target_node, self.other_node, self.new_node]:
      if node_name is not None:
        node_2nd_ip[node_name] = self.cfg.GetNodeInfo(node_name).secondary_ip

    self.node_secondary_ip = node_2nd_ip

  def Exec(self, feedback_fn):
    """Execute disk replacement.

    This dispatches the disk replacement to the appropriate handler.

    """
    if self.delay_iallocator:
      self._CheckPrereq2()

    if not self.disks:
      feedback_fn("No disks need replacement")
      return

    feedback_fn("Replacing disk(s) %s for %s" %
                (utils.CommaJoin(self.disks), self.instance.name))

    activate_disks = (not self.instance.admin_up)

    # Activate the instance disks if we're replacing them on a down instance
    if activate_disks:
      _StartInstanceDisks(self.lu, self.instance, True)

    try:
      # Should we replace the secondary node?
      if self.new_node is not None:
        fn = self._ExecDrbd8Secondary
      else:
        fn = self._ExecDrbd8DiskOnly

      return fn(feedback_fn)

    finally:
      # Deactivate the instance disks if we're replacing them on a
      # down instance
      if activate_disks:
        _SafeShutdownInstanceDisks(self.lu, self.instance)

  def _CheckVolumeGroup(self, nodes):
    self.lu.LogInfo("Checking volume groups")

    vgname = self.cfg.GetVGName()

    # Make sure volume group exists on all involved nodes
    results = self.rpc.call_vg_list(nodes)
    if not results:
      raise errors.OpExecError("Can't list volume groups on the nodes")

    for node in nodes:
      res = results[node]
      res.Raise("Error checking node %s" % node)
      if vgname not in res.payload:
        raise errors.OpExecError("Volume group '%s' not found on node %s" %
                                 (vgname, node))

  def _CheckDisksExistence(self, nodes):
    # Check disk existence
    for idx, dev in enumerate(self.instance.disks):
      if idx not in self.disks:
        continue

      for node in nodes:
        self.lu.LogInfo("Checking disk/%d on %s" % (idx, node))
        self.cfg.SetDiskID(dev, node)

        result = self.rpc.call_blockdev_find(node, dev)

        msg = result.fail_msg
        if msg or not result.payload:
          if not msg:
            msg = "disk not found"
          raise errors.OpExecError("Can't find disk/%d on node %s: %s" %
                                   (idx, node, msg))

  def _CheckDisksConsistency(self, node_name, on_primary, ldisk):
    for idx, dev in enumerate(self.instance.disks):
      if idx not in self.disks:
        continue

      self.lu.LogInfo("Checking disk/%d consistency on node %s" %
                      (idx, node_name))

      if not _CheckDiskConsistency(self.lu, dev, node_name, on_primary,
                                   ldisk=ldisk):
        raise errors.OpExecError("Node %s has degraded storage, unsafe to"
                                 " replace disks for instance %s" %
                                 (node_name, self.instance.name))

  def _CreateNewStorage(self, node_name):
    vgname = self.cfg.GetVGName()
    iv_names = {}

    for idx, dev in enumerate(self.instance.disks):
      if idx not in self.disks:
        continue

      self.lu.LogInfo("Adding storage on %s for disk/%d" % (node_name, idx))

      self.cfg.SetDiskID(dev, node_name)

      lv_names = [".disk%d_%s" % (idx, suffix) for suffix in ["data", "meta"]]
      names = _GenerateUniqueNames(self.lu, lv_names)

      lv_data = objects.Disk(dev_type=constants.LD_LV, size=dev.size,
                             logical_id=(vgname, names[0]))
      lv_meta = objects.Disk(dev_type=constants.LD_LV, size=128,
                             logical_id=(vgname, names[1]))

      new_lvs = [lv_data, lv_meta]
      old_lvs = dev.children
      iv_names[dev.iv_name] = (dev, old_lvs, new_lvs)

      # we pass force_create=True to force the LVM creation
      for new_lv in new_lvs:
        _CreateBlockDev(self.lu, node_name, self.instance, new_lv, True,
                        _GetInstanceInfoText(self.instance), False)

    return iv_names

  def _CheckDevices(self, node_name, iv_names):
    for name, (dev, _, _) in iv_names.iteritems():
      self.cfg.SetDiskID(dev, node_name)

      result = self.rpc.call_blockdev_find(node_name, dev)

      msg = result.fail_msg
      if msg or not result.payload:
        if not msg:
          msg = "disk not found"
        raise errors.OpExecError("Can't find DRBD device %s: %s" %
                                 (name, msg))

      if result.payload.is_degraded:
        raise errors.OpExecError("DRBD device %s is degraded!" % name)

  def _RemoveOldStorage(self, node_name, iv_names):
    for name, (_, old_lvs, _) in iv_names.iteritems():
      self.lu.LogInfo("Remove logical volumes for %s" % name)

      for lv in old_lvs:
        self.cfg.SetDiskID(lv, node_name)

        msg = self.rpc.call_blockdev_remove(node_name, lv).fail_msg
        if msg:
          self.lu.LogWarning("Can't remove old LV: %s" % msg,
                             hint="remove unused LVs manually")

  def _ReleaseNodeLock(self, node_name):
    """Releases the lock for a given node."""
    self.lu.context.glm.release(locking.LEVEL_NODE, node_name)

  def _ExecDrbd8DiskOnly(self, feedback_fn):
    """Replace a disk on the primary or secondary for DRBD 8.

    The algorithm for replace is quite complicated:

      1. for each disk to be replaced:

        1. create new LVs on the target node with unique names
        1. detach old LVs from the drbd device
        1. rename old LVs to name_replaced.<time_t>
        1. rename new LVs to old LVs
        1. attach the new LVs (with the old names now) to the drbd device

      1. wait for sync across all devices

      1. for each modified disk:

        1. remove old LVs (which have the name name_replaces.<time_t>)

    Failures are not very well handled.

    """
    steps_total = 6

    # Step: check device activation
    self.lu.LogStep(1, steps_total, "Check device existence")
    self._CheckDisksExistence([self.other_node, self.target_node])
    self._CheckVolumeGroup([self.target_node, self.other_node])

    # Step: check other node consistency
    self.lu.LogStep(2, steps_total, "Check peer consistency")
    self._CheckDisksConsistency(self.other_node,
                                self.other_node == self.instance.primary_node,
                                False)

    # Step: create new storage
    self.lu.LogStep(3, steps_total, "Allocate new storage")
    iv_names = self._CreateNewStorage(self.target_node)

    # Step: for each lv, detach+rename*2+attach
    self.lu.LogStep(4, steps_total, "Changing drbd configuration")
    for dev, old_lvs, new_lvs in iv_names.itervalues():
      self.lu.LogInfo("Detaching %s drbd from local storage" % dev.iv_name)

      result = self.rpc.call_blockdev_removechildren(self.target_node, dev,
                                                     old_lvs)
      result.Raise("Can't detach drbd from local storage on node"
                   " %s for device %s" % (self.target_node, dev.iv_name))
      #dev.children = []
      #cfg.Update(instance)

      # ok, we created the new LVs, so now we know we have the needed
      # storage; as such, we proceed on the target node to rename
      # old_lv to _old, and new_lv to old_lv; note that we rename LVs
      # using the assumption that logical_id == physical_id (which in
      # turn is the unique_id on that node)

      # FIXME(iustin): use a better name for the replaced LVs
      temp_suffix = int(time.time())
      ren_fn = lambda d, suff: (d.physical_id[0],
                                d.physical_id[1] + "_replaced-%s" % suff)

      # Build the rename list based on what LVs exist on the node
      rename_old_to_new = []
      for to_ren in old_lvs:
        result = self.rpc.call_blockdev_find(self.target_node, to_ren)
        if not result.fail_msg and result.payload:
          # device exists
          rename_old_to_new.append((to_ren, ren_fn(to_ren, temp_suffix)))

      self.lu.LogInfo("Renaming the old LVs on the target node")
      result = self.rpc.call_blockdev_rename(self.target_node,
                                             rename_old_to_new)
      result.Raise("Can't rename old LVs on node %s" % self.target_node)

      # Now we rename the new LVs to the old LVs
      self.lu.LogInfo("Renaming the new LVs on the target node")
      rename_new_to_old = [(new, old.physical_id)
                           for old, new in zip(old_lvs, new_lvs)]
      result = self.rpc.call_blockdev_rename(self.target_node,
                                             rename_new_to_old)
      result.Raise("Can't rename new LVs on node %s" % self.target_node)

      for old, new in zip(old_lvs, new_lvs):
        new.logical_id = old.logical_id
        self.cfg.SetDiskID(new, self.target_node)

      for disk in old_lvs:
        disk.logical_id = ren_fn(disk, temp_suffix)
        self.cfg.SetDiskID(disk, self.target_node)

      # Now that the new lvs have the old name, we can add them to the device
      self.lu.LogInfo("Adding new mirror component on %s" % self.target_node)
      result = self.rpc.call_blockdev_addchildren(self.target_node, dev,
                                                  new_lvs)
      msg = result.fail_msg
      if msg:
        for new_lv in new_lvs:
          msg2 = self.rpc.call_blockdev_remove(self.target_node,
                                               new_lv).fail_msg
          if msg2:
            self.lu.LogWarning("Can't rollback device %s: %s", dev, msg2,
                               hint=("cleanup manually the unused logical"
                                     "volumes"))
        raise errors.OpExecError("Can't add local storage to drbd: %s" % msg)

      dev.children = new_lvs

      self.cfg.Update(self.instance, feedback_fn)

    cstep = 5
    if self.early_release:
      self.lu.LogStep(cstep, steps_total, "Removing old storage")
      cstep += 1
      self._RemoveOldStorage(self.target_node, iv_names)
      # WARNING: we release both node locks here, do not do other RPCs
      # than WaitForSync to the primary node
      self._ReleaseNodeLock([self.target_node, self.other_node])

    # Wait for sync
    # This can fail as the old devices are degraded and _WaitForSync
    # does a combined result over all disks, so we don't check its return value
    self.lu.LogStep(cstep, steps_total, "Sync devices")
    cstep += 1
    _WaitForSync(self.lu, self.instance)

    # Check all devices manually
    self._CheckDevices(self.instance.primary_node, iv_names)

    # Step: remove old storage
    if not self.early_release:
      self.lu.LogStep(cstep, steps_total, "Removing old storage")
      cstep += 1
      self._RemoveOldStorage(self.target_node, iv_names)

  def _ExecDrbd8Secondary(self, feedback_fn):
    """Replace the secondary node for DRBD 8.

    The algorithm for replace is quite complicated:
      - for all disks of the instance:
        - create new LVs on the new node with same names
        - shutdown the drbd device on the old secondary
        - disconnect the drbd network on the primary
        - create the drbd device on the new secondary
        - network attach the drbd on the primary, using an artifice:
          the drbd code for Attach() will connect to the network if it
          finds a device which is connected to the good local disks but
          not network enabled
      - wait for sync across all devices
      - remove all disks from the old secondary

    Failures are not very well handled.

    """
    steps_total = 6

    # Step: check device activation
    self.lu.LogStep(1, steps_total, "Check device existence")
    self._CheckDisksExistence([self.instance.primary_node])
    self._CheckVolumeGroup([self.instance.primary_node])

    # Step: check other node consistency
    self.lu.LogStep(2, steps_total, "Check peer consistency")
    self._CheckDisksConsistency(self.instance.primary_node, True, True)

    # Step: create new storage
    self.lu.LogStep(3, steps_total, "Allocate new storage")
    for idx, dev in enumerate(self.instance.disks):
      self.lu.LogInfo("Adding new local storage on %s for disk/%d" %
                      (self.new_node, idx))
      # we pass force_create=True to force LVM creation
      for new_lv in dev.children:
        _CreateBlockDev(self.lu, self.new_node, self.instance, new_lv, True,
                        _GetInstanceInfoText(self.instance), False)

    # Step 4: dbrd minors and drbd setups changes
    # after this, we must manually remove the drbd minors on both the
    # error and the success paths
    self.lu.LogStep(4, steps_total, "Changing drbd configuration")
    minors = self.cfg.AllocateDRBDMinor([self.new_node
                                         for dev in self.instance.disks],
                                        self.instance.name)
    logging.debug("Allocated minors %r", minors)

    iv_names = {}
    for idx, (dev, new_minor) in enumerate(zip(self.instance.disks, minors)):
      self.lu.LogInfo("activating a new drbd on %s for disk/%d" %
                      (self.new_node, idx))
      # create new devices on new_node; note that we create two IDs:
      # one without port, so the drbd will be activated without
      # networking information on the new node at this stage, and one
      # with network, for the latter activation in step 4
      (o_node1, o_node2, o_port, o_minor1, o_minor2, o_secret) = dev.logical_id
      if self.instance.primary_node == o_node1:
        p_minor = o_minor1
      else:
        assert self.instance.primary_node == o_node2, "Three-node instance?"
        p_minor = o_minor2

      new_alone_id = (self.instance.primary_node, self.new_node, None,
                      p_minor, new_minor, o_secret)
      new_net_id = (self.instance.primary_node, self.new_node, o_port,
                    p_minor, new_minor, o_secret)

      iv_names[idx] = (dev, dev.children, new_net_id)
      logging.debug("Allocated new_minor: %s, new_logical_id: %s", new_minor,
                    new_net_id)
      new_drbd = objects.Disk(dev_type=constants.LD_DRBD8,
                              logical_id=new_alone_id,
                              children=dev.children,
                              size=dev.size)
      try:
        _CreateSingleBlockDev(self.lu, self.new_node, self.instance, new_drbd,
                              _GetInstanceInfoText(self.instance), False)
      except errors.GenericError:
        self.cfg.ReleaseDRBDMinors(self.instance.name)
        raise

    # We have new devices, shutdown the drbd on the old secondary
    for idx, dev in enumerate(self.instance.disks):
      self.lu.LogInfo("Shutting down drbd for disk/%d on old node" % idx)
      self.cfg.SetDiskID(dev, self.target_node)
      msg = self.rpc.call_blockdev_shutdown(self.target_node, dev).fail_msg
      if msg:
        self.lu.LogWarning("Failed to shutdown drbd for disk/%d on old"
                           "node: %s" % (idx, msg),
                           hint=("Please cleanup this device manually as"
                                 " soon as possible"))

    self.lu.LogInfo("Detaching primary drbds from the network (=> standalone)")
    result = self.rpc.call_drbd_disconnect_net([self.instance.primary_node],
                                               self.node_secondary_ip,
                                               self.instance.disks)\
                                              [self.instance.primary_node]

    msg = result.fail_msg
    if msg:
      # detaches didn't succeed (unlikely)
      self.cfg.ReleaseDRBDMinors(self.instance.name)
      raise errors.OpExecError("Can't detach the disks from the network on"
                               " old node: %s" % (msg,))

    # if we managed to detach at least one, we update all the disks of
    # the instance to point to the new secondary
    self.lu.LogInfo("Updating instance configuration")
    for dev, _, new_logical_id in iv_names.itervalues():
      dev.logical_id = new_logical_id
      self.cfg.SetDiskID(dev, self.instance.primary_node)

    self.cfg.Update(self.instance, feedback_fn)

    # and now perform the drbd attach
    self.lu.LogInfo("Attaching primary drbds to new secondary"
                    " (standalone => connected)")
    result = self.rpc.call_drbd_attach_net([self.instance.primary_node,
                                            self.new_node],
                                           self.node_secondary_ip,
                                           self.instance.disks,
                                           self.instance.name,
                                           False)
    for to_node, to_result in result.items():
      msg = to_result.fail_msg
      if msg:
        self.lu.LogWarning("Can't attach drbd disks on node %s: %s",
                           to_node, msg,
                           hint=("please do a gnt-instance info to see the"
                                 " status of disks"))
    cstep = 5
    if self.early_release:
      self.lu.LogStep(cstep, steps_total, "Removing old storage")
      cstep += 1
      self._RemoveOldStorage(self.target_node, iv_names)
      # WARNING: we release all node locks here, do not do other RPCs
      # than WaitForSync to the primary node
      self._ReleaseNodeLock([self.instance.primary_node,
                             self.target_node,
                             self.new_node])

    # Wait for sync
    # This can fail as the old devices are degraded and _WaitForSync
    # does a combined result over all disks, so we don't check its return value
    self.lu.LogStep(cstep, steps_total, "Sync devices")
    cstep += 1
    _WaitForSync(self.lu, self.instance)

    # Check all devices manually
    self._CheckDevices(self.instance.primary_node, iv_names)

    # Step: remove old storage
    if not self.early_release:
      self.lu.LogStep(cstep, steps_total, "Removing old storage")
      self._RemoveOldStorage(self.target_node, iv_names)


class LURepairNodeStorage(NoHooksLU):
  """Repairs the volume group on a node.

  """
  _OP_PARAMS = [
    _PNodeName,
    ("storage_type", ht.NoDefault, _CheckStorageType),
    ("name", ht.NoDefault, ht.TNonEmptyString),
    ("ignore_consistency", False, ht.TBool),
    ]
  REQ_BGL = False

  def CheckArguments(self):
    self.op.node_name = _ExpandNodeName(self.cfg, self.op.node_name)

    storage_type = self.op.storage_type

    if (constants.SO_FIX_CONSISTENCY not in
        constants.VALID_STORAGE_OPERATIONS.get(storage_type, [])):
      raise errors.OpPrereqError("Storage units of type '%s' can not be"
                                 " repaired" % storage_type,
                                 errors.ECODE_INVAL)

  def ExpandNames(self):
    self.needed_locks = {
      locking.LEVEL_NODE: [self.op.node_name],
      }

  def _CheckFaultyDisks(self, instance, node_name):
    """Ensure faulty disks abort the opcode or at least warn."""
    try:
      if _FindFaultyInstanceDisks(self.cfg, self.rpc, instance,
                                  node_name, True):
        raise errors.OpPrereqError("Instance '%s' has faulty disks on"
                                   " node '%s'" % (instance.name, node_name),
                                   errors.ECODE_STATE)
    except errors.OpPrereqError, err:
      if self.op.ignore_consistency:
        self.proc.LogWarning(str(err.args[0]))
      else:
        raise

  def CheckPrereq(self):
    """Check prerequisites.

    """
    # Check whether any instance on this node has faulty disks
    for inst in _GetNodeInstances(self.cfg, self.op.node_name):
      if not inst.admin_up:
        continue
      check_nodes = set(inst.all_nodes)
      check_nodes.discard(self.op.node_name)
      for inst_node_name in check_nodes:
        self._CheckFaultyDisks(inst, inst_node_name)

  def Exec(self, feedback_fn):
    feedback_fn("Repairing storage unit '%s' on %s ..." %
                (self.op.name, self.op.node_name))

    st_args = _GetStorageTypeArgs(self.cfg, self.op.storage_type)
    result = self.rpc.call_storage_execute(self.op.node_name,
                                           self.op.storage_type, st_args,
                                           self.op.name,
                                           constants.SO_FIX_CONSISTENCY)
    result.Raise("Failed to repair storage unit '%s' on %s" %
                 (self.op.name, self.op.node_name))


class LUNodeEvacuationStrategy(NoHooksLU):
  """Computes the node evacuation strategy.

  """
  _OP_PARAMS = [
    ("nodes", ht.NoDefault, ht.TListOf(ht.TNonEmptyString)),
    ("remote_node", None, ht.TMaybeString),
    ("iallocator", None, ht.TMaybeString),
    ]
  REQ_BGL = False

  def CheckArguments(self):
    _CheckIAllocatorOrNode(self, "iallocator", "remote_node")

  def ExpandNames(self):
    self.op.nodes = _GetWantedNodes(self, self.op.nodes)
    self.needed_locks = locks = {}
    if self.op.remote_node is None:
      locks[locking.LEVEL_NODE] = locking.ALL_SET
    else:
      self.op.remote_node = _ExpandNodeName(self.cfg, self.op.remote_node)
      locks[locking.LEVEL_NODE] = self.op.nodes + [self.op.remote_node]

  def Exec(self, feedback_fn):
    if self.op.remote_node is not None:
      instances = []
      for node in self.op.nodes:
        instances.extend(_GetNodeSecondaryInstances(self.cfg, node))
      result = []
      for i in instances:
        if i.primary_node == self.op.remote_node:
          raise errors.OpPrereqError("Node %s is the primary node of"
                                     " instance %s, cannot use it as"
                                     " secondary" %
                                     (self.op.remote_node, i.name),
                                     errors.ECODE_INVAL)
        result.append([i.name, self.op.remote_node])
    else:
      ial = IAllocator(self.cfg, self.rpc,
                       mode=constants.IALLOCATOR_MODE_MEVAC,
                       evac_nodes=self.op.nodes)
      ial.Run(self.op.iallocator, validate=True)
      if not ial.success:
        raise errors.OpExecError("No valid evacuation solution: %s" % ial.info,
                                 errors.ECODE_NORES)
      result = ial.result
    return result


class LUGrowDisk(LogicalUnit):
  """Grow a disk of an instance.

  """
  HPATH = "disk-grow"
  HTYPE = constants.HTYPE_INSTANCE
  _OP_PARAMS = [
    _PInstanceName,
    ("disk", ht.NoDefault, ht.TInt),
    ("amount", ht.NoDefault, ht.TInt),
    ("wait_for_sync", True, ht.TBool),
    ]
  REQ_BGL = False

  def ExpandNames(self):
    self._ExpandAndLockInstance()
    self.needed_locks[locking.LEVEL_NODE] = []
    self.recalculate_locks[locking.LEVEL_NODE] = constants.LOCKS_REPLACE

  def DeclareLocks(self, level):
    if level == locking.LEVEL_NODE:
      self._LockInstancesNodes()

  def BuildHooksEnv(self):
    """Build hooks env.

    This runs on the master, the primary and all the secondaries.

    """
    env = {
      "DISK": self.op.disk,
      "AMOUNT": self.op.amount,
      }
    env.update(_BuildInstanceHookEnvByObject(self, self.instance))
    nl = [self.cfg.GetMasterNode()] + list(self.instance.all_nodes)
    return env, nl, nl

  def CheckPrereq(self):
    """Check prerequisites.

    This checks that the instance is in the cluster.

    """
    instance = self.cfg.GetInstanceInfo(self.op.instance_name)
    assert instance is not None, \
      "Cannot retrieve locked instance %s" % self.op.instance_name
    nodenames = list(instance.all_nodes)
    for node in nodenames:
      _CheckNodeOnline(self, node)

    self.instance = instance

    if instance.disk_template not in constants.DTS_GROWABLE:
      raise errors.OpPrereqError("Instance's disk layout does not support"
                                 " growing.", errors.ECODE_INVAL)

    self.disk = instance.FindDisk(self.op.disk)

    if instance.disk_template != constants.DT_FILE:
      # TODO: check the free disk space for file, when that feature
      # will be supported
      _CheckNodesFreeDiskPerVG(self, nodenames,
                               {self.disk.physical_id[0]: self.op.amount})

  def Exec(self, feedback_fn):
    """Execute disk grow.

    """
    instance = self.instance
    disk = self.disk

    disks_ok, _ = _AssembleInstanceDisks(self, self.instance, disks=[disk])
    if not disks_ok:
      raise errors.OpExecError("Cannot activate block device to grow")

    for node in instance.all_nodes:
      self.cfg.SetDiskID(disk, node)
      result = self.rpc.call_blockdev_grow(node, disk, self.op.amount)
      result.Raise("Grow request failed to node %s" % node)

      # TODO: Rewrite code to work properly
      # DRBD goes into sync mode for a short amount of time after executing the
      # "resize" command. DRBD 8.x below version 8.0.13 contains a bug whereby
      # calling "resize" in sync mode fails. Sleeping for a short amount of
      # time is a work-around.
      time.sleep(5)

    disk.RecordGrow(self.op.amount)
    self.cfg.Update(instance, feedback_fn)
    if self.op.wait_for_sync:
      disk_abort = not _WaitForSync(self, instance, disks=[disk])
      if disk_abort:
        self.proc.LogWarning("Warning: disk sync-ing has not returned a good"
                             " status.\nPlease check the instance.")
      if not instance.admin_up:
        _SafeShutdownInstanceDisks(self, instance, disks=[disk])
    elif not instance.admin_up:
      self.proc.LogWarning("Not shutting down the disk even if the instance is"
                           " not supposed to be running because no wait for"
                           " sync mode was requested.")


class LUQueryInstanceData(NoHooksLU):
  """Query runtime instance data.

  """
  _OP_PARAMS = [
    ("instances", ht.EmptyList, ht.TListOf(ht.TNonEmptyString)),
    ("static", False, ht.TBool),
    ]
  REQ_BGL = False

  def ExpandNames(self):
    self.needed_locks = {}
    self.share_locks = dict.fromkeys(locking.LEVELS, 1)

    if self.op.instances:
      self.wanted_names = []
      for name in self.op.instances:
        full_name = _ExpandInstanceName(self.cfg, name)
        self.wanted_names.append(full_name)
      self.needed_locks[locking.LEVEL_INSTANCE] = self.wanted_names
    else:
      self.wanted_names = None
      self.needed_locks[locking.LEVEL_INSTANCE] = locking.ALL_SET

    self.needed_locks[locking.LEVEL_NODE] = []
    self.recalculate_locks[locking.LEVEL_NODE] = constants.LOCKS_REPLACE

  def DeclareLocks(self, level):
    if level == locking.LEVEL_NODE:
      self._LockInstancesNodes()

  def CheckPrereq(self):
    """Check prerequisites.

    This only checks the optional instance list against the existing names.

    """
    if self.wanted_names is None:
      self.wanted_names = self.acquired_locks[locking.LEVEL_INSTANCE]

    self.wanted_instances = [self.cfg.GetInstanceInfo(name) for name
                             in self.wanted_names]

  def _ComputeBlockdevStatus(self, node, instance_name, dev):
    """Returns the status of a block device

    """
    if self.op.static or not node:
      return None

    self.cfg.SetDiskID(dev, node)

    result = self.rpc.call_blockdev_find(node, dev)
    if result.offline:
      return None

    result.Raise("Can't compute disk status for %s" % instance_name)

    status = result.payload
    if status is None:
      return None

    return (status.dev_path, status.major, status.minor,
            status.sync_percent, status.estimated_time,
            status.is_degraded, status.ldisk_status)

  def _ComputeDiskStatus(self, instance, snode, dev):
    """Compute block device status.

    """
    if dev.dev_type in constants.LDS_DRBD:
      # we change the snode then (otherwise we use the one passed in)
      if dev.logical_id[0] == instance.primary_node:
        snode = dev.logical_id[1]
      else:
        snode = dev.logical_id[0]

    dev_pstatus = self._ComputeBlockdevStatus(instance.primary_node,
                                              instance.name, dev)
    dev_sstatus = self._ComputeBlockdevStatus(snode, instance.name, dev)

    if dev.children:
      dev_children = [self._ComputeDiskStatus(instance, snode, child)
                      for child in dev.children]
    else:
      dev_children = []

    data = {
      "iv_name": dev.iv_name,
      "dev_type": dev.dev_type,
      "logical_id": dev.logical_id,
      "physical_id": dev.physical_id,
      "pstatus": dev_pstatus,
      "sstatus": dev_sstatus,
      "children": dev_children,
      "mode": dev.mode,
      "size": dev.size,
      }

    return data

  def Exec(self, feedback_fn):
    """Gather and return data"""
    result = {}

    cluster = self.cfg.GetClusterInfo()

    for instance in self.wanted_instances:
      if not self.op.static:
        remote_info = self.rpc.call_instance_info(instance.primary_node,
                                                  instance.name,
                                                  instance.hypervisor)
        remote_info.Raise("Error checking node %s" % instance.primary_node)
        remote_info = remote_info.payload
        if remote_info and "state" in remote_info:
          remote_state = "up"
        else:
          remote_state = "down"
      else:
        remote_state = None
      if instance.admin_up:
        config_state = "up"
      else:
        config_state = "down"

      disks = [self._ComputeDiskStatus(instance, None, device)
               for device in instance.disks]

      idict = {
        "name": instance.name,
        "config_state": config_state,
        "run_state": remote_state,
        "pnode": instance.primary_node,
        "snodes": instance.secondary_nodes,
        "os": instance.os,
        # this happens to be the same format used for hooks
        "nics": _NICListToTuple(self, instance.nics),
        "disk_template": instance.disk_template,
        "disks": disks,
        "hypervisor": instance.hypervisor,
        "network_port": instance.network_port,
        "hv_instance": instance.hvparams,
        "hv_actual": cluster.FillHV(instance, skip_globals=True),
        "be_instance": instance.beparams,
        "be_actual": cluster.FillBE(instance),
        "os_instance": instance.osparams,
        "os_actual": cluster.SimpleFillOS(instance.os, instance.osparams),
        "serial_no": instance.serial_no,
        "mtime": instance.mtime,
        "ctime": instance.ctime,
        "uuid": instance.uuid,
        }

      result[instance.name] = idict

    return result


class LUSetInstanceParams(LogicalUnit):
  """Modifies an instances's parameters.

  """
  HPATH = "instance-modify"
  HTYPE = constants.HTYPE_INSTANCE
  _OP_PARAMS = [
    _PInstanceName,
    ("nics", ht.EmptyList, ht.TList),
    ("disks", ht.EmptyList, ht.TList),
    ("beparams", ht.EmptyDict, ht.TDict),
    ("hvparams", ht.EmptyDict, ht.TDict),
    ("disk_template", None, ht.TMaybeString),
    ("remote_node", None, ht.TMaybeString),
    ("os_name", None, ht.TMaybeString),
    ("force_variant", False, ht.TBool),
    ("osparams", None, ht.TOr(ht.TDict, ht.TNone)),
    _PForce,
    ]
  REQ_BGL = False

  def CheckArguments(self):
    if not (self.op.nics or self.op.disks or self.op.disk_template or
            self.op.hvparams or self.op.beparams or self.op.os_name):
      raise errors.OpPrereqError("No changes submitted", errors.ECODE_INVAL)

    if self.op.hvparams:
      _CheckGlobalHvParams(self.op.hvparams)

    # Disk validation
    disk_addremove = 0
    for disk_op, disk_dict in self.op.disks:
      utils.ForceDictType(disk_dict, constants.IDISK_PARAMS_TYPES)
      if disk_op == constants.DDM_REMOVE:
        disk_addremove += 1
        continue
      elif disk_op == constants.DDM_ADD:
        disk_addremove += 1
      else:
        if not isinstance(disk_op, int):
          raise errors.OpPrereqError("Invalid disk index", errors.ECODE_INVAL)
        if not isinstance(disk_dict, dict):
          msg = "Invalid disk value: expected dict, got '%s'" % disk_dict
          raise errors.OpPrereqError(msg, errors.ECODE_INVAL)

      if disk_op == constants.DDM_ADD:
        mode = disk_dict.setdefault('mode', constants.DISK_RDWR)
        if mode not in constants.DISK_ACCESS_SET:
          raise errors.OpPrereqError("Invalid disk access mode '%s'" % mode,
                                     errors.ECODE_INVAL)
        size = disk_dict.get('size', None)
        if size is None:
          raise errors.OpPrereqError("Required disk parameter size missing",
                                     errors.ECODE_INVAL)
        try:
          size = int(size)
        except (TypeError, ValueError), err:
          raise errors.OpPrereqError("Invalid disk size parameter: %s" %
                                     str(err), errors.ECODE_INVAL)
        disk_dict['size'] = size
      else:
        # modification of disk
        if 'size' in disk_dict:
          raise errors.OpPrereqError("Disk size change not possible, use"
                                     " grow-disk", errors.ECODE_INVAL)

    if disk_addremove > 1:
      raise errors.OpPrereqError("Only one disk add or remove operation"
                                 " supported at a time", errors.ECODE_INVAL)

    if self.op.disks and self.op.disk_template is not None:
      raise errors.OpPrereqError("Disk template conversion and other disk"
                                 " changes not supported at the same time",
                                 errors.ECODE_INVAL)

    if self.op.disk_template:
      _CheckDiskTemplate(self.op.disk_template)
      if (self.op.disk_template in constants.DTS_NET_MIRROR and
          self.op.remote_node is None):
        raise errors.OpPrereqError("Changing the disk template to a mirrored"
                                   " one requires specifying a secondary node",
                                   errors.ECODE_INVAL)

    # NIC validation
    nic_addremove = 0
    for nic_op, nic_dict in self.op.nics:
      utils.ForceDictType(nic_dict, constants.INIC_PARAMS_TYPES)
      if nic_op == constants.DDM_REMOVE:
        nic_addremove += 1
        continue
      elif nic_op == constants.DDM_ADD:
        nic_addremove += 1
      else:
        if not isinstance(nic_op, int):
          raise errors.OpPrereqError("Invalid nic index", errors.ECODE_INVAL)
        if not isinstance(nic_dict, dict):
          msg = "Invalid nic value: expected dict, got '%s'" % nic_dict
          raise errors.OpPrereqError(msg, errors.ECODE_INVAL)

      # nic_dict should be a dict
      nic_ip = nic_dict.get('ip', None)
      if nic_ip is not None:
        if nic_ip.lower() == constants.VALUE_NONE:
          nic_dict['ip'] = None
        else:
          if not netutils.IPAddress.IsValid(nic_ip):
            raise errors.OpPrereqError("Invalid IP address '%s'" % nic_ip,
                                       errors.ECODE_INVAL)

      nic_bridge = nic_dict.get('bridge', None)
      nic_link = nic_dict.get('link', None)
      if nic_bridge and nic_link:
        raise errors.OpPrereqError("Cannot pass 'bridge' and 'link'"
                                   " at the same time", errors.ECODE_INVAL)
      elif nic_bridge and nic_bridge.lower() == constants.VALUE_NONE:
        nic_dict['bridge'] = None
      elif nic_link and nic_link.lower() == constants.VALUE_NONE:
        nic_dict['link'] = None

      if nic_op == constants.DDM_ADD:
        nic_mac = nic_dict.get('mac', None)
        if nic_mac is None:
          nic_dict['mac'] = constants.VALUE_AUTO

      if 'mac' in nic_dict:
        nic_mac = nic_dict['mac']
        if nic_mac not in (constants.VALUE_AUTO, constants.VALUE_GENERATE):
          nic_mac = utils.NormalizeAndValidateMac(nic_mac)

        if nic_op != constants.DDM_ADD and nic_mac == constants.VALUE_AUTO:
          raise errors.OpPrereqError("'auto' is not a valid MAC address when"
                                     " modifying an existing nic",
                                     errors.ECODE_INVAL)

    if nic_addremove > 1:
      raise errors.OpPrereqError("Only one NIC add or remove operation"
                                 " supported at a time", errors.ECODE_INVAL)

  def ExpandNames(self):
    self._ExpandAndLockInstance()
    self.needed_locks[locking.LEVEL_NODE] = []
    self.recalculate_locks[locking.LEVEL_NODE] = constants.LOCKS_REPLACE

  def DeclareLocks(self, level):
    if level == locking.LEVEL_NODE:
      self._LockInstancesNodes()
      if self.op.disk_template and self.op.remote_node:
        self.op.remote_node = _ExpandNodeName(self.cfg, self.op.remote_node)
        self.needed_locks[locking.LEVEL_NODE].append(self.op.remote_node)

  def BuildHooksEnv(self):
    """Build hooks env.

    This runs on the master, primary and secondaries.

    """
    args = dict()
    if constants.BE_MEMORY in self.be_new:
      args['memory'] = self.be_new[constants.BE_MEMORY]
    if constants.BE_VCPUS in self.be_new:
      args['vcpus'] = self.be_new[constants.BE_VCPUS]
    # TODO: export disk changes. Note: _BuildInstanceHookEnv* don't export disk
    # information at all.
    if self.op.nics:
      args['nics'] = []
      nic_override = dict(self.op.nics)
      for idx, nic in enumerate(self.instance.nics):
        if idx in nic_override:
          this_nic_override = nic_override[idx]
        else:
          this_nic_override = {}
        if 'ip' in this_nic_override:
          ip = this_nic_override['ip']
        else:
          ip = nic.ip
        if 'mac' in this_nic_override:
          mac = this_nic_override['mac']
        else:
          mac = nic.mac
        if idx in self.nic_pnew:
          nicparams = self.nic_pnew[idx]
        else:
          nicparams = self.cluster.SimpleFillNIC(nic.nicparams)
        mode = nicparams[constants.NIC_MODE]
        link = nicparams[constants.NIC_LINK]
        args['nics'].append((ip, mac, mode, link))
      if constants.DDM_ADD in nic_override:
        ip = nic_override[constants.DDM_ADD].get('ip', None)
        mac = nic_override[constants.DDM_ADD]['mac']
        nicparams = self.nic_pnew[constants.DDM_ADD]
        mode = nicparams[constants.NIC_MODE]
        link = nicparams[constants.NIC_LINK]
        args['nics'].append((ip, mac, mode, link))
      elif constants.DDM_REMOVE in nic_override:
        del args['nics'][-1]

    env = _BuildInstanceHookEnvByObject(self, self.instance, override=args)
    if self.op.disk_template:
      env["NEW_DISK_TEMPLATE"] = self.op.disk_template
    nl = [self.cfg.GetMasterNode()] + list(self.instance.all_nodes)
    return env, nl, nl

  def CheckPrereq(self):
    """Check prerequisites.

    This only checks the instance list against the existing names.

    """
    # checking the new params on the primary/secondary nodes

    instance = self.instance = self.cfg.GetInstanceInfo(self.op.instance_name)
    cluster = self.cluster = self.cfg.GetClusterInfo()
    assert self.instance is not None, \
      "Cannot retrieve locked instance %s" % self.op.instance_name
    pnode = instance.primary_node
    nodelist = list(instance.all_nodes)

    # OS change
    if self.op.os_name and not self.op.force:
      _CheckNodeHasOS(self, instance.primary_node, self.op.os_name,
                      self.op.force_variant)
      instance_os = self.op.os_name
    else:
      instance_os = instance.os

    if self.op.disk_template:
      if instance.disk_template == self.op.disk_template:
        raise errors.OpPrereqError("Instance already has disk template %s" %
                                   instance.disk_template, errors.ECODE_INVAL)

      if (instance.disk_template,
          self.op.disk_template) not in self._DISK_CONVERSIONS:
        raise errors.OpPrereqError("Unsupported disk template conversion from"
                                   " %s to %s" % (instance.disk_template,
                                                  self.op.disk_template),
                                   errors.ECODE_INVAL)
      _CheckInstanceDown(self, instance, "cannot change disk template")
      if self.op.disk_template in constants.DTS_NET_MIRROR:
        if self.op.remote_node == pnode:
          raise errors.OpPrereqError("Given new secondary node %s is the same"
                                     " as the primary node of the instance" %
                                     self.op.remote_node, errors.ECODE_STATE)
        _CheckNodeOnline(self, self.op.remote_node)
        _CheckNodeNotDrained(self, self.op.remote_node)
        # FIXME: here we assume that the old instance type is DT_PLAIN
        assert instance.disk_template == constants.DT_PLAIN
        disks = [{"size": d.size, "vg": d.logical_id[0]}
                 for d in instance.disks]
        required = _ComputeDiskSizePerVG(self.op.disk_template, disks)
        _CheckNodesFreeDiskPerVG(self, [self.op.remote_node], required)

    # hvparams processing
    if self.op.hvparams:
      hv_type = instance.hypervisor
      i_hvdict = _GetUpdatedParams(instance.hvparams, self.op.hvparams)
      utils.ForceDictType(i_hvdict, constants.HVS_PARAMETER_TYPES)
      hv_new = cluster.SimpleFillHV(hv_type, instance.os, i_hvdict)

      # local check
      hypervisor.GetHypervisor(hv_type).CheckParameterSyntax(hv_new)
      _CheckHVParams(self, nodelist, instance.hypervisor, hv_new)
      self.hv_new = hv_new # the new actual values
      self.hv_inst = i_hvdict # the new dict (without defaults)
    else:
      self.hv_new = self.hv_inst = {}

    # beparams processing
    if self.op.beparams:
      i_bedict = _GetUpdatedParams(instance.beparams, self.op.beparams,
                                   use_none=True)
      utils.ForceDictType(i_bedict, constants.BES_PARAMETER_TYPES)
      be_new = cluster.SimpleFillBE(i_bedict)
      self.be_new = be_new # the new actual values
      self.be_inst = i_bedict # the new dict (without defaults)
    else:
      self.be_new = self.be_inst = {}

    # osparams processing
    if self.op.osparams:
      i_osdict = _GetUpdatedParams(instance.osparams, self.op.osparams)
      _CheckOSParams(self, True, nodelist, instance_os, i_osdict)
      self.os_inst = i_osdict # the new dict (without defaults)
    else:
      self.os_inst = {}

    self.warn = []

    if constants.BE_MEMORY in self.op.beparams and not self.op.force:
      mem_check_list = [pnode]
      if be_new[constants.BE_AUTO_BALANCE]:
        # either we changed auto_balance to yes or it was from before
        mem_check_list.extend(instance.secondary_nodes)
      instance_info = self.rpc.call_instance_info(pnode, instance.name,
                                                  instance.hypervisor)
      nodeinfo = self.rpc.call_node_info(mem_check_list, None,
                                         instance.hypervisor)
      pninfo = nodeinfo[pnode]
      msg = pninfo.fail_msg
      if msg:
        # Assume the primary node is unreachable and go ahead
        self.warn.append("Can't get info from primary node %s: %s" %
                         (pnode,  msg))
      elif not isinstance(pninfo.payload.get('memory_free', None), int):
        self.warn.append("Node data from primary node %s doesn't contain"
                         " free memory information" % pnode)
      elif instance_info.fail_msg:
        self.warn.append("Can't get instance runtime information: %s" %
                        instance_info.fail_msg)
      else:
        if instance_info.payload:
          current_mem = int(instance_info.payload['memory'])
        else:
          # Assume instance not running
          # (there is a slight race condition here, but it's not very probable,
          # and we have no other way to check)
          current_mem = 0
        miss_mem = (be_new[constants.BE_MEMORY] - current_mem -
                    pninfo.payload['memory_free'])
        if miss_mem > 0:
          raise errors.OpPrereqError("This change will prevent the instance"
                                     " from starting, due to %d MB of memory"
                                     " missing on its primary node" % miss_mem,
                                     errors.ECODE_NORES)

      if be_new[constants.BE_AUTO_BALANCE]:
        for node, nres in nodeinfo.items():
          if node not in instance.secondary_nodes:
            continue
          msg = nres.fail_msg
          if msg:
            self.warn.append("Can't get info from secondary node %s: %s" %
                             (node, msg))
          elif not isinstance(nres.payload.get('memory_free', None), int):
            self.warn.append("Secondary node %s didn't return free"
                             " memory information" % node)
          elif be_new[constants.BE_MEMORY] > nres.payload['memory_free']:
            self.warn.append("Not enough memory to failover instance to"
                             " secondary node %s" % node)

    # NIC processing
    self.nic_pnew = {}
    self.nic_pinst = {}
    for nic_op, nic_dict in self.op.nics:
      if nic_op == constants.DDM_REMOVE:
        if not instance.nics:
          raise errors.OpPrereqError("Instance has no NICs, cannot remove",
                                     errors.ECODE_INVAL)
        continue
      if nic_op != constants.DDM_ADD:
        # an existing nic
        if not instance.nics:
          raise errors.OpPrereqError("Invalid NIC index %s, instance has"
                                     " no NICs" % nic_op,
                                     errors.ECODE_INVAL)
        if nic_op < 0 or nic_op >= len(instance.nics):
          raise errors.OpPrereqError("Invalid NIC index %s, valid values"
                                     " are 0 to %d" %
                                     (nic_op, len(instance.nics) - 1),
                                     errors.ECODE_INVAL)
        old_nic_params = instance.nics[nic_op].nicparams
        old_nic_ip = instance.nics[nic_op].ip
      else:
        old_nic_params = {}
        old_nic_ip = None

      update_params_dict = dict([(key, nic_dict[key])
                                 for key in constants.NICS_PARAMETERS
                                 if key in nic_dict])

      if 'bridge' in nic_dict:
        update_params_dict[constants.NIC_LINK] = nic_dict['bridge']

      new_nic_params = _GetUpdatedParams(old_nic_params,
                                         update_params_dict)
      utils.ForceDictType(new_nic_params, constants.NICS_PARAMETER_TYPES)
      new_filled_nic_params = cluster.SimpleFillNIC(new_nic_params)
      objects.NIC.CheckParameterSyntax(new_filled_nic_params)
      self.nic_pinst[nic_op] = new_nic_params
      self.nic_pnew[nic_op] = new_filled_nic_params
      new_nic_mode = new_filled_nic_params[constants.NIC_MODE]

      if new_nic_mode == constants.NIC_MODE_BRIDGED:
        nic_bridge = new_filled_nic_params[constants.NIC_LINK]
        msg = self.rpc.call_bridges_exist(pnode, [nic_bridge]).fail_msg
        if msg:
          msg = "Error checking bridges on node %s: %s" % (pnode, msg)
          if self.op.force:
            self.warn.append(msg)
          else:
            raise errors.OpPrereqError(msg, errors.ECODE_ENVIRON)
      if new_nic_mode == constants.NIC_MODE_ROUTED:
        if 'ip' in nic_dict:
          nic_ip = nic_dict['ip']
        else:
          nic_ip = old_nic_ip
        if nic_ip is None:
          raise errors.OpPrereqError('Cannot set the nic ip to None'
                                     ' on a routed nic', errors.ECODE_INVAL)
      if 'mac' in nic_dict:
        nic_mac = nic_dict['mac']
        if nic_mac is None:
          raise errors.OpPrereqError('Cannot set the nic mac to None',
                                     errors.ECODE_INVAL)
        elif nic_mac in (constants.VALUE_AUTO, constants.VALUE_GENERATE):
          # otherwise generate the mac
          nic_dict['mac'] = self.cfg.GenerateMAC(self.proc.GetECId())
        else:
          # or validate/reserve the current one
          try:
            self.cfg.ReserveMAC(nic_mac, self.proc.GetECId())
          except errors.ReservationError:
            raise errors.OpPrereqError("MAC address %s already in use"
                                       " in cluster" % nic_mac,
                                       errors.ECODE_NOTUNIQUE)

    # DISK processing
    if self.op.disks and instance.disk_template == constants.DT_DISKLESS:
      raise errors.OpPrereqError("Disk operations not supported for"
                                 " diskless instances",
                                 errors.ECODE_INVAL)
    for disk_op, _ in self.op.disks:
      if disk_op == constants.DDM_REMOVE:
        if len(instance.disks) == 1:
          raise errors.OpPrereqError("Cannot remove the last disk of"
                                     " an instance", errors.ECODE_INVAL)
        _CheckInstanceDown(self, instance, "cannot remove disks")

      if (disk_op == constants.DDM_ADD and
          len(instance.nics) >= constants.MAX_DISKS):
        raise errors.OpPrereqError("Instance has too many disks (%d), cannot"
                                   " add more" % constants.MAX_DISKS,
                                   errors.ECODE_STATE)
      if disk_op not in (constants.DDM_ADD, constants.DDM_REMOVE):
        # an existing disk
        if disk_op < 0 or disk_op >= len(instance.disks):
          raise errors.OpPrereqError("Invalid disk index %s, valid values"
                                     " are 0 to %d" %
                                     (disk_op, len(instance.disks)),
                                     errors.ECODE_INVAL)

    return

  def _ConvertPlainToDrbd(self, feedback_fn):
    """Converts an instance from plain to drbd.

    """
    feedback_fn("Converting template to drbd")
    instance = self.instance
    pnode = instance.primary_node
    snode = self.op.remote_node

    # create a fake disk info for _GenerateDiskTemplate
    disk_info = [{"size": d.size, "mode": d.mode} for d in instance.disks]
    new_disks = _GenerateDiskTemplate(self, self.op.disk_template,
                                      instance.name, pnode, [snode],
                                      disk_info, None, None, 0, feedback_fn)
    info = _GetInstanceInfoText(instance)
    feedback_fn("Creating aditional volumes...")
    # first, create the missing data and meta devices
    for disk in new_disks:
      # unfortunately this is... not too nice
      _CreateSingleBlockDev(self, pnode, instance, disk.children[1],
                            info, True)
      for child in disk.children:
        _CreateSingleBlockDev(self, snode, instance, child, info, True)
    # at this stage, all new LVs have been created, we can rename the
    # old ones
    feedback_fn("Renaming original volumes...")
    rename_list = [(o, n.children[0].logical_id)
                   for (o, n) in zip(instance.disks, new_disks)]
    result = self.rpc.call_blockdev_rename(pnode, rename_list)
    result.Raise("Failed to rename original LVs")

    feedback_fn("Initializing DRBD devices...")
    # all child devices are in place, we can now create the DRBD devices
    for disk in new_disks:
      for node in [pnode, snode]:
        f_create = node == pnode
        _CreateSingleBlockDev(self, node, instance, disk, info, f_create)

    # at this point, the instance has been modified
    instance.disk_template = constants.DT_DRBD8
    instance.disks = new_disks
    self.cfg.Update(instance, feedback_fn)

    # disks are created, waiting for sync
    disk_abort = not _WaitForSync(self, instance)
    if disk_abort:
      raise errors.OpExecError("There are some degraded disks for"
                               " this instance, please cleanup manually")

  def _ConvertDrbdToPlain(self, feedback_fn):
    """Converts an instance from drbd to plain.

    """
    instance = self.instance
    assert len(instance.secondary_nodes) == 1
    pnode = instance.primary_node
    snode = instance.secondary_nodes[0]
    feedback_fn("Converting template to plain")

    old_disks = instance.disks
    new_disks = [d.children[0] for d in old_disks]

    # copy over size and mode
    for parent, child in zip(old_disks, new_disks):
      child.size = parent.size
      child.mode = parent.mode

    # update instance structure
    instance.disks = new_disks
    instance.disk_template = constants.DT_PLAIN
    self.cfg.Update(instance, feedback_fn)

    feedback_fn("Removing volumes on the secondary node...")
    for disk in old_disks:
      self.cfg.SetDiskID(disk, snode)
      msg = self.rpc.call_blockdev_remove(snode, disk).fail_msg
      if msg:
        self.LogWarning("Could not remove block device %s on node %s,"
                        " continuing anyway: %s", disk.iv_name, snode, msg)

    feedback_fn("Removing unneeded volumes on the primary node...")
    for idx, disk in enumerate(old_disks):
      meta = disk.children[1]
      self.cfg.SetDiskID(meta, pnode)
      msg = self.rpc.call_blockdev_remove(pnode, meta).fail_msg
      if msg:
        self.LogWarning("Could not remove metadata for disk %d on node %s,"
                        " continuing anyway: %s", idx, pnode, msg)

  def Exec(self, feedback_fn):
    """Modifies an instance.

    All parameters take effect only at the next restart of the instance.

    """
    # Process here the warnings from CheckPrereq, as we don't have a
    # feedback_fn there.
    for warn in self.warn:
      feedback_fn("WARNING: %s" % warn)

    result = []
    instance = self.instance
    # disk changes
    for disk_op, disk_dict in self.op.disks:
      if disk_op == constants.DDM_REMOVE:
        # remove the last disk
        device = instance.disks.pop()
        device_idx = len(instance.disks)
        for node, disk in device.ComputeNodeTree(instance.primary_node):
          self.cfg.SetDiskID(disk, node)
          msg = self.rpc.call_blockdev_remove(node, disk).fail_msg
          if msg:
            self.LogWarning("Could not remove disk/%d on node %s: %s,"
                            " continuing anyway", device_idx, node, msg)
        result.append(("disk/%d" % device_idx, "remove"))
      elif disk_op == constants.DDM_ADD:
        # add a new disk
        if instance.disk_template == constants.DT_FILE:
          file_driver, file_path = instance.disks[0].logical_id
          file_path = os.path.dirname(file_path)
        else:
          file_driver = file_path = None
        disk_idx_base = len(instance.disks)
        new_disk = _GenerateDiskTemplate(self,
                                         instance.disk_template,
                                         instance.name, instance.primary_node,
                                         instance.secondary_nodes,
                                         [disk_dict],
                                         file_path,
                                         file_driver,
                                         disk_idx_base, feedback_fn)[0]
        instance.disks.append(new_disk)
        info = _GetInstanceInfoText(instance)

        logging.info("Creating volume %s for instance %s",
                     new_disk.iv_name, instance.name)
        # Note: this needs to be kept in sync with _CreateDisks
        #HARDCODE
        for node in instance.all_nodes:
          f_create = node == instance.primary_node
          try:
            _CreateBlockDev(self, node, instance, new_disk,
                            f_create, info, f_create)
          except errors.OpExecError, err:
            self.LogWarning("Failed to create volume %s (%s) on"
                            " node %s: %s",
                            new_disk.iv_name, new_disk, node, err)
        result.append(("disk/%d" % disk_idx_base, "add:size=%s,mode=%s" %
                       (new_disk.size, new_disk.mode)))
      else:
        # change a given disk
        instance.disks[disk_op].mode = disk_dict['mode']
        result.append(("disk.mode/%d" % disk_op, disk_dict['mode']))

    if self.op.disk_template:
      r_shut = _ShutdownInstanceDisks(self, instance)
      if not r_shut:
        raise errors.OpExecError("Cannot shutdown instance disks, unable to"
                                 " proceed with disk template conversion")
      mode = (instance.disk_template, self.op.disk_template)
      try:
        self._DISK_CONVERSIONS[mode](self, feedback_fn)
      except:
        self.cfg.ReleaseDRBDMinors(instance.name)
        raise
      result.append(("disk_template", self.op.disk_template))

    # NIC changes
    for nic_op, nic_dict in self.op.nics:
      if nic_op == constants.DDM_REMOVE:
        # remove the last nic
        del instance.nics[-1]
        result.append(("nic.%d" % len(instance.nics), "remove"))
      elif nic_op == constants.DDM_ADD:
        # mac and bridge should be set, by now
        mac = nic_dict['mac']
        ip = nic_dict.get('ip', None)
        nicparams = self.nic_pinst[constants.DDM_ADD]
        new_nic = objects.NIC(mac=mac, ip=ip, nicparams=nicparams)
        instance.nics.append(new_nic)
        result.append(("nic.%d" % (len(instance.nics) - 1),
                       "add:mac=%s,ip=%s,mode=%s,link=%s" %
                       (new_nic.mac, new_nic.ip,
                        self.nic_pnew[constants.DDM_ADD][constants.NIC_MODE],
                        self.nic_pnew[constants.DDM_ADD][constants.NIC_LINK]
                       )))
      else:
        for key in 'mac', 'ip':
          if key in nic_dict:
            setattr(instance.nics[nic_op], key, nic_dict[key])
        if nic_op in self.nic_pinst:
          instance.nics[nic_op].nicparams = self.nic_pinst[nic_op]
        for key, val in nic_dict.iteritems():
          result.append(("nic.%s/%d" % (key, nic_op), val))

    # hvparams changes
    if self.op.hvparams:
      instance.hvparams = self.hv_inst
      for key, val in self.op.hvparams.iteritems():
        result.append(("hv/%s" % key, val))

    # beparams changes
    if self.op.beparams:
      instance.beparams = self.be_inst
      for key, val in self.op.beparams.iteritems():
        result.append(("be/%s" % key, val))

    # OS change
    if self.op.os_name:
      instance.os = self.op.os_name

    # osparams changes
    if self.op.osparams:
      instance.osparams = self.os_inst
      for key, val in self.op.osparams.iteritems():
        result.append(("os/%s" % key, val))

    self.cfg.Update(instance, feedback_fn)

    return result

  _DISK_CONVERSIONS = {
    (constants.DT_PLAIN, constants.DT_DRBD8): _ConvertPlainToDrbd,
    (constants.DT_DRBD8, constants.DT_PLAIN): _ConvertDrbdToPlain,
    }


class LUQueryExports(NoHooksLU):
  """Query the exports list

  """
  _OP_PARAMS = [
    ("nodes", ht.EmptyList, ht.TListOf(ht.TNonEmptyString)),
    ("use_locking", False, ht.TBool),
    ]
  REQ_BGL = False

  def ExpandNames(self):
    self.needed_locks = {}
    self.share_locks[locking.LEVEL_NODE] = 1
    if not self.op.nodes:
      self.needed_locks[locking.LEVEL_NODE] = locking.ALL_SET
    else:
      self.needed_locks[locking.LEVEL_NODE] = \
        _GetWantedNodes(self, self.op.nodes)

  def Exec(self, feedback_fn):
    """Compute the list of all the exported system images.

    @rtype: dict
    @return: a dictionary with the structure node->(export-list)
        where export-list is a list of the instances exported on
        that node.

    """
    self.nodes = self.acquired_locks[locking.LEVEL_NODE]
    rpcresult = self.rpc.call_export_list(self.nodes)
    result = {}
    for node in rpcresult:
      if rpcresult[node].fail_msg:
        result[node] = False
      else:
        result[node] = rpcresult[node].payload

    return result


class LUPrepareExport(NoHooksLU):
  """Prepares an instance for an export and returns useful information.

  """
  _OP_PARAMS = [
    _PInstanceName,
    ("mode", ht.NoDefault, ht.TElemOf(constants.EXPORT_MODES)),
    ]
  REQ_BGL = False

  def ExpandNames(self):
    self._ExpandAndLockInstance()

  def CheckPrereq(self):
    """Check prerequisites.

    """
    instance_name = self.op.instance_name

    self.instance = self.cfg.GetInstanceInfo(instance_name)
    assert self.instance is not None, \
          "Cannot retrieve locked instance %s" % self.op.instance_name
    _CheckNodeOnline(self, self.instance.primary_node)

    self._cds = _GetClusterDomainSecret()

  def Exec(self, feedback_fn):
    """Prepares an instance for an export.

    """
    instance = self.instance

    if self.op.mode == constants.EXPORT_MODE_REMOTE:
      salt = utils.GenerateSecret(8)

      feedback_fn("Generating X509 certificate on %s" % instance.primary_node)
      result = self.rpc.call_x509_cert_create(instance.primary_node,
                                              constants.RIE_CERT_VALIDITY)
      result.Raise("Can't create X509 key and certificate on %s" % result.node)

      (name, cert_pem) = result.payload

      cert = OpenSSL.crypto.load_certificate(OpenSSL.crypto.FILETYPE_PEM,
                                             cert_pem)

      return {
        "handshake": masterd.instance.ComputeRemoteExportHandshake(self._cds),
        "x509_key_name": (name, utils.Sha1Hmac(self._cds, name, salt=salt),
                          salt),
        "x509_ca": utils.SignX509Certificate(cert, self._cds, salt),
        }

    return None


class LUExportInstance(LogicalUnit):
  """Export an instance to an image in the cluster.

  """
  HPATH = "instance-export"
  HTYPE = constants.HTYPE_INSTANCE
  _OP_PARAMS = [
    _PInstanceName,
    ("target_node", ht.NoDefault, ht.TOr(ht.TNonEmptyString, ht.TList)),
    ("shutdown", True, ht.TBool),
    _PShutdownTimeout,
    ("remove_instance", False, ht.TBool),
    ("ignore_remove_failures", False, ht.TBool),
    ("mode", constants.EXPORT_MODE_LOCAL, ht.TElemOf(constants.EXPORT_MODES)),
    ("x509_key_name", None, ht.TOr(ht.TList, ht.TNone)),
    ("destination_x509_ca", None, ht.TMaybeString),
    ]
  REQ_BGL = False

  def CheckArguments(self):
    """Check the arguments.

    """
    self.x509_key_name = self.op.x509_key_name
    self.dest_x509_ca_pem = self.op.destination_x509_ca

    if self.op.mode == constants.EXPORT_MODE_REMOTE:
      if not self.x509_key_name:
        raise errors.OpPrereqError("Missing X509 key name for encryption",
                                   errors.ECODE_INVAL)

      if not self.dest_x509_ca_pem:
        raise errors.OpPrereqError("Missing destination X509 CA",
                                   errors.ECODE_INVAL)

  def ExpandNames(self):
    self._ExpandAndLockInstance()

    # Lock all nodes for local exports
    if self.op.mode == constants.EXPORT_MODE_LOCAL:
      # FIXME: lock only instance primary and destination node
      #
      # Sad but true, for now we have do lock all nodes, as we don't know where
      # the previous export might be, and in this LU we search for it and
      # remove it from its current node. In the future we could fix this by:
      #  - making a tasklet to search (share-lock all), then create the
      #    new one, then one to remove, after
      #  - removing the removal operation altogether
      self.needed_locks[locking.LEVEL_NODE] = locking.ALL_SET

  def DeclareLocks(self, level):
    """Last minute lock declaration."""
    # All nodes are locked anyway, so nothing to do here.

  def BuildHooksEnv(self):
    """Build hooks env.

    This will run on the master, primary node and target node.

    """
    env = {
      "EXPORT_MODE": self.op.mode,
      "EXPORT_NODE": self.op.target_node,
      "EXPORT_DO_SHUTDOWN": self.op.shutdown,
      "SHUTDOWN_TIMEOUT": self.op.shutdown_timeout,
      # TODO: Generic function for boolean env variables
      "REMOVE_INSTANCE": str(bool(self.op.remove_instance)),
      }

    env.update(_BuildInstanceHookEnvByObject(self, self.instance))

    nl = [self.cfg.GetMasterNode(), self.instance.primary_node]

    if self.op.mode == constants.EXPORT_MODE_LOCAL:
      nl.append(self.op.target_node)

    return env, nl, nl

  def CheckPrereq(self):
    """Check prerequisites.

    This checks that the instance and node names are valid.

    """
    instance_name = self.op.instance_name

    self.instance = self.cfg.GetInstanceInfo(instance_name)
    assert self.instance is not None, \
          "Cannot retrieve locked instance %s" % self.op.instance_name
    _CheckNodeOnline(self, self.instance.primary_node)

    if (self.op.remove_instance and self.instance.admin_up and
        not self.op.shutdown):
      raise errors.OpPrereqError("Can not remove instance without shutting it"
                                 " down before")

    if self.op.mode == constants.EXPORT_MODE_LOCAL:
      self.op.target_node = _ExpandNodeName(self.cfg, self.op.target_node)
      self.dst_node = self.cfg.GetNodeInfo(self.op.target_node)
      assert self.dst_node is not None

      _CheckNodeOnline(self, self.dst_node.name)
      _CheckNodeNotDrained(self, self.dst_node.name)

      self._cds = None
      self.dest_disk_info = None
      self.dest_x509_ca = None

    elif self.op.mode == constants.EXPORT_MODE_REMOTE:
      self.dst_node = None

      if len(self.op.target_node) != len(self.instance.disks):
        raise errors.OpPrereqError(("Received destination information for %s"
                                    " disks, but instance %s has %s disks") %
                                   (len(self.op.target_node), instance_name,
                                    len(self.instance.disks)),
                                   errors.ECODE_INVAL)

      cds = _GetClusterDomainSecret()

      # Check X509 key name
      try:
        (key_name, hmac_digest, hmac_salt) = self.x509_key_name
      except (TypeError, ValueError), err:
        raise errors.OpPrereqError("Invalid data for X509 key name: %s" % err)

      if not utils.VerifySha1Hmac(cds, key_name, hmac_digest, salt=hmac_salt):
        raise errors.OpPrereqError("HMAC for X509 key name is wrong",
                                   errors.ECODE_INVAL)

      # Load and verify CA
      try:
        (cert, _) = utils.LoadSignedX509Certificate(self.dest_x509_ca_pem, cds)
      except OpenSSL.crypto.Error, err:
        raise errors.OpPrereqError("Unable to load destination X509 CA (%s)" %
                                   (err, ), errors.ECODE_INVAL)

      (errcode, msg) = utils.VerifyX509Certificate(cert, None, None)
      if errcode is not None:
        raise errors.OpPrereqError("Invalid destination X509 CA (%s)" %
                                   (msg, ), errors.ECODE_INVAL)

      self.dest_x509_ca = cert

      # Verify target information
      disk_info = []
      for idx, disk_data in enumerate(self.op.target_node):
        try:
          (host, port, magic) = \
            masterd.instance.CheckRemoteExportDiskInfo(cds, idx, disk_data)
        except errors.GenericError, err:
          raise errors.OpPrereqError("Target info for disk %s: %s" %
                                     (idx, err), errors.ECODE_INVAL)

        disk_info.append((host, port, magic))

      assert len(disk_info) == len(self.op.target_node)
      self.dest_disk_info = disk_info

    else:
      raise errors.ProgrammerError("Unhandled export mode %r" %
                                   self.op.mode)

    # instance disk type verification
    # TODO: Implement export support for file-based disks
    for disk in self.instance.disks:
      if disk.dev_type == constants.LD_FILE:
        raise errors.OpPrereqError("Export not supported for instances with"
                                   " file-based disks", errors.ECODE_INVAL)

  def _CleanupExports(self, feedback_fn):
    """Removes exports of current instance from all other nodes.

    If an instance in a cluster with nodes A..D was exported to node C, its
    exports will be removed from the nodes A, B and D.

    """
    assert self.op.mode != constants.EXPORT_MODE_REMOTE

    nodelist = self.cfg.GetNodeList()
    nodelist.remove(self.dst_node.name)

    # on one-node clusters nodelist will be empty after the removal
    # if we proceed the backup would be removed because OpQueryExports
    # substitutes an empty list with the full cluster node list.
    iname = self.instance.name
    if nodelist:
      feedback_fn("Removing old exports for instance %s" % iname)
      exportlist = self.rpc.call_export_list(nodelist)
      for node in exportlist:
        if exportlist[node].fail_msg:
          continue
        if iname in exportlist[node].payload:
          msg = self.rpc.call_export_remove(node, iname).fail_msg
          if msg:
            self.LogWarning("Could not remove older export for instance %s"
                            " on node %s: %s", iname, node, msg)

  def Exec(self, feedback_fn):
    """Export an instance to an image in the cluster.

    """
    assert self.op.mode in constants.EXPORT_MODES

    instance = self.instance
    src_node = instance.primary_node

    if self.op.shutdown:
      # shutdown the instance, but not the disks
      feedback_fn("Shutting down instance %s" % instance.name)
      result = self.rpc.call_instance_shutdown(src_node, instance,
                                               self.op.shutdown_timeout)
      # TODO: Maybe ignore failures if ignore_remove_failures is set
      result.Raise("Could not shutdown instance %s on"
                   " node %s" % (instance.name, src_node))

    # set the disks ID correctly since call_instance_start needs the
    # correct drbd minor to create the symlinks
    for disk in instance.disks:
      self.cfg.SetDiskID(disk, src_node)

    activate_disks = (not instance.admin_up)

    if activate_disks:
      # Activate the instance disks if we'exporting a stopped instance
      feedback_fn("Activating disks for %s" % instance.name)
      _StartInstanceDisks(self, instance, None)

    try:
      helper = masterd.instance.ExportInstanceHelper(self, feedback_fn,
                                                     instance)

      helper.CreateSnapshots()
      try:
        if (self.op.shutdown and instance.admin_up and
            not self.op.remove_instance):
          assert not activate_disks
          feedback_fn("Starting instance %s" % instance.name)
          result = self.rpc.call_instance_start(src_node, instance, None, None)
          msg = result.fail_msg
          if msg:
            feedback_fn("Failed to start instance: %s" % msg)
            _ShutdownInstanceDisks(self, instance)
            raise errors.OpExecError("Could not start instance: %s" % msg)

        if self.op.mode == constants.EXPORT_MODE_LOCAL:
          (fin_resu, dresults) = helper.LocalExport(self.dst_node)
        elif self.op.mode == constants.EXPORT_MODE_REMOTE:
          connect_timeout = constants.RIE_CONNECT_TIMEOUT
          timeouts = masterd.instance.ImportExportTimeouts(connect_timeout)

          (key_name, _, _) = self.x509_key_name

          dest_ca_pem = \
            OpenSSL.crypto.dump_certificate(OpenSSL.crypto.FILETYPE_PEM,
                                            self.dest_x509_ca)

          (fin_resu, dresults) = helper.RemoteExport(self.dest_disk_info,
                                                     key_name, dest_ca_pem,
                                                     timeouts)
      finally:
        helper.Cleanup()

      # Check for backwards compatibility
      assert len(dresults) == len(instance.disks)
      assert compat.all(isinstance(i, bool) for i in dresults), \
             "Not all results are boolean: %r" % dresults

    finally:
      if activate_disks:
        feedback_fn("Deactivating disks for %s" % instance.name)
        _ShutdownInstanceDisks(self, instance)

    if not (compat.all(dresults) and fin_resu):
      failures = []
      if not fin_resu:
        failures.append("export finalization")
      if not compat.all(dresults):
        fdsk = utils.CommaJoin(idx for (idx, dsk) in enumerate(dresults)
                               if not dsk)
        failures.append("disk export: disk(s) %s" % fdsk)

      raise errors.OpExecError("Export failed, errors in %s" %
                               utils.CommaJoin(failures))

    # At this point, the export was successful, we can cleanup/finish

    # Remove instance if requested
    if self.op.remove_instance:
      feedback_fn("Removing instance %s" % instance.name)
      _RemoveInstance(self, feedback_fn, instance,
                      self.op.ignore_remove_failures)

    if self.op.mode == constants.EXPORT_MODE_LOCAL:
      self._CleanupExports(feedback_fn)

    return fin_resu, dresults


class LURemoveExport(NoHooksLU):
  """Remove exports related to the named instance.

  """
  _OP_PARAMS = [
    _PInstanceName,
    ]
  REQ_BGL = False

  def ExpandNames(self):
    self.needed_locks = {}
    # We need all nodes to be locked in order for RemoveExport to work, but we
    # don't need to lock the instance itself, as nothing will happen to it (and
    # we can remove exports also for a removed instance)
    self.needed_locks[locking.LEVEL_NODE] = locking.ALL_SET

  def Exec(self, feedback_fn):
    """Remove any export.

    """
    instance_name = self.cfg.ExpandInstanceName(self.op.instance_name)
    # If the instance was not found we'll try with the name that was passed in.
    # This will only work if it was an FQDN, though.
    fqdn_warn = False
    if not instance_name:
      fqdn_warn = True
      instance_name = self.op.instance_name

    locked_nodes = self.acquired_locks[locking.LEVEL_NODE]
    exportlist = self.rpc.call_export_list(locked_nodes)
    found = False
    for node in exportlist:
      msg = exportlist[node].fail_msg
      if msg:
        self.LogWarning("Failed to query node %s (continuing): %s", node, msg)
        continue
      if instance_name in exportlist[node].payload:
        found = True
        result = self.rpc.call_export_remove(node, instance_name)
        msg = result.fail_msg
        if msg:
          logging.error("Could not remove export for instance %s"
                        " on node %s: %s", instance_name, node, msg)

    if fqdn_warn and not found:
      feedback_fn("Export not found. If trying to remove an export belonging"
                  " to a deleted instance please use its Fully Qualified"
                  " Domain Name.")


class LUAddGroup(LogicalUnit):
  """Logical unit for creating node groups.

  """
  HPATH = "group-add"
  HTYPE = constants.HTYPE_GROUP

  _OP_PARAMS = [
    _PGroupName,
    ("ndparams", None, ht.TOr(ht.TDict, ht.TNone)),
    ("alloc_policy", None, ht.TOr(ht.TNone,
                                  ht.TElemOf(constants.VALID_ALLOC_POLICIES))),
    ]

  REQ_BGL = False

  def ExpandNames(self):
    # We need the new group's UUID here so that we can create and acquire the
    # corresponding lock. Later, in Exec(), we'll indicate to cfg.AddNodeGroup
    # that it should not check whether the UUID exists in the configuration.
    self.group_uuid = self.cfg.GenerateUniqueID(self.proc.GetECId())
    self.needed_locks = {}
    self.add_locks[locking.LEVEL_NODEGROUP] = self.group_uuid

  def CheckPrereq(self):
    """Check prerequisites.

    This checks that the given group name is not an existing node group
    already.

    """
    try:
      existing_uuid = self.cfg.LookupNodeGroup(self.op.group_name)
    except errors.OpPrereqError:
      pass
    else:
      raise errors.OpPrereqError("Desired group name '%s' already exists as a"
                                 " node group (UUID: %s)" %
                                 (self.op.group_name, existing_uuid),
                                 errors.ECODE_EXISTS)

    if self.op.ndparams:
      utils.ForceDictType(self.op.ndparams, constants.NDS_PARAMETER_TYPES)

  def BuildHooksEnv(self):
    """Build hooks env.

    """
    env = {
      "GROUP_NAME": self.op.group_name,
      }
    mn = self.cfg.GetMasterNode()
    return env, [mn], [mn]

  def Exec(self, feedback_fn):
    """Add the node group to the cluster.

    """
    group_obj = objects.NodeGroup(name=self.op.group_name, members=[],
                                  uuid=self.group_uuid,
                                  alloc_policy=self.op.alloc_policy,
                                  ndparams=self.op.ndparams)

    self.cfg.AddNodeGroup(group_obj, self.proc.GetECId(), check_uuid=False)
    del self.remove_locks[locking.LEVEL_NODEGROUP]


class LUQueryGroups(NoHooksLU):
  """Logical unit for querying node groups.

  """
  # pylint: disable-msg=W0142
  _OP_PARAMS = [
    _POutputFields,
    ("names", ht.EmptyList, ht.TListOf(ht.TNonEmptyString)),
    ]

  REQ_BGL = False

  _FIELDS_DYNAMIC = utils.FieldSet()

  _SIMPLE_FIELDS = ["name", "uuid", "alloc_policy",
                    "ctime", "mtime", "serial_no"]

  _FIELDS_STATIC = utils.FieldSet(
      "node_cnt", "node_list", "pinst_cnt", "pinst_list", *_SIMPLE_FIELDS)

  def CheckArguments(self):
    _CheckOutputFields(static=self._FIELDS_STATIC,
                       dynamic=self._FIELDS_DYNAMIC,
                       selected=self.op.output_fields)

  def ExpandNames(self):
    self.needed_locks = {}

  def Exec(self, feedback_fn):
    """Computes the list of groups and their attributes.

    """
    all_groups = self.cfg.GetAllNodeGroupsInfo()
    name_to_uuid = dict((g.name, g.uuid) for g in all_groups.values())

    if not self.op.names:
      sorted_names = utils.NiceSort(name_to_uuid.keys())
      my_groups = [name_to_uuid[n] for n in sorted_names]
    else:
      # Accept names to be either names or UUIDs.
      all_uuid = frozenset(all_groups.keys())
      my_groups = []
      missing = []

      for name in self.op.names:
        if name in all_uuid:
          my_groups.append(name)
        elif name in name_to_uuid:
          my_groups.append(name_to_uuid[name])
        else:
          missing.append(name)

      if missing:
        raise errors.OpPrereqError("Some groups do not exist: %s" % missing,
                                   errors.ECODE_NOENT)

    do_nodes = bool(frozenset(["node_cnt", "node_list"]).
                    intersection(self.op.output_fields))

    do_instances = bool(frozenset(["pinst_cnt", "pinst_list"]).
                        intersection(self.op.output_fields))

    # We need to map group->[nodes], and group->[instances]. The former is
    # directly attainable, but the latter we have to do through instance->node,
    # hence we need to process nodes even if we only need instance information.
    if do_nodes or do_instances:
      all_nodes = self.cfg.GetAllNodesInfo()
      group_to_nodes = dict((all_groups[name].uuid, []) for name in my_groups)
      node_to_group = {}

      for node in all_nodes.values():
        if node.group in group_to_nodes:
          group_to_nodes[node.group].append(node.name)
          node_to_group[node.name] = node.group

      if do_instances:
        all_instances = self.cfg.GetAllInstancesInfo()
        group_to_instances = dict((all_groups[name].uuid, [])
                                  for name in my_groups)
        for instance in all_instances.values():
          node = instance.primary_node
          if node in node_to_group:
            group_to_instances[node_to_group[node]].append(instance.name)

    output = []

    for uuid in my_groups:
      group = all_groups[uuid]
      group_output = []

      for field in self.op.output_fields:
        if field in self._SIMPLE_FIELDS:
          val = getattr(group, field)
        elif field == "node_list":
          val = utils.NiceSort(group_to_nodes[group.uuid])
        elif field == "node_cnt":
          val = len(group_to_nodes[group.uuid])
        elif field == "pinst_list":
          val = utils.NiceSort(group_to_instances[group.uuid])
        elif field == "pinst_cnt":
          val = len(group_to_instances[group.uuid])
        else:
          raise errors.ParameterError(field)
        group_output.append(val)
      output.append(group_output)

    return output


class LUSetGroupParams(LogicalUnit):
  """Modifies the parameters of a node group.

  """
  HPATH = "group-modify"
  HTYPE = constants.HTYPE_GROUP

  _OP_PARAMS = [
    _PGroupName,
    ("ndparams", None, ht.TOr(ht.TDict, ht.TNone)),
    ("alloc_policy", None, ht.TOr(ht.TNone,
                                  ht.TElemOf(constants.VALID_ALLOC_POLICIES))),
    ]

  REQ_BGL = False

  def CheckArguments(self):
    all_changes = [
      self.op.ndparams,
      self.op.alloc_policy,
      ]

    if all_changes.count(None) == len(all_changes):
      raise errors.OpPrereqError("Please pass at least one modification",
                                 errors.ECODE_INVAL)

  def ExpandNames(self):
    # This raises errors.OpPrereqError on its own:
    self.group_uuid = self.cfg.LookupNodeGroup(self.op.group_name)

    self.needed_locks = {
      locking.LEVEL_NODEGROUP: [self.group_uuid],
      }

  def CheckPrereq(self):
    """Check prerequisites.

    """
    self.group = self.cfg.GetNodeGroup(self.group_uuid)

    if self.group is None:
      raise errors.OpExecError("Could not retrieve group '%s' (UUID: %s)" %
                               (self.op.group_name, self.group_uuid))

    if self.op.ndparams:
      utils.ForceDictType(self.op.ndparams, constants.NDS_PARAMETER_TYPES)
      self.new_ndparams = self.group.SimpleFillND(self.op.ndparams)

  def BuildHooksEnv(self):
    """Build hooks env.

    """
    env = {
      "GROUP_NAME": self.op.group_name,
      "NEW_ALLOC_POLICY": self.op.alloc_policy,
      }
    mn = self.cfg.GetMasterNode()
    return env, [mn], [mn]

  def Exec(self, feedback_fn):
    """Modifies the node group.

    """
    result = []

    if self.op.ndparams:
      self.group.ndparams = self.new_ndparams
      result.append(("ndparams", str(self.group.ndparams)))

    if self.op.alloc_policy:
      self.group.alloc_policy = self.op.alloc_policy

    self.cfg.Update(self.group, feedback_fn)
    return result



class LURemoveGroup(LogicalUnit):
  HPATH = "group-remove"
  HTYPE = constants.HTYPE_GROUP

  _OP_PARAMS = [
    _PGroupName,
    ]

  REQ_BGL = False

  def ExpandNames(self):
    # This will raises errors.OpPrereqError on its own:
    self.group_uuid = self.cfg.LookupNodeGroup(self.op.group_name)
    self.needed_locks = {
      locking.LEVEL_NODEGROUP: [self.group_uuid],
      }

  def CheckPrereq(self):
    """Check prerequisites.

    This checks that the given group name exists as a node group, that is
    empty (i.e., contains no nodes), and that is not the last group of the
    cluster.

    """
    # Verify that the group is empty.
    group_nodes = [node.name
                   for node in self.cfg.GetAllNodesInfo().values()
                   if node.group == self.group_uuid]

    if group_nodes:
      raise errors.OpPrereqError("Group '%s' not empty, has the following"
                                 " nodes: %s" %
                                 (self.op.group_name,
                                  utils.CommaJoin(utils.NiceSort(group_nodes))),
                                 errors.ECODE_STATE)

    # Verify the cluster would not be left group-less.
    if len(self.cfg.GetNodeGroupList()) == 1:
      raise errors.OpPrereqError("Group '%s' is the last group in the cluster,"
                                 " which cannot be left without at least one"
                                 " group" % self.op.group_name,
                                 errors.ECODE_STATE)

  def BuildHooksEnv(self):
    """Build hooks env.

    """
    env = {
      "GROUP_NAME": self.op.group_name,
      }
    mn = self.cfg.GetMasterNode()
    return env, [mn], [mn]

  def Exec(self, feedback_fn):
    """Remove the node group.

    """
    try:
      self.cfg.RemoveNodeGroup(self.group_uuid)
    except errors.ConfigurationError:
      raise errors.OpExecError("Group '%s' with UUID %s disappeared" %
                               (self.op.group_name, self.group_uuid))

    self.remove_locks[locking.LEVEL_NODEGROUP] = self.group_uuid


class LURenameGroup(LogicalUnit):
  HPATH = "group-rename"
  HTYPE = constants.HTYPE_GROUP

  _OP_PARAMS = [
    ("old_name", ht.NoDefault, ht.TNonEmptyString),
    ("new_name", ht.NoDefault, ht.TNonEmptyString),
    ]

  REQ_BGL = False

  def ExpandNames(self):
    # This raises errors.OpPrereqError on its own:
    self.group_uuid = self.cfg.LookupNodeGroup(self.op.old_name)

    self.needed_locks = {
      locking.LEVEL_NODEGROUP: [self.group_uuid],
      }

  def CheckPrereq(self):
    """Check prerequisites.

    This checks that the given old_name exists as a node group, and that
    new_name doesn't.

    """
    try:
      new_name_uuid = self.cfg.LookupNodeGroup(self.op.new_name)
    except errors.OpPrereqError:
      pass
    else:
      raise errors.OpPrereqError("Desired new name '%s' clashes with existing"
                                 " node group (UUID: %s)" %
                                 (self.op.new_name, new_name_uuid),
                                 errors.ECODE_EXISTS)

  def BuildHooksEnv(self):
    """Build hooks env.

    """
    env = {
      "OLD_NAME": self.op.old_name,
      "NEW_NAME": self.op.new_name,
      }

    mn = self.cfg.GetMasterNode()
    all_nodes = self.cfg.GetAllNodesInfo()
    run_nodes = [mn]
    all_nodes.pop(mn, None)

    for node in all_nodes.values():
      if node.group == self.group_uuid:
        run_nodes.append(node.name)

    return env, run_nodes, run_nodes

  def Exec(self, feedback_fn):
    """Rename the node group.

    """
    group = self.cfg.GetNodeGroup(self.group_uuid)

    if group is None:
      raise errors.OpExecError("Could not retrieve group '%s' (UUID: %s)" %
                               (self.op.old_name, self.group_uuid))

    group.name = self.op.new_name
    self.cfg.Update(group, feedback_fn)

    return self.op.new_name


class TagsLU(NoHooksLU): # pylint: disable-msg=W0223
  """Generic tags LU.

  This is an abstract class which is the parent of all the other tags LUs.

  """

  def ExpandNames(self):
    self.needed_locks = {}
    if self.op.kind == constants.TAG_NODE:
      self.op.name = _ExpandNodeName(self.cfg, self.op.name)
      self.needed_locks[locking.LEVEL_NODE] = self.op.name
    elif self.op.kind == constants.TAG_INSTANCE:
      self.op.name = _ExpandInstanceName(self.cfg, self.op.name)
      self.needed_locks[locking.LEVEL_INSTANCE] = self.op.name

    # FIXME: Acquire BGL for cluster tag operations (as of this writing it's
    # not possible to acquire the BGL based on opcode parameters)

  def CheckPrereq(self):
    """Check prerequisites.

    """
    if self.op.kind == constants.TAG_CLUSTER:
      self.target = self.cfg.GetClusterInfo()
    elif self.op.kind == constants.TAG_NODE:
      self.target = self.cfg.GetNodeInfo(self.op.name)
    elif self.op.kind == constants.TAG_INSTANCE:
      self.target = self.cfg.GetInstanceInfo(self.op.name)
    else:
      raise errors.OpPrereqError("Wrong tag type requested (%s)" %
                                 str(self.op.kind), errors.ECODE_INVAL)


class LUGetTags(TagsLU):
  """Returns the tags of a given object.

  """
  _OP_PARAMS = [
    ("kind", ht.NoDefault, ht.TElemOf(constants.VALID_TAG_TYPES)),
    # Name is only meaningful for nodes and instances
    ("name", ht.NoDefault, ht.TMaybeString),
    ]
  REQ_BGL = False

  def ExpandNames(self):
    TagsLU.ExpandNames(self)

    # Share locks as this is only a read operation
    self.share_locks = dict.fromkeys(locking.LEVELS, 1)

  def Exec(self, feedback_fn):
    """Returns the tag list.

    """
    return list(self.target.GetTags())


class LUSearchTags(NoHooksLU):
  """Searches the tags for a given pattern.

  """
  _OP_PARAMS = [
    ("pattern", ht.NoDefault, ht.TNonEmptyString),
    ]
  REQ_BGL = False

  def ExpandNames(self):
    self.needed_locks = {}

  def CheckPrereq(self):
    """Check prerequisites.

    This checks the pattern passed for validity by compiling it.

    """
    try:
      self.re = re.compile(self.op.pattern)
    except re.error, err:
      raise errors.OpPrereqError("Invalid search pattern '%s': %s" %
                                 (self.op.pattern, err), errors.ECODE_INVAL)

  def Exec(self, feedback_fn):
    """Returns the tag list.

    """
    cfg = self.cfg
    tgts = [("/cluster", cfg.GetClusterInfo())]
    ilist = cfg.GetAllInstancesInfo().values()
    tgts.extend([("/instances/%s" % i.name, i) for i in ilist])
    nlist = cfg.GetAllNodesInfo().values()
    tgts.extend([("/nodes/%s" % n.name, n) for n in nlist])
    results = []
    for path, target in tgts:
      for tag in target.GetTags():
        if self.re.search(tag):
          results.append((path, tag))
    return results


class LUAddTags(TagsLU):
  """Sets a tag on a given object.

  """
  _OP_PARAMS = [
    ("kind", ht.NoDefault, ht.TElemOf(constants.VALID_TAG_TYPES)),
    # Name is only meaningful for nodes and instances
    ("name", ht.NoDefault, ht.TMaybeString),
    ("tags", ht.NoDefault, ht.TListOf(ht.TNonEmptyString)),
    ]
  REQ_BGL = False

  def CheckPrereq(self):
    """Check prerequisites.

    This checks the type and length of the tag name and value.

    """
    TagsLU.CheckPrereq(self)
    for tag in self.op.tags:
      objects.TaggableObject.ValidateTag(tag)

  def Exec(self, feedback_fn):
    """Sets the tag.

    """
    try:
      for tag in self.op.tags:
        self.target.AddTag(tag)
    except errors.TagError, err:
      raise errors.OpExecError("Error while setting tag: %s" % str(err))
    self.cfg.Update(self.target, feedback_fn)


class LUDelTags(TagsLU):
  """Delete a list of tags from a given object.

  """
  _OP_PARAMS = [
    ("kind", ht.NoDefault, ht.TElemOf(constants.VALID_TAG_TYPES)),
    # Name is only meaningful for nodes and instances
    ("name", ht.NoDefault, ht.TMaybeString),
    ("tags", ht.NoDefault, ht.TListOf(ht.TNonEmptyString)),
    ]
  REQ_BGL = False

  def CheckPrereq(self):
    """Check prerequisites.

    This checks that we have the given tag.

    """
    TagsLU.CheckPrereq(self)
    for tag in self.op.tags:
      objects.TaggableObject.ValidateTag(tag)
    del_tags = frozenset(self.op.tags)
    cur_tags = self.target.GetTags()

    diff_tags = del_tags - cur_tags
    if diff_tags:
      diff_names = ("'%s'" % i for i in sorted(diff_tags))
      raise errors.OpPrereqError("Tag(s) %s not found" %
                                 (utils.CommaJoin(diff_names), ),
                                 errors.ECODE_NOENT)

  def Exec(self, feedback_fn):
    """Remove the tag from the object.

    """
    for tag in self.op.tags:
      self.target.RemoveTag(tag)
    self.cfg.Update(self.target, feedback_fn)


class LUTestDelay(NoHooksLU):
  """Sleep for a specified amount of time.

  This LU sleeps on the master and/or nodes for a specified amount of
  time.

  """
  _OP_PARAMS = [
    ("duration", ht.NoDefault, ht.TFloat),
    ("on_master", True, ht.TBool),
    ("on_nodes", ht.EmptyList, ht.TListOf(ht.TNonEmptyString)),
    ("repeat", 0, ht.TPositiveInt)
    ]
  REQ_BGL = False

  def ExpandNames(self):
    """Expand names and set required locks.

    This expands the node list, if any.

    """
    self.needed_locks = {}
    if self.op.on_nodes:
      # _GetWantedNodes can be used here, but is not always appropriate to use
      # this way in ExpandNames. Check LogicalUnit.ExpandNames docstring for
      # more information.
      self.op.on_nodes = _GetWantedNodes(self, self.op.on_nodes)
      self.needed_locks[locking.LEVEL_NODE] = self.op.on_nodes

  def _TestDelay(self):
    """Do the actual sleep.

    """
    if self.op.on_master:
      if not utils.TestDelay(self.op.duration):
        raise errors.OpExecError("Error during master delay test")
    if self.op.on_nodes:
      result = self.rpc.call_test_delay(self.op.on_nodes, self.op.duration)
      for node, node_result in result.items():
        node_result.Raise("Failure during rpc call to node %s" % node)

  def Exec(self, feedback_fn):
    """Execute the test delay opcode, with the wanted repetitions.

    """
    if self.op.repeat == 0:
      self._TestDelay()
    else:
      top_value = self.op.repeat - 1
      for i in range(self.op.repeat):
        self.LogInfo("Test delay iteration %d/%d" % (i, top_value))
        self._TestDelay()


class LUTestJobqueue(NoHooksLU):
  """Utility LU to test some aspects of the job queue.

  """
  _OP_PARAMS = [
    ("notify_waitlock", False, ht.TBool),
    ("notify_exec", False, ht.TBool),
    ("log_messages", ht.EmptyList, ht.TListOf(ht.TString)),
    ("fail", False, ht.TBool),
    ]
  REQ_BGL = False

  # Must be lower than default timeout for WaitForJobChange to see whether it
  # notices changed jobs
  _CLIENT_CONNECT_TIMEOUT = 20.0
  _CLIENT_CONFIRM_TIMEOUT = 60.0

  @classmethod
  def _NotifyUsingSocket(cls, cb, errcls):
    """Opens a Unix socket and waits for another program to connect.

    @type cb: callable
    @param cb: Callback to send socket name to client
    @type errcls: class
    @param errcls: Exception class to use for errors

    """
    # Using a temporary directory as there's no easy way to create temporary
    # sockets without writing a custom loop around tempfile.mktemp and
    # socket.bind
    tmpdir = tempfile.mkdtemp()
    try:
      tmpsock = utils.PathJoin(tmpdir, "sock")

      logging.debug("Creating temporary socket at %s", tmpsock)
      sock = socket.socket(socket.AF_UNIX, socket.SOCK_STREAM)
      try:
        sock.bind(tmpsock)
        sock.listen(1)

        # Send details to client
        cb(tmpsock)

        # Wait for client to connect before continuing
        sock.settimeout(cls._CLIENT_CONNECT_TIMEOUT)
        try:
          (conn, _) = sock.accept()
        except socket.error, err:
          raise errcls("Client didn't connect in time (%s)" % err)
      finally:
        sock.close()
    finally:
      # Remove as soon as client is connected
      shutil.rmtree(tmpdir)

    # Wait for client to close
    try:
      try:
        # pylint: disable-msg=E1101
        # Instance of '_socketobject' has no ... member
        conn.settimeout(cls._CLIENT_CONFIRM_TIMEOUT)
        conn.recv(1)
      except socket.error, err:
        raise errcls("Client failed to confirm notification (%s)" % err)
    finally:
      conn.close()

  def _SendNotification(self, test, arg, sockname):
    """Sends a notification to the client.

    @type test: string
    @param test: Test name
    @param arg: Test argument (depends on test)
    @type sockname: string
    @param sockname: Socket path

    """
    self.Log(constants.ELOG_JQUEUE_TEST, (sockname, test, arg))

  def _Notify(self, prereq, test, arg):
    """Notifies the client of a test.

    @type prereq: bool
    @param prereq: Whether this is a prereq-phase test
    @type test: string
    @param test: Test name
    @param arg: Test argument (depends on test)

    """
    if prereq:
      errcls = errors.OpPrereqError
    else:
      errcls = errors.OpExecError

    return self._NotifyUsingSocket(compat.partial(self._SendNotification,
                                                  test, arg),
                                   errcls)

  def CheckArguments(self):
    self.checkargs_calls = getattr(self, "checkargs_calls", 0) + 1
    self.expandnames_calls = 0

  def ExpandNames(self):
    checkargs_calls = getattr(self, "checkargs_calls", 0)
    if checkargs_calls < 1:
      raise errors.ProgrammerError("CheckArguments was not called")

    self.expandnames_calls += 1

    if self.op.notify_waitlock:
      self._Notify(True, constants.JQT_EXPANDNAMES, None)

    self.LogInfo("Expanding names")

    # Get lock on master node (just to get a lock, not for a particular reason)
    self.needed_locks = {
      locking.LEVEL_NODE: self.cfg.GetMasterNode(),
      }

  def Exec(self, feedback_fn):
    if self.expandnames_calls < 1:
      raise errors.ProgrammerError("ExpandNames was not called")

    if self.op.notify_exec:
      self._Notify(False, constants.JQT_EXEC, None)

    self.LogInfo("Executing")

    if self.op.log_messages:
      self._Notify(False, constants.JQT_STARTMSG, len(self.op.log_messages))
      for idx, msg in enumerate(self.op.log_messages):
        self.LogInfo("Sending log message %s", idx + 1)
        feedback_fn(constants.JQT_MSGPREFIX + msg)
        # Report how many test messages have been sent
        self._Notify(False, constants.JQT_LOGMSG, idx + 1)

    if self.op.fail:
      raise errors.OpExecError("Opcode failure was requested")

    return True


class IAllocator(object):
  """IAllocator framework.

  An IAllocator instance has three sets of attributes:
    - cfg that is needed to query the cluster
    - input data (all members of the _KEYS class attribute are required)
    - four buffer attributes (in|out_data|text), that represent the
      input (to the external script) in text and data structure format,
      and the output from it, again in two formats
    - the result variables from the script (success, info, nodes) for
      easy usage

  """
  # pylint: disable-msg=R0902
  # lots of instance attributes
  _ALLO_KEYS = [
    "name", "mem_size", "disks", "disk_template",
    "os", "tags", "nics", "vcpus", "hypervisor",
    ]
  _RELO_KEYS = [
    "name", "relocate_from",
    ]
  _EVAC_KEYS = [
    "evac_nodes",
    ]

  def __init__(self, cfg, rpc, mode, **kwargs):
    self.cfg = cfg
    self.rpc = rpc
    # init buffer variables
    self.in_text = self.out_text = self.in_data = self.out_data = None
    # init all input fields so that pylint is happy
    self.mode = mode
    self.mem_size = self.disks = self.disk_template = None
    self.os = self.tags = self.nics = self.vcpus = None
    self.hypervisor = None
    self.relocate_from = None
    self.name = None
    self.evac_nodes = None
    # computed fields
    self.required_nodes = None
    # init result fields
    self.success = self.info = self.result = None
    if self.mode == constants.IALLOCATOR_MODE_ALLOC:
      keyset = self._ALLO_KEYS
      fn = self._AddNewInstance
    elif self.mode == constants.IALLOCATOR_MODE_RELOC:
      keyset = self._RELO_KEYS
      fn = self._AddRelocateInstance
    elif self.mode == constants.IALLOCATOR_MODE_MEVAC:
      keyset = self._EVAC_KEYS
      fn = self._AddEvacuateNodes
    else:
      raise errors.ProgrammerError("Unknown mode '%s' passed to the"
                                   " IAllocator" % self.mode)
    for key in kwargs:
      if key not in keyset:
        raise errors.ProgrammerError("Invalid input parameter '%s' to"
                                     " IAllocator" % key)
      setattr(self, key, kwargs[key])

    for key in keyset:
      if key not in kwargs:
        raise errors.ProgrammerError("Missing input parameter '%s' to"
                                     " IAllocator" % key)
    self._BuildInputData(fn)

  def _ComputeClusterData(self):
    """Compute the generic allocator input data.

    This is the data that is independent of the actual operation.

    """
    cfg = self.cfg
    cluster_info = cfg.GetClusterInfo()
    # cluster data
    data = {
      "version": constants.IALLOCATOR_VERSION,
      "cluster_name": cfg.GetClusterName(),
      "cluster_tags": list(cluster_info.GetTags()),
      "enabled_hypervisors": list(cluster_info.enabled_hypervisors),
      # we don't have job IDs
      }
    iinfo = cfg.GetAllInstancesInfo().values()
    i_list = [(inst, cluster_info.FillBE(inst)) for inst in iinfo]

    # node data
    node_list = cfg.GetNodeList()

    if self.mode == constants.IALLOCATOR_MODE_ALLOC:
      hypervisor_name = self.hypervisor
    elif self.mode == constants.IALLOCATOR_MODE_RELOC:
      hypervisor_name = cfg.GetInstanceInfo(self.name).hypervisor
    elif self.mode == constants.IALLOCATOR_MODE_MEVAC:
      hypervisor_name = cluster_info.enabled_hypervisors[0]

    node_data = self.rpc.call_node_info(node_list, cfg.GetVGName(),
                                        hypervisor_name)
    node_iinfo = \
      self.rpc.call_all_instances_info(node_list,
                                       cluster_info.enabled_hypervisors)

    data["nodegroups"] = self._ComputeNodeGroupData(cfg)

    data["nodes"] = self._ComputeNodeData(cfg, node_data, node_iinfo, i_list)

    data["instances"] = self._ComputeInstanceData(cluster_info, i_list)

    self.in_data = data

  @staticmethod
  def _ComputeNodeGroupData(cfg):
    """Compute node groups data.

    """
    ng = {}
    for guuid, gdata in cfg.GetAllNodeGroupsInfo().items():
      ng[guuid] = {
        "name": gdata.name,
        "alloc_policy": gdata.alloc_policy,
        }
    return ng

  @staticmethod
  def _ComputeNodeData(cfg, node_data, node_iinfo, i_list):
    """Compute global node data.

    """
    node_results = {}
    for nname, nresult in node_data.items():
      # first fill in static (config-based) values
      ninfo = cfg.GetNodeInfo(nname)
      pnr = {
        "tags": list(ninfo.GetTags()),
        "primary_ip": ninfo.primary_ip,
        "secondary_ip": ninfo.secondary_ip,
        "offline": ninfo.offline,
        "drained": ninfo.drained,
        "master_candidate": ninfo.master_candidate,
        "group": ninfo.group,
        "master_capable": ninfo.master_capable,
        "vm_capable": ninfo.vm_capable,
        }

      if not (ninfo.offline or ninfo.drained):
        nresult.Raise("Can't get data for node %s" % nname)
        node_iinfo[nname].Raise("Can't get node instance info from node %s" %
                                nname)
        remote_info = nresult.payload

        for attr in ['memory_total', 'memory_free', 'memory_dom0',
                     'vg_size', 'vg_free', 'cpu_total']:
          if attr not in remote_info:
            raise errors.OpExecError("Node '%s' didn't return attribute"
                                     " '%s'" % (nname, attr))
          if not isinstance(remote_info[attr], int):
            raise errors.OpExecError("Node '%s' returned invalid value"
                                     " for '%s': %s" %
                                     (nname, attr, remote_info[attr]))
        # compute memory used by primary instances
        i_p_mem = i_p_up_mem = 0
        for iinfo, beinfo in i_list:
          if iinfo.primary_node == nname:
            i_p_mem += beinfo[constants.BE_MEMORY]
            if iinfo.name not in node_iinfo[nname].payload:
              i_used_mem = 0
            else:
              i_used_mem = int(node_iinfo[nname].payload[iinfo.name]['memory'])
            i_mem_diff = beinfo[constants.BE_MEMORY] - i_used_mem
            remote_info['memory_free'] -= max(0, i_mem_diff)

            if iinfo.admin_up:
              i_p_up_mem += beinfo[constants.BE_MEMORY]

        # compute memory used by instances
        pnr_dyn = {
          "total_memory": remote_info['memory_total'],
          "reserved_memory": remote_info['memory_dom0'],
          "free_memory": remote_info['memory_free'],
          "total_disk": remote_info['vg_size'],
          "free_disk": remote_info['vg_free'],
          "total_cpus": remote_info['cpu_total'],
          "i_pri_memory": i_p_mem,
          "i_pri_up_memory": i_p_up_mem,
          }
        pnr.update(pnr_dyn)

      node_results[nname] = pnr

    return node_results

  @staticmethod
  def _ComputeInstanceData(cluster_info, i_list):
    """Compute global instance data.

    """
    instance_data = {}
    for iinfo, beinfo in i_list:
      nic_data = []
      for nic in iinfo.nics:
        filled_params = cluster_info.SimpleFillNIC(nic.nicparams)
        nic_dict = {"mac": nic.mac,
                    "ip": nic.ip,
                    "mode": filled_params[constants.NIC_MODE],
                    "link": filled_params[constants.NIC_LINK],
                   }
        if filled_params[constants.NIC_MODE] == constants.NIC_MODE_BRIDGED:
          nic_dict["bridge"] = filled_params[constants.NIC_LINK]
        nic_data.append(nic_dict)
      pir = {
        "tags": list(iinfo.GetTags()),
        "admin_up": iinfo.admin_up,
        "vcpus": beinfo[constants.BE_VCPUS],
        "memory": beinfo[constants.BE_MEMORY],
        "os": iinfo.os,
        "nodes": [iinfo.primary_node] + list(iinfo.secondary_nodes),
        "nics": nic_data,
        "disks": [{"size": dsk.size, "mode": dsk.mode} for dsk in iinfo.disks],
        "disk_template": iinfo.disk_template,
        "hypervisor": iinfo.hypervisor,
        }
      pir["disk_space_total"] = _ComputeDiskSize(iinfo.disk_template,
                                                 pir["disks"])
      instance_data[iinfo.name] = pir

    return instance_data

  def _AddNewInstance(self):
    """Add new instance data to allocator structure.

    This in combination with _AllocatorGetClusterData will create the
    correct structure needed as input for the allocator.

    The checks for the completeness of the opcode must have already been
    done.

    """
    disk_space = _ComputeDiskSize(self.disk_template, self.disks)

    if self.disk_template in constants.DTS_NET_MIRROR:
      self.required_nodes = 2
    else:
      self.required_nodes = 1
    request = {
      "name": self.name,
      "disk_template": self.disk_template,
      "tags": self.tags,
      "os": self.os,
      "vcpus": self.vcpus,
      "memory": self.mem_size,
      "disks": self.disks,
      "disk_space_total": disk_space,
      "nics": self.nics,
      "required_nodes": self.required_nodes,
      }
    return request

  def _AddRelocateInstance(self):
    """Add relocate instance data to allocator structure.

    This in combination with _IAllocatorGetClusterData will create the
    correct structure needed as input for the allocator.

    The checks for the completeness of the opcode must have already been
    done.

    """
    instance = self.cfg.GetInstanceInfo(self.name)
    if instance is None:
      raise errors.ProgrammerError("Unknown instance '%s' passed to"
                                   " IAllocator" % self.name)

    if instance.disk_template not in constants.DTS_NET_MIRROR:
      raise errors.OpPrereqError("Can't relocate non-mirrored instances",
                                 errors.ECODE_INVAL)

    if len(instance.secondary_nodes) != 1:
      raise errors.OpPrereqError("Instance has not exactly one secondary node",
                                 errors.ECODE_STATE)

    self.required_nodes = 1
    disk_sizes = [{'size': disk.size} for disk in instance.disks]
    disk_space = _ComputeDiskSize(instance.disk_template, disk_sizes)

    request = {
      "name": self.name,
      "disk_space_total": disk_space,
      "required_nodes": self.required_nodes,
      "relocate_from": self.relocate_from,
      }
    return request

  def _AddEvacuateNodes(self):
    """Add evacuate nodes data to allocator structure.

    """
    request = {
      "evac_nodes": self.evac_nodes
      }
    return request

  def _BuildInputData(self, fn):
    """Build input data structures.

    """
    self._ComputeClusterData()

    request = fn()
    request["type"] = self.mode
    self.in_data["request"] = request

    self.in_text = serializer.Dump(self.in_data)

  def Run(self, name, validate=True, call_fn=None):
    """Run an instance allocator and return the results.

    """
    if call_fn is None:
      call_fn = self.rpc.call_iallocator_runner

    result = call_fn(self.cfg.GetMasterNode(), name, self.in_text)
    result.Raise("Failure while running the iallocator script")

    self.out_text = result.payload
    if validate:
      self._ValidateResult()

  def _ValidateResult(self):
    """Process the allocator results.

    This will process and if successful save the result in
    self.out_data and the other parameters.

    """
    try:
      rdict = serializer.Load(self.out_text)
    except Exception, err:
      raise errors.OpExecError("Can't parse iallocator results: %s" % str(err))

    if not isinstance(rdict, dict):
      raise errors.OpExecError("Can't parse iallocator results: not a dict")

    # TODO: remove backwards compatiblity in later versions
    if "nodes" in rdict and "result" not in rdict:
      rdict["result"] = rdict["nodes"]
      del rdict["nodes"]

    for key in "success", "info", "result":
      if key not in rdict:
        raise errors.OpExecError("Can't parse iallocator results:"
                                 " missing key '%s'" % key)
      setattr(self, key, rdict[key])

    if not isinstance(rdict["result"], list):
      raise errors.OpExecError("Can't parse iallocator results: 'result' key"
                               " is not a list")
    self.out_data = rdict


class LUTestAllocator(NoHooksLU):
  """Run allocator tests.

  This LU runs the allocator tests

  """
  _OP_PARAMS = [
    ("direction", ht.NoDefault,
     ht.TElemOf(constants.VALID_IALLOCATOR_DIRECTIONS)),
    ("mode", ht.NoDefault, ht.TElemOf(constants.VALID_IALLOCATOR_MODES)),
    ("name", ht.NoDefault, ht.TNonEmptyString),
    ("nics", ht.NoDefault, ht.TOr(ht.TNone, ht.TListOf(
      ht.TDictOf(ht.TElemOf(["mac", "ip", "bridge"]),
               ht.TOr(ht.TNone, ht.TNonEmptyString))))),
    ("disks", ht.NoDefault, ht.TOr(ht.TNone, ht.TList)),
    ("hypervisor", None, ht.TMaybeString),
    ("allocator", None, ht.TMaybeString),
    ("tags", ht.EmptyList, ht.TListOf(ht.TNonEmptyString)),
    ("mem_size", None, ht.TOr(ht.TNone, ht.TPositiveInt)),
    ("vcpus", None, ht.TOr(ht.TNone, ht.TPositiveInt)),
    ("os", None, ht.TMaybeString),
    ("disk_template", None, ht.TMaybeString),
    ("evac_nodes", None, ht.TOr(ht.TNone, ht.TListOf(ht.TNonEmptyString))),
    ]

  def CheckPrereq(self):
    """Check prerequisites.

    This checks the opcode parameters depending on the director and mode test.

    """
    if self.op.mode == constants.IALLOCATOR_MODE_ALLOC:
      for attr in ["mem_size", "disks", "disk_template",
                   "os", "tags", "nics", "vcpus"]:
        if not hasattr(self.op, attr):
          raise errors.OpPrereqError("Missing attribute '%s' on opcode input" %
                                     attr, errors.ECODE_INVAL)
      iname = self.cfg.ExpandInstanceName(self.op.name)
      if iname is not None:
        raise errors.OpPrereqError("Instance '%s' already in the cluster" %
                                   iname, errors.ECODE_EXISTS)
      if not isinstance(self.op.nics, list):
        raise errors.OpPrereqError("Invalid parameter 'nics'",
                                   errors.ECODE_INVAL)
      if not isinstance(self.op.disks, list):
        raise errors.OpPrereqError("Invalid parameter 'disks'",
                                   errors.ECODE_INVAL)
      for row in self.op.disks:
        if (not isinstance(row, dict) or
            "size" not in row or
            not isinstance(row["size"], int) or
            "mode" not in row or
            row["mode"] not in ['r', 'w']):
          raise errors.OpPrereqError("Invalid contents of the 'disks'"
                                     " parameter", errors.ECODE_INVAL)
      if self.op.hypervisor is None:
        self.op.hypervisor = self.cfg.GetHypervisorType()
    elif self.op.mode == constants.IALLOCATOR_MODE_RELOC:
      fname = _ExpandInstanceName(self.cfg, self.op.name)
      self.op.name = fname
      self.relocate_from = self.cfg.GetInstanceInfo(fname).secondary_nodes
    elif self.op.mode == constants.IALLOCATOR_MODE_MEVAC:
      if not hasattr(self.op, "evac_nodes"):
        raise errors.OpPrereqError("Missing attribute 'evac_nodes' on"
                                   " opcode input", errors.ECODE_INVAL)
    else:
      raise errors.OpPrereqError("Invalid test allocator mode '%s'" %
                                 self.op.mode, errors.ECODE_INVAL)

    if self.op.direction == constants.IALLOCATOR_DIR_OUT:
      if self.op.allocator is None:
        raise errors.OpPrereqError("Missing allocator name",
                                   errors.ECODE_INVAL)
    elif self.op.direction != constants.IALLOCATOR_DIR_IN:
      raise errors.OpPrereqError("Wrong allocator test '%s'" %
                                 self.op.direction, errors.ECODE_INVAL)

  def Exec(self, feedback_fn):
    """Run the allocator test.

    """
    if self.op.mode == constants.IALLOCATOR_MODE_ALLOC:
      ial = IAllocator(self.cfg, self.rpc,
                       mode=self.op.mode,
                       name=self.op.name,
                       mem_size=self.op.mem_size,
                       disks=self.op.disks,
                       disk_template=self.op.disk_template,
                       os=self.op.os,
                       tags=self.op.tags,
                       nics=self.op.nics,
                       vcpus=self.op.vcpus,
                       hypervisor=self.op.hypervisor,
                       )
    elif self.op.mode == constants.IALLOCATOR_MODE_RELOC:
      ial = IAllocator(self.cfg, self.rpc,
                       mode=self.op.mode,
                       name=self.op.name,
                       relocate_from=list(self.relocate_from),
                       )
    elif self.op.mode == constants.IALLOCATOR_MODE_MEVAC:
      ial = IAllocator(self.cfg, self.rpc,
                       mode=self.op.mode,
                       evac_nodes=self.op.evac_nodes)
    else:
      raise errors.ProgrammerError("Uncatched mode %s in"
                                   " LUTestAllocator.Exec", self.op.mode)

    if self.op.direction == constants.IALLOCATOR_DIR_IN:
      result = ial.in_text
    else:
      ial.Run(self.op.allocator, validate=False)
      result = ial.out_text
    return result<|MERGE_RESOLUTION|>--- conflicted
+++ resolved
@@ -39,11 +39,8 @@
 import socket
 import tempfile
 import shutil
-<<<<<<< HEAD
 import operator
-=======
 import itertools
->>>>>>> d27150a9
 
 from ganeti import ssh
 from ganeti import utils
