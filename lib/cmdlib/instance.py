--- conflicted
+++ resolved
@@ -3168,20 +3168,14 @@
     ispec[constants.ISPEC_DISK_COUNT] = len(disk_sizes)
     ispec[constants.ISPEC_DISK_SIZE] = disk_sizes
 
-<<<<<<< HEAD
-    if self.op.offline is not None and self.op.offline:
-      CheckInstanceState(self, self.instance, INSTANCE_NOT_RUNNING,
-                         msg="can't change to offline")
-=======
     # either --online or --offline was passed
     if self.op.offline is not None:
       if self.op.offline:
         msg = "can't change to offline without being down first"
       else:
         msg = "can't change to online (down) without being offline first"
-      CheckInstanceState(self, self.instance, CAN_CHANGE_INSTANCE_OFFLINE,
+      CheckInstanceState(self, self.instance, INSTANCE_NOT_RUNNING,
                          msg=msg)
->>>>>>> 8ed2f50a
 
   @staticmethod
   def _InstanceCommunicationDDM(cfg, instance_communication, instance):
