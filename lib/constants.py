#
#

# Copyright (C) 2006, 2007, 2008, 2009, 2010, 2011, 2012 Google Inc.
#
# This program is free software; you can redistribute it and/or modify
# it under the terms of the GNU General Public License as published by
# the Free Software Foundation; either version 2 of the License, or
# (at your option) any later version.
#
# This program is distributed in the hope that it will be useful, but
# WITHOUT ANY WARRANTY; without even the implied warranty of
# MERCHANTABILITY or FITNESS FOR A PARTICULAR PURPOSE.  See the GNU
# General Public License for more details.
#
# You should have received a copy of the GNU General Public License
# along with this program; if not, write to the Free Software
# Foundation, Inc., 51 Franklin Street, Fifth Floor, Boston, MA
# 02110-1301, USA.


"""Module holding different constants."""

import re
import socket

from ganeti import _autoconf
from ganeti import _vcsversion

# various versions
RELEASE_VERSION = _autoconf.PACKAGE_VERSION
OS_API_V10 = 10
OS_API_V15 = 15
OS_API_V20 = 20
OS_API_VERSIONS = frozenset([OS_API_V10, OS_API_V15, OS_API_V20])
VCS_VERSION = _vcsversion.VCS_VERSION
EXPORT_VERSION = 0
RAPI_VERSION = 2


# Format for CONFIG_VERSION:
#   01 03 0123 = 01030123
#   ^^ ^^ ^^^^
#   |  |  + Configuration version/revision
#   |  + Minor version
#   + Major version
#
# It stored as an integer. Make sure not to write an octal number.

# BuildVersion and SplitVersion must be in here because we can't import other
# modules. The cfgupgrade tool must be able to read and write version numbers
# and thus requires these functions. To avoid code duplication, they're kept in
# here.

def BuildVersion(major, minor, revision):
  """Calculates int version number from major, minor and revision numbers.

  Returns: int representing version number

  """
  assert isinstance(major, int)
  assert isinstance(minor, int)
  assert isinstance(revision, int)
  return (1000000 * major +
            10000 * minor +
                1 * revision)


def SplitVersion(version):
  """Splits version number stored in an int.

  Returns: tuple; (major, minor, revision)

  """
  assert isinstance(version, int)

  (major, remainder) = divmod(version, 1000000)
  (minor, revision) = divmod(remainder, 10000)

  return (major, minor, revision)


CONFIG_MAJOR = int(_autoconf.VERSION_MAJOR)
CONFIG_MINOR = int(_autoconf.VERSION_MINOR)
CONFIG_REVISION = 0
CONFIG_VERSION = BuildVersion(CONFIG_MAJOR, CONFIG_MINOR, CONFIG_REVISION)

#: RPC protocol version
PROTOCOL_VERSION = BuildVersion(CONFIG_MAJOR, CONFIG_MINOR, 0)

# user separation
DAEMONS_GROUP = _autoconf.DAEMONS_GROUP
ADMIN_GROUP = _autoconf.ADMIN_GROUP
MASTERD_USER = _autoconf.MASTERD_USER
MASTERD_GROUP = _autoconf.MASTERD_GROUP
RAPI_USER = _autoconf.RAPI_USER
RAPI_GROUP = _autoconf.RAPI_GROUP
CONFD_USER = _autoconf.CONFD_USER
CONFD_GROUP = _autoconf.CONFD_GROUP
NODED_USER = _autoconf.NODED_USER
NODED_GROUP = _autoconf.NODED_GROUP

# cpu pinning separators and constants
CPU_PINNING_SEP = ":"
CPU_PINNING_ALL = "all"
# internal representation of "all"
CPU_PINNING_ALL_VAL = -1
# one "all" entry in a CPU list means CPU pinning is off
CPU_PINNING_OFF = [CPU_PINNING_ALL_VAL]

# A Xen-specific implementation detail - there is no way to actually say
# "use any cpu for pinning" in a Xen configuration file, as opposed to the
# command line, where you can say "xm vcpu-pin <domain> <vcpu> all".
# The workaround used in Xen is "0-63" (see source code function
# xm_vcpu_pin in <xen-source>/tools/python/xen/xm/main.py).
# To support future changes, the following constant is treated as a
# blackbox string that simply means use-any-cpu-for-pinning-under-xen.
CPU_PINNING_ALL_XEN = "0-63"

# A KVM-specific implementation detail - the following value is used
# to set CPU affinity to all processors (#0 through #31), per taskset
# man page.
# FIXME: This only works for machines with up to 32 CPU cores
CPU_PINNING_ALL_KVM = 0xFFFFFFFF

# Wipe
DD_CMD = "dd"
WIPE_BLOCK_SIZE = 1024 ** 2
MAX_WIPE_CHUNK = 1024 # 1GB
MIN_WIPE_CHUNK_PERCENT = 10


# file paths
DATA_DIR = _autoconf.LOCALSTATEDIR + "/lib/ganeti"
RUN_DIR = _autoconf.LOCALSTATEDIR + "/run"
RUN_GANETI_DIR = RUN_DIR + "/ganeti"
BDEV_CACHE_DIR = RUN_GANETI_DIR + "/bdev-cache"
DISK_LINKS_DIR = RUN_GANETI_DIR + "/instance-disks"
RUN_DIRS_MODE = 0775
SOCKET_DIR = RUN_GANETI_DIR + "/socket"
SECURE_DIR_MODE = 0700
SECURE_FILE_MODE = 0600
CRYPTO_KEYS_DIR = RUN_GANETI_DIR + "/crypto"
IMPORT_EXPORT_DIR = RUN_GANETI_DIR + "/import-export"
ADOPTABLE_BLOCKDEV_ROOT = "/dev/disk/"
LOCK_DIR = _autoconf.LOCALSTATEDIR + "/lock"
SSCONF_LOCK_FILE = LOCK_DIR + "/ganeti-ssconf.lock"
# User-id pool lock directory
# The user-ids that are in use have a corresponding lock file in this directory
UIDPOOL_LOCKDIR = RUN_GANETI_DIR + "/uid-pool"
CLUSTER_CONF_FILE = DATA_DIR + "/config.data"
NODED_CERT_FILE = DATA_DIR + "/server.pem"
RAPI_CERT_FILE = DATA_DIR + "/rapi.pem"
CONFD_HMAC_KEY = DATA_DIR + "/hmac.key"
SPICE_CERT_FILE = DATA_DIR + "/spice.pem"
SPICE_CACERT_FILE = DATA_DIR + "/spice-ca.pem"
CLUSTER_DOMAIN_SECRET_FILE = DATA_DIR + "/cluster-domain-secret"
INSTANCE_STATUS_FILE = RUN_GANETI_DIR + "/instance-status"
SSH_KNOWN_HOSTS_FILE = DATA_DIR + "/known_hosts"
RAPI_USERS_FILE = DATA_DIR + "/rapi/users"
QUEUE_DIR = DATA_DIR + "/queue"
DAEMON_UTIL = _autoconf.PKGLIBDIR + "/daemon-util"
SETUP_SSH = _autoconf.TOOLSDIR + "/setup-ssh"
KVM_IFUP = _autoconf.PKGLIBDIR + "/kvm-ifup"
KVM_CONSOLE_WRAPPER = _autoconf.PKGLIBDIR + "/tools/kvm-console-wrapper"
XM_CONSOLE_WRAPPER = _autoconf.PKGLIBDIR + "/tools/xm-console-wrapper"
ETC_HOSTS = "/etc/hosts"
DEFAULT_FILE_STORAGE_DIR = _autoconf.FILE_STORAGE_DIR
DEFAULT_SHARED_FILE_STORAGE_DIR = _autoconf.SHARED_FILE_STORAGE_DIR
ENABLE_FILE_STORAGE = _autoconf.ENABLE_FILE_STORAGE
ENABLE_SHARED_FILE_STORAGE = _autoconf.ENABLE_SHARED_FILE_STORAGE
SYSCONFDIR = _autoconf.SYSCONFDIR
TOOLSDIR = _autoconf.TOOLSDIR
CONF_DIR = SYSCONFDIR + "/ganeti"
USER_SCRIPTS_DIR = CONF_DIR + "/scripts"
ENABLE_CONFD = _autoconf.ENABLE_CONFD

#: Lock file for watcher, locked in shared mode by watcher; lock in exclusive
# mode to block watcher (see L{cli._RunWhileClusterStoppedHelper.Call}
WATCHER_LOCK_FILE = LOCK_DIR + "/ganeti-watcher.lock"

#: Status file for per-group watcher, locked in exclusive mode by watcher
WATCHER_GROUP_STATE_FILE = DATA_DIR + "/watcher.%s.data"

#: File for per-group instance status, merged into L{INSTANCE_STATUS_FILE} by
#: per-group processes
WATCHER_GROUP_INSTANCE_STATUS_FILE = DATA_DIR + "/watcher.%s.instance-status"

#: File containing Unix timestamp until which watcher should be paused
WATCHER_PAUSEFILE = DATA_DIR + "/watcher.pause"

# Master IP address setup scripts paths (default and user-provided)
DEFAULT_MASTER_SETUP_SCRIPT = TOOLSDIR + "/master-ip-setup"
EXTERNAL_MASTER_SETUP_SCRIPT = USER_SCRIPTS_DIR + "/master-ip-setup"

ALL_CERT_FILES = frozenset([
  NODED_CERT_FILE,
  RAPI_CERT_FILE,
  SPICE_CERT_FILE,
  SPICE_CACERT_FILE,
  ])

MASTER_SOCKET = SOCKET_DIR + "/ganeti-master"

NODED = "ganeti-noded"
CONFD = "ganeti-confd"
RAPI = "ganeti-rapi"
MASTERD = "ganeti-masterd"
# used in the ganeti-nbma project
NLD = "ganeti-nld"

DAEMONS_PORTS = {
  # daemon-name: ("proto", "default-port")
  NODED: ("tcp", 1811),
  CONFD: ("udp", 1814),
  RAPI: ("tcp", 5080),
  "ssh": ("tcp", 22),
  # used in the ganeti-nbma project
  NLD: ("udp", 1816),
}
DEFAULT_NODED_PORT = DAEMONS_PORTS[NODED][1]
DEFAULT_CONFD_PORT = DAEMONS_PORTS[CONFD][1]
DEFAULT_RAPI_PORT = DAEMONS_PORTS[RAPI][1]
# used in the ganeti-nbma project
DEFAULT_NLD_PORT = DAEMONS_PORTS[NLD][1]

FIRST_DRBD_PORT = 11000
LAST_DRBD_PORT = 14999

LOG_DIR = _autoconf.LOCALSTATEDIR + "/log/ganeti/"
DAEMONS_LOGFILES = {
  # "daemon-name": "logfile"
  NODED: LOG_DIR + "node-daemon.log",
  CONFD: LOG_DIR + "conf-daemon.log",
  RAPI: LOG_DIR + "rapi-daemon.log",
  MASTERD: LOG_DIR + "master-daemon.log",
  # used in the ganeti-nbma project
  NLD: LOG_DIR + "nl-daemon.log",
  }

LOG_OS_DIR = LOG_DIR + "os"
LOG_ES_DIR = LOG_DIR + "extstorage"
LOG_WATCHER = LOG_DIR + "watcher.log"
LOG_COMMANDS = LOG_DIR + "commands.log"
LOG_BURNIN = LOG_DIR + "burnin.log"
LOG_SETUP_SSH = LOG_DIR + "setup-ssh.log"

DEV_CONSOLE = "/dev/console"

PROC_MOUNTS = "/proc/mounts"

# Local UniX Interface related constants
LUXI_EOM = "\3"
LUXI_VERSION = CONFIG_VERSION

# one of "no", "yes", "only"
SYSLOG_USAGE = _autoconf.SYSLOG_USAGE
SYSLOG_NO = "no"
SYSLOG_YES = "yes"
SYSLOG_ONLY = "only"
SYSLOG_SOCKET = "/dev/log"

OS_SEARCH_PATH = _autoconf.OS_SEARCH_PATH
ES_SEARCH_PATH = _autoconf.ES_SEARCH_PATH
EXPORT_DIR = _autoconf.EXPORT_DIR

EXPORT_CONF_FILE = "config.ini"

XEN_BOOTLOADER = _autoconf.XEN_BOOTLOADER
XEN_KERNEL = _autoconf.XEN_KERNEL
XEN_INITRD = _autoconf.XEN_INITRD
XEN_CMD_XM = "xm"
XEN_CMD_XL = "xl"
# FIXME: This will be made configurable using hvparams in Ganeti 2.7
XEN_CMD = _autoconf.XEN_CMD

KVM_PATH = _autoconf.KVM_PATH
KVM_KERNEL = _autoconf.KVM_KERNEL
SOCAT_PATH = _autoconf.SOCAT_PATH
SOCAT_USE_ESCAPE = _autoconf.SOCAT_USE_ESCAPE
SOCAT_USE_COMPRESS = _autoconf.SOCAT_USE_COMPRESS
SOCAT_ESCAPE_CODE = "0x1d"

#: Console as SSH command
CONS_SSH = "ssh"

#: Console as VNC server
CONS_VNC = "vnc"

#: Console as SPICE server
CONS_SPICE = "spice"

#: Display a message for console access
CONS_MESSAGE = "msg"

#: All console types
CONS_ALL = frozenset([CONS_SSH, CONS_VNC, CONS_SPICE, CONS_MESSAGE])

# For RSA keys more bits are better, but they also make operations more
# expensive. NIST SP 800-131 recommends a minimum of 2048 bits from the year
# 2010 on.
RSA_KEY_BITS = 2048

# Ciphers allowed for SSL connections. For the format, see ciphers(1). A better
# way to disable ciphers would be to use the exclamation mark (!), but socat
# versions below 1.5 can't parse exclamation marks in options properly. When
# modifying the ciphers, ensure not to accidentially add something after it's
# been removed. Use the "openssl" utility to check the allowed ciphers, e.g.
# "openssl ciphers -v HIGH:-DES".
OPENSSL_CIPHERS = "HIGH:-DES:-3DES:-EXPORT:-ADH"

# Digest used to sign certificates ("openssl x509" uses SHA1 by default)
X509_CERT_SIGN_DIGEST = "SHA1"

# Default validity of certificates in days
X509_CERT_DEFAULT_VALIDITY = 365 * 5

# commonName (CN) used in certificates
X509_CERT_CN = "ganeti.example.com"

X509_CERT_SIGNATURE_HEADER = "X-Ganeti-Signature"

IMPORT_EXPORT_DAEMON = _autoconf.PKGLIBDIR + "/import-export"

# Import/export daemon mode
IEM_IMPORT = "import"
IEM_EXPORT = "export"

# Import/export transport compression
IEC_NONE = "none"
IEC_GZIP = "gzip"
IEC_ALL = frozenset([
  IEC_NONE,
  IEC_GZIP,
  ])

IE_CUSTOM_SIZE = "fd"

IE_MAGIC_RE = re.compile(r"^[-_.a-zA-Z0-9]{5,100}$")

# Import/export I/O
# Direct file I/O, equivalent to a shell's I/O redirection using '<' or '>'
IEIO_FILE = "file"
# Raw block device I/O using "dd"
IEIO_RAW_DISK = "raw"
# OS definition import/export script
IEIO_SCRIPT = "script"

VALUE_DEFAULT = "default"
VALUE_AUTO = "auto"
VALUE_GENERATE = "generate"
VALUE_NONE = "none"
VALUE_TRUE = "true"
VALUE_FALSE = "false"

# External script validation mask
EXT_PLUGIN_MASK = re.compile("^[a-zA-Z0-9_-]+$")

# hooks-related constants
HOOKS_BASE_DIR = CONF_DIR + "/hooks"
HOOKS_PHASE_PRE = "pre"
HOOKS_PHASE_POST = "post"
HOOKS_NAME_CFGUPDATE = "config-update"
HOOKS_NAME_WATCHER = "watcher"
HOOKS_VERSION = 2
HOOKS_PATH = "/sbin:/bin:/usr/sbin:/usr/bin"

# hooks subject type (what object type does the LU deal with)
HTYPE_CLUSTER = "CLUSTER"
HTYPE_NODE = "NODE"
HTYPE_GROUP = "GROUP"
HTYPE_INSTANCE = "INSTANCE"
HTYPE_NETWORK = "NETWORK"

HKR_SKIP = 0
HKR_FAIL = 1
HKR_SUCCESS = 2

# Storage types
ST_FILE = "file"
ST_LVM_PV = "lvm-pv"
ST_LVM_VG = "lvm-vg"

# Storage fields
# first two are valid in LU context only, not passed to backend
SF_NODE = "node"
SF_TYPE = "type"
# and the rest are valid in backend
SF_NAME = "name"
SF_SIZE = "size"
SF_FREE = "free"
SF_USED = "used"
SF_ALLOCATABLE = "allocatable"

# Storage operations
SO_FIX_CONSISTENCY = "fix-consistency"

# Available fields per storage type
VALID_STORAGE_FIELDS = frozenset([
  SF_NAME,
  SF_TYPE,
  SF_SIZE,
  SF_USED,
  SF_FREE,
  SF_ALLOCATABLE
  ])

VALID_STORAGE_TYPES = frozenset([ST_FILE, ST_LVM_PV, ST_LVM_VG])

MODIFIABLE_STORAGE_FIELDS = {
  ST_LVM_PV: frozenset([SF_ALLOCATABLE]),
  }

VALID_STORAGE_OPERATIONS = {
  ST_LVM_VG: frozenset([SO_FIX_CONSISTENCY]),
  }

# Local disk status
# Note: Code depends on LDS_OKAY < LDS_UNKNOWN < LDS_FAULTY
(LDS_OKAY,
 LDS_UNKNOWN,
 LDS_FAULTY) = range(1, 4)

# disk template types
DT_DISKLESS = "diskless"
DT_PLAIN = "plain"
DT_DRBD8 = "drbd"
DT_FILE = "file"
DT_SHARED_FILE = "sharedfile"
DT_BLOCK = "blockdev"
DT_RBD = "rbd"
DT_EXT = "ext"

# the set of network-mirrored disk templates
DTS_INT_MIRROR = frozenset([DT_DRBD8])

# the set of externally-mirrored disk templates (e.g. SAN, NAS)
DTS_EXT_MIRROR = frozenset([DT_SHARED_FILE, DT_BLOCK, DT_RBD, DT_EXT])

# the set of non-lvm-based disk templates
DTS_NOT_LVM = frozenset([DT_DISKLESS, DT_FILE, DT_SHARED_FILE,
                         DT_BLOCK, DT_RBD, DT_EXT])

# the set of disk templates which can be grown
DTS_GROWABLE = frozenset([DT_PLAIN, DT_DRBD8, DT_FILE, DT_SHARED_FILE,
                          DT_RBD, DT_EXT])

# the set of disk templates that allow adoption
DTS_MAY_ADOPT = frozenset([DT_PLAIN, DT_BLOCK])

# the set of disk templates that *must* use adoption
DTS_MUST_ADOPT = frozenset([DT_BLOCK])

# the set of disk templates that allow migrations
DTS_MIRRORED = frozenset.union(DTS_INT_MIRROR, DTS_EXT_MIRROR)

# the set of file based disk templates
DTS_FILEBASED = frozenset([DT_FILE, DT_SHARED_FILE])

# logical disk types
LD_LV = "lvm"
LD_DRBD8 = "drbd8"
LD_FILE = "file"
LD_BLOCKDEV = "blockdev"
LD_RBD = "rbd"
LD_EXT = "ext"
LOGICAL_DISK_TYPES = frozenset([
  LD_LV,
  LD_DRBD8,
  LD_FILE,
  LD_BLOCKDEV,
  LD_RBD,
  LD_EXT,
  ])

LDS_BLOCK = frozenset([LD_LV, LD_DRBD8, LD_BLOCKDEV, LD_RBD, LD_EXT])

# drbd constants
DRBD_HMAC_ALG = "md5"
DRBD_NET_PROTOCOL = "C"

# drbd barrier types
DRBD_B_NONE = "n"
DRBD_B_DISK_BARRIERS = "b"
DRBD_B_DISK_DRAIN = "d"
DRBD_B_DISK_FLUSH = "f"

# Valid barrier combinations: "n" or any non-null subset of "bfd"
DRBD_VALID_BARRIER_OPT = frozenset([
  frozenset([DRBD_B_NONE]),
  frozenset([DRBD_B_DISK_BARRIERS]),
  frozenset([DRBD_B_DISK_DRAIN]),
  frozenset([DRBD_B_DISK_FLUSH]),
  frozenset([DRBD_B_DISK_DRAIN, DRBD_B_DISK_FLUSH]),
  frozenset([DRBD_B_DISK_DRAIN, DRBD_B_DISK_FLUSH]),
  frozenset([DRBD_B_DISK_BARRIERS, DRBD_B_DISK_DRAIN]),
  frozenset([DRBD_B_DISK_BARRIERS, DRBD_B_DISK_FLUSH]),
  frozenset([DRBD_B_DISK_BARRIERS, DRBD_B_DISK_FLUSH, DRBD_B_DISK_DRAIN]),
  ])

# rbd tool command
RBD_CMD = "rbd"

# file backend driver
FD_LOOP = "loop"
FD_BLKTAP = "blktap"

# the set of drbd-like disk types
LDS_DRBD = frozenset([LD_DRBD8])

# disk access mode
DISK_RDONLY = "ro"
DISK_RDWR = "rw"
DISK_ACCESS_SET = frozenset([DISK_RDONLY, DISK_RDWR])

# disk replacement mode
REPLACE_DISK_PRI = "replace_on_primary"    # replace disks on primary
REPLACE_DISK_SEC = "replace_on_secondary"  # replace disks on secondary
REPLACE_DISK_CHG = "replace_new_secondary" # change secondary node
REPLACE_DISK_AUTO = "replace_auto"
REPLACE_MODES = frozenset([
  REPLACE_DISK_PRI,
  REPLACE_DISK_SEC,
  REPLACE_DISK_CHG,
  REPLACE_DISK_AUTO,
  ])

# Instance export mode
EXPORT_MODE_LOCAL = "local"
EXPORT_MODE_REMOTE = "remote"
EXPORT_MODES = frozenset([
  EXPORT_MODE_LOCAL,
  EXPORT_MODE_REMOTE,
  ])

# instance creation modes
INSTANCE_CREATE = "create"
INSTANCE_IMPORT = "import"
INSTANCE_REMOTE_IMPORT = "remote-import"
INSTANCE_CREATE_MODES = frozenset([
  INSTANCE_CREATE,
  INSTANCE_IMPORT,
  INSTANCE_REMOTE_IMPORT,
  ])

# Remote import/export handshake message and version
RIE_VERSION = 0
RIE_HANDSHAKE = "Hi, I'm Ganeti"

# Remote import/export certificate validity in seconds
RIE_CERT_VALIDITY = 24 * 60 * 60

# Overall timeout for establishing connection
RIE_CONNECT_TIMEOUT = 180

# Export only: how long to wait per connection attempt (seconds)
RIE_CONNECT_ATTEMPT_TIMEOUT = 20

# Export only: number of attempts to connect
RIE_CONNECT_RETRIES = 10

#: Give child process up to 5 seconds to exit after sending a signal
CHILD_LINGER_TIMEOUT = 5.0

DISK_TEMPLATES = frozenset([
  DT_DISKLESS,
  DT_PLAIN,
  DT_DRBD8,
  DT_FILE,
  DT_SHARED_FILE,
  DT_BLOCK,
  DT_RBD,
  DT_EXT
  ])

FILE_DRIVER = frozenset([FD_LOOP, FD_BLKTAP])

# import/export config options
INISECT_EXP = "export"
INISECT_INS = "instance"
INISECT_HYP = "hypervisor"
INISECT_BEP = "backend"
INISECT_OSP = "os"

# dynamic device modification
DDM_ADD = "add"
DDM_MODIFY = "modify"
DDM_REMOVE = "remove"
DDMS_VALUES = frozenset([DDM_ADD, DDM_REMOVE])
DDMS_VALUES_WITH_MODIFY = (DDMS_VALUES | frozenset([
  DDM_MODIFY,
  ]))
# TODO: DDM_SWAP, DDM_MOVE?

# common exit codes
EXIT_SUCCESS = 0
EXIT_FAILURE = 1
EXIT_NOTCLUSTER = 5
EXIT_NOTMASTER = 11
EXIT_NODESETUP_ERROR = 12
EXIT_CONFIRMATION = 13 # need user confirmation

#: Exit code for query operations with unknown fields
EXIT_UNKNOWN_FIELD = 14

# tags
TAG_CLUSTER = "cluster"
TAG_NODEGROUP = "nodegroup"
TAG_NODE = "node"
TAG_INSTANCE = "instance"
TAG_NETWORK = "network"
VALID_TAG_TYPES = frozenset([
  TAG_CLUSTER,
  TAG_NODEGROUP,
  TAG_NODE,
  TAG_INSTANCE,
  TAG_NETWORK,
  ])
MAX_TAG_LEN = 128
MAX_TAGS_PER_OBJ = 4096

# others
DEFAULT_BRIDGE = "xen-br0"
CLASSIC_DRBD_SYNC_SPEED = 60 * 1024  # 60 MiB, expressed in KiB
IP4_ADDRESS_LOCALHOST = "127.0.0.1"
IP4_ADDRESS_ANY = "0.0.0.0"
IP6_ADDRESS_LOCALHOST = "::1"
IP6_ADDRESS_ANY = "::"
IP4_VERSION = 4
IP6_VERSION = 6
VALID_IP_VERSIONS = frozenset([IP4_VERSION, IP6_VERSION])
# for export to htools
IP4_FAMILY = socket.AF_INET
IP6_FAMILY = socket.AF_INET6

TCP_PING_TIMEOUT = 10
GANETI_RUNAS = "root"
DEFAULT_VG = "xenvg"
DEFAULT_DRBD_HELPER = "/bin/true"
MIN_VG_SIZE = 20480
DEFAULT_MAC_PREFIX = "aa:00:00"
# default maximum instance wait time, in seconds.
DEFAULT_SHUTDOWN_TIMEOUT = 120
NODE_MAX_CLOCK_SKEW = 150
# Time for an intra-cluster disk transfer to wait for a connection
DISK_TRANSFER_CONNECT_TIMEOUT = 60
# Disk index separator
DISK_SEPARATOR = _autoconf.DISK_SEPARATOR
IP_COMMAND_PATH = _autoconf.IP_PATH

#: Key for job IDs in opcode result
JOB_IDS_KEY = "jobs"

# runparts results
(RUNPARTS_SKIP,
 RUNPARTS_RUN,
 RUNPARTS_ERR) = range(3)

RUNPARTS_STATUS = frozenset([RUNPARTS_SKIP, RUNPARTS_RUN, RUNPARTS_ERR])

# RPC constants
(RPC_ENCODING_NONE,
 RPC_ENCODING_ZLIB_BASE64) = range(2)

# os related constants
OS_SCRIPT_CREATE = "create"
OS_SCRIPT_IMPORT = "import"
OS_SCRIPT_EXPORT = "export"
OS_SCRIPT_RENAME = "rename"
OS_SCRIPT_VERIFY = "verify"
OS_SCRIPTS = frozenset([
  OS_SCRIPT_CREATE,
  OS_SCRIPT_IMPORT,
  OS_SCRIPT_EXPORT,
  OS_SCRIPT_RENAME,
  OS_SCRIPT_VERIFY
  ])

OS_API_FILE = "ganeti_api_version"
OS_VARIANTS_FILE = "variants.list"
OS_PARAMETERS_FILE = "parameters.list"

OS_VALIDATE_PARAMETERS = "parameters"
OS_VALIDATE_CALLS = frozenset([OS_VALIDATE_PARAMETERS])

# External Storage (ES) related constants
ES_ACTION_CREATE = "create"
ES_ACTION_REMOVE = "remove"
ES_ACTION_GROW = "grow"
ES_ACTION_ATTACH = "attach"
ES_ACTION_DETACH = "detach"
ES_ACTION_VERIFY = "verify"

ES_SCRIPT_CREATE = ES_ACTION_CREATE
ES_SCRIPT_REMOVE = ES_ACTION_REMOVE
ES_SCRIPT_GROW = ES_ACTION_GROW
ES_SCRIPT_ATTACH = ES_ACTION_ATTACH
ES_SCRIPT_DETACH = ES_ACTION_DETACH
ES_SCRIPT_VERIFY = ES_ACTION_VERIFY
ES_SCRIPTS = frozenset([
  ES_SCRIPT_CREATE,
  ES_SCRIPT_REMOVE,
  ES_SCRIPT_GROW,
  ES_SCRIPT_ATTACH,
  ES_SCRIPT_DETACH,
  ES_SCRIPT_VERIFY
  ])

ES_PARAMETERS_FILE = "parameters.list"

# ssh constants
SSH_CONFIG_DIR = _autoconf.SSH_CONFIG_DIR
SSH_HOST_DSA_PRIV = SSH_CONFIG_DIR + "/ssh_host_dsa_key"
SSH_HOST_DSA_PUB = SSH_HOST_DSA_PRIV + ".pub"
SSH_HOST_RSA_PRIV = SSH_CONFIG_DIR + "/ssh_host_rsa_key"
SSH_HOST_RSA_PUB = SSH_HOST_RSA_PRIV + ".pub"
SSH = "ssh"
SCP = "scp"

# reboot types
INSTANCE_REBOOT_SOFT = "soft"
INSTANCE_REBOOT_HARD = "hard"
INSTANCE_REBOOT_FULL = "full"

REBOOT_TYPES = frozenset([
  INSTANCE_REBOOT_SOFT,
  INSTANCE_REBOOT_HARD,
  INSTANCE_REBOOT_FULL
  ])

# instance reboot behaviors
INSTANCE_REBOOT_ALLOWED = "reboot"
INSTANCE_REBOOT_EXIT = "exit"

REBOOT_BEHAVIORS = frozenset([
  INSTANCE_REBOOT_ALLOWED,
  INSTANCE_REBOOT_EXIT
  ])

VTYPE_STRING = "string"
VTYPE_MAYBE_STRING = "maybe-string"
VTYPE_BOOL = "bool"
VTYPE_SIZE = "size" # size, in MiBs
VTYPE_INT = "int"
ENFORCEABLE_TYPES = frozenset([
  VTYPE_STRING,
  VTYPE_MAYBE_STRING,
  VTYPE_BOOL,
  VTYPE_SIZE,
  VTYPE_INT,
  ])

# Constant representing that the user does not specify any IP version
IFACE_NO_IP_VERSION_SPECIFIED = 0

# HV parameter names (global namespace)
HV_BOOT_ORDER = "boot_order"
HV_CDROM_IMAGE_PATH = "cdrom_image_path"
HV_KVM_CDROM2_IMAGE_PATH = "cdrom2_image_path"
HV_KVM_FLOPPY_IMAGE_PATH = "floppy_image_path"
HV_NIC_TYPE = "nic_type"
HV_DISK_TYPE = "disk_type"
HV_KVM_CDROM_DISK_TYPE = "cdrom_disk_type"
HV_VNC_BIND_ADDRESS = "vnc_bind_address"
HV_VNC_PASSWORD_FILE = "vnc_password_file"
HV_VNC_TLS = "vnc_tls"
HV_VNC_X509 = "vnc_x509_path"
HV_VNC_X509_VERIFY = "vnc_x509_verify"
HV_KVM_SPICE_BIND = "spice_bind"
HV_KVM_SPICE_IP_VERSION = "spice_ip_version"
HV_KVM_SPICE_PASSWORD_FILE = "spice_password_file"
HV_KVM_SPICE_LOSSLESS_IMG_COMPR = "spice_image_compression"
HV_KVM_SPICE_JPEG_IMG_COMPR = "spice_jpeg_wan_compression"
HV_KVM_SPICE_ZLIB_GLZ_IMG_COMPR = "spice_zlib_glz_wan_compression"
HV_KVM_SPICE_STREAMING_VIDEO_DETECTION = "spice_streaming_video"
HV_KVM_SPICE_AUDIO_COMPR = "spice_playback_compression"
HV_KVM_SPICE_USE_TLS = "spice_use_tls"
HV_KVM_SPICE_TLS_CIPHERS = "spice_tls_ciphers"
HV_KVM_SPICE_USE_VDAGENT = "spice_use_vdagent"
HV_ACPI = "acpi"
HV_PAE = "pae"
HV_USE_BOOTLOADER = "use_bootloader"
HV_BOOTLOADER_ARGS = "bootloader_args"
HV_BOOTLOADER_PATH = "bootloader_path"
HV_KERNEL_ARGS = "kernel_args"
HV_KERNEL_PATH = "kernel_path"
HV_INITRD_PATH = "initrd_path"
HV_ROOT_PATH = "root_path"
HV_SERIAL_CONSOLE = "serial_console"
HV_USB_MOUSE = "usb_mouse"
HV_KEYMAP = "keymap"
HV_DEVICE_MODEL = "device_model"
HV_INIT_SCRIPT = "init_script"
HV_MIGRATION_PORT = "migration_port"
HV_MIGRATION_BANDWIDTH = "migration_bandwidth"
HV_MIGRATION_DOWNTIME = "migration_downtime"
HV_MIGRATION_MODE = "migration_mode"
HV_USE_LOCALTIME = "use_localtime"
HV_DISK_CACHE = "disk_cache"
HV_SECURITY_MODEL = "security_model"
HV_SECURITY_DOMAIN = "security_domain"
HV_KVM_FLAG = "kvm_flag"
HV_VHOST_NET = "vhost_net"
HV_KVM_USE_CHROOT = "use_chroot"
HV_CPU_MASK = "cpu_mask"
HV_MEM_PATH = "mem_path"
HV_PASSTHROUGH = "pci_pass"
HV_BLOCKDEV_PREFIX = "blockdev_prefix"
HV_REBOOT_BEHAVIOR = "reboot_behavior"

HVS_PARAMETER_TYPES = {
  HV_BOOT_ORDER: VTYPE_STRING,
  HV_KVM_FLOPPY_IMAGE_PATH: VTYPE_STRING,
  HV_CDROM_IMAGE_PATH: VTYPE_STRING,
  HV_KVM_CDROM2_IMAGE_PATH: VTYPE_STRING,
  HV_NIC_TYPE: VTYPE_STRING,
  HV_DISK_TYPE: VTYPE_STRING,
  HV_KVM_CDROM_DISK_TYPE: VTYPE_STRING,
  HV_VNC_PASSWORD_FILE: VTYPE_STRING,
  HV_VNC_BIND_ADDRESS: VTYPE_STRING,
  HV_VNC_TLS: VTYPE_BOOL,
  HV_VNC_X509: VTYPE_STRING,
  HV_VNC_X509_VERIFY: VTYPE_BOOL,
  HV_KVM_SPICE_BIND: VTYPE_STRING,
  HV_KVM_SPICE_IP_VERSION: VTYPE_INT,
  HV_KVM_SPICE_PASSWORD_FILE: VTYPE_STRING,
  HV_KVM_SPICE_LOSSLESS_IMG_COMPR: VTYPE_STRING,
  HV_KVM_SPICE_JPEG_IMG_COMPR: VTYPE_STRING,
  HV_KVM_SPICE_ZLIB_GLZ_IMG_COMPR: VTYPE_STRING,
  HV_KVM_SPICE_STREAMING_VIDEO_DETECTION: VTYPE_STRING,
  HV_KVM_SPICE_AUDIO_COMPR: VTYPE_BOOL,
  HV_KVM_SPICE_USE_TLS: VTYPE_BOOL,
  HV_KVM_SPICE_TLS_CIPHERS: VTYPE_STRING,
  HV_KVM_SPICE_USE_VDAGENT: VTYPE_BOOL,
  HV_ACPI: VTYPE_BOOL,
  HV_PAE: VTYPE_BOOL,
  HV_USE_BOOTLOADER: VTYPE_BOOL,
  HV_BOOTLOADER_PATH: VTYPE_STRING,
  HV_BOOTLOADER_ARGS: VTYPE_STRING,
  HV_KERNEL_PATH: VTYPE_STRING,
  HV_KERNEL_ARGS: VTYPE_STRING,
  HV_INITRD_PATH: VTYPE_STRING,
  HV_ROOT_PATH: VTYPE_MAYBE_STRING,
  HV_SERIAL_CONSOLE: VTYPE_BOOL,
  HV_USB_MOUSE: VTYPE_STRING,
  HV_KEYMAP: VTYPE_STRING,
  HV_DEVICE_MODEL: VTYPE_STRING,
  HV_INIT_SCRIPT: VTYPE_STRING,
  HV_MIGRATION_PORT: VTYPE_INT,
  HV_MIGRATION_BANDWIDTH: VTYPE_INT,
  HV_MIGRATION_DOWNTIME: VTYPE_INT,
  HV_MIGRATION_MODE: VTYPE_STRING,
  HV_USE_LOCALTIME: VTYPE_BOOL,
  HV_DISK_CACHE: VTYPE_STRING,
  HV_SECURITY_MODEL: VTYPE_STRING,
  HV_SECURITY_DOMAIN: VTYPE_STRING,
  HV_KVM_FLAG: VTYPE_STRING,
  HV_VHOST_NET: VTYPE_BOOL,
  HV_KVM_USE_CHROOT: VTYPE_BOOL,
  HV_CPU_MASK: VTYPE_STRING,
  HV_MEM_PATH: VTYPE_STRING,
  HV_PASSTHROUGH: VTYPE_STRING,
  HV_BLOCKDEV_PREFIX: VTYPE_STRING,
  HV_REBOOT_BEHAVIOR: VTYPE_STRING,
  }

HVS_PARAMETERS = frozenset(HVS_PARAMETER_TYPES.keys())

# Migration statuses
HV_MIGRATION_COMPLETED = "completed"
HV_MIGRATION_ACTIVE = "active"
HV_MIGRATION_FAILED = "failed"
HV_MIGRATION_CANCELLED = "cancelled"

HV_MIGRATION_VALID_STATUSES = frozenset([
  HV_MIGRATION_COMPLETED,
  HV_MIGRATION_ACTIVE,
  HV_MIGRATION_FAILED,
  HV_MIGRATION_CANCELLED,
  ])

HV_MIGRATION_FAILED_STATUSES = frozenset([
  HV_MIGRATION_FAILED,
  HV_MIGRATION_CANCELLED,
  ])

# KVM-specific statuses
HV_KVM_MIGRATION_VALID_STATUSES = HV_MIGRATION_VALID_STATUSES

# Node info keys
HV_NODEINFO_KEY_VERSION = "hv_version"

# Hypervisor state
HVST_MEMORY_TOTAL = "mem_total"
HVST_MEMORY_NODE = "mem_node"
HVST_MEMORY_HV = "mem_hv"
HVST_CPU_TOTAL = "cpu_total"
HVST_CPU_NODE = "cpu_node"

HVST_DEFAULTS = {
  HVST_MEMORY_TOTAL: 0,
  HVST_MEMORY_NODE: 0,
  HVST_MEMORY_HV: 0,
  HVST_CPU_TOTAL: 1,
  HVST_CPU_NODE: 1,
  }

HVSTS_PARAMETER_TYPES = {
  HVST_MEMORY_TOTAL: VTYPE_INT,
  HVST_MEMORY_NODE: VTYPE_INT,
  HVST_MEMORY_HV: VTYPE_INT,
  HVST_CPU_TOTAL: VTYPE_INT,
  HVST_CPU_NODE: VTYPE_INT,
  }

HVSTS_PARAMETERS = frozenset(HVSTS_PARAMETER_TYPES.keys())

# Disk state
DS_DISK_TOTAL = "disk_total"
DS_DISK_RESERVED = "disk_reserved"
DS_DISK_OVERHEAD = "disk_overhead"

DS_DEFAULTS = {
  DS_DISK_TOTAL: 0,
  DS_DISK_RESERVED: 0,
  DS_DISK_OVERHEAD: 0,
  }

DSS_PARAMETER_TYPES = {
  DS_DISK_TOTAL: VTYPE_INT,
  DS_DISK_RESERVED: VTYPE_INT,
  DS_DISK_OVERHEAD: VTYPE_INT,
  }

DSS_PARAMETERS = frozenset(DSS_PARAMETER_TYPES.keys())
DS_VALID_TYPES = frozenset([LD_LV])

# Backend parameter names
BE_MEMORY = "memory" # deprecated and replaced by max and min mem
BE_MAXMEM = "maxmem"
BE_MINMEM = "minmem"
BE_VCPUS = "vcpus"
BE_AUTO_BALANCE = "auto_balance"
BE_ALWAYS_FAILOVER = "always_failover"
BE_SPINDLE_USE = "spindle_use"

BES_PARAMETER_TYPES = {
  BE_MAXMEM: VTYPE_SIZE,
  BE_MINMEM: VTYPE_SIZE,
  BE_VCPUS: VTYPE_INT,
  BE_AUTO_BALANCE: VTYPE_BOOL,
  BE_ALWAYS_FAILOVER: VTYPE_BOOL,
  BE_SPINDLE_USE: VTYPE_INT,
  }

BES_PARAMETER_COMPAT = {
  BE_MEMORY: VTYPE_SIZE,
  }
BES_PARAMETER_COMPAT.update(BES_PARAMETER_TYPES)

BES_PARAMETERS = frozenset(BES_PARAMETER_TYPES.keys())

# instance specs
ISPEC_MEM_SIZE = "memory-size"
ISPEC_CPU_COUNT = "cpu-count"
ISPEC_DISK_COUNT = "disk-count"
ISPEC_DISK_SIZE = "disk-size"
ISPEC_NIC_COUNT = "nic-count"
ISPEC_SPINDLE_USE = "spindle-use"

ISPECS_PARAMETER_TYPES = {
  ISPEC_MEM_SIZE: VTYPE_INT,
  ISPEC_CPU_COUNT: VTYPE_INT,
  ISPEC_DISK_COUNT: VTYPE_INT,
  ISPEC_DISK_SIZE: VTYPE_INT,
  ISPEC_NIC_COUNT: VTYPE_INT,
  ISPEC_SPINDLE_USE: VTYPE_INT,
  }

ISPECS_PARAMETERS = frozenset(ISPECS_PARAMETER_TYPES.keys())

ISPECS_MIN = "min"
ISPECS_MAX = "max"
ISPECS_STD = "std"
IPOLICY_DTS = "disk-templates"
IPOLICY_VCPU_RATIO = "vcpu-ratio"
IPOLICY_SPINDLE_RATIO = "spindle-ratio"

IPOLICY_ISPECS = frozenset([
  ISPECS_MIN,
  ISPECS_MAX,
  ISPECS_STD,
  ])

IPOLICY_PARAMETERS = frozenset([
  IPOLICY_VCPU_RATIO,
  IPOLICY_SPINDLE_RATIO,
  ])

IPOLICY_ALL_KEYS = (IPOLICY_ISPECS |
                    IPOLICY_PARAMETERS |
                    frozenset([IPOLICY_DTS]))

# Node parameter names
ND_OOB_PROGRAM = "oob_program"
ND_SPINDLE_COUNT = "spindle_count"

NDS_PARAMETER_TYPES = {
  ND_OOB_PROGRAM: VTYPE_MAYBE_STRING,
  ND_SPINDLE_COUNT: VTYPE_INT,
  }

NDS_PARAMETERS = frozenset(NDS_PARAMETER_TYPES.keys())

# Logical Disks parameters
LDP_RESYNC_RATE = "resync-rate"
LDP_STRIPES = "stripes"
LDP_BARRIERS = "disabled-barriers"
LDP_NO_META_FLUSH = "disable-meta-flush"
LDP_DEFAULT_METAVG = "default-metavg"
LDP_DISK_CUSTOM = "disk-custom"
LDP_NET_CUSTOM = "net-custom"
LDP_DYNAMIC_RESYNC = "dynamic-resync"
LDP_PLAN_AHEAD = "c-plan-ahead"
LDP_FILL_TARGET = "c-fill-target"
LDP_DELAY_TARGET = "c-delay-target"
LDP_MAX_RATE = "c-max-rate"
LDP_MIN_RATE = "c-min-rate"
LDP_POOL = "pool"
DISK_LD_TYPES = {
  LDP_RESYNC_RATE: VTYPE_INT,
  LDP_STRIPES: VTYPE_INT,
  LDP_BARRIERS: VTYPE_STRING,
  LDP_NO_META_FLUSH: VTYPE_BOOL,
  LDP_DEFAULT_METAVG: VTYPE_STRING,
  LDP_DISK_CUSTOM: VTYPE_STRING,
  LDP_NET_CUSTOM: VTYPE_STRING,
  LDP_DYNAMIC_RESYNC: VTYPE_BOOL,
  LDP_PLAN_AHEAD: VTYPE_INT,
  LDP_FILL_TARGET: VTYPE_INT,
  LDP_DELAY_TARGET: VTYPE_INT,
  LDP_MAX_RATE: VTYPE_INT,
  LDP_MIN_RATE: VTYPE_INT,
  LDP_POOL: VTYPE_STRING,
  }
DISK_LD_PARAMETERS = frozenset(DISK_LD_TYPES.keys())

# Disk template parameters (can be set/changed by the user via gnt-cluster and
# gnt-group)
DRBD_RESYNC_RATE = "resync-rate"
DRBD_DATA_STRIPES = "data-stripes"
DRBD_META_STRIPES = "meta-stripes"
DRBD_DISK_BARRIERS = "disk-barriers"
DRBD_META_BARRIERS = "meta-barriers"
DRBD_DEFAULT_METAVG = "metavg"
DRBD_DISK_CUSTOM = "disk-custom"
DRBD_NET_CUSTOM = "net-custom"
DRBD_DYNAMIC_RESYNC = "dynamic-resync"
DRBD_PLAN_AHEAD = "c-plan-ahead"
DRBD_FILL_TARGET = "c-fill-target"
DRBD_DELAY_TARGET = "c-delay-target"
DRBD_MAX_RATE = "c-max-rate"
DRBD_MIN_RATE = "c-min-rate"
LV_STRIPES = "stripes"
RBD_POOL = "pool"
DISK_DT_TYPES = {
  DRBD_RESYNC_RATE: VTYPE_INT,
  DRBD_DATA_STRIPES: VTYPE_INT,
  DRBD_META_STRIPES: VTYPE_INT,
  DRBD_DISK_BARRIERS: VTYPE_STRING,
  DRBD_META_BARRIERS: VTYPE_BOOL,
  DRBD_DEFAULT_METAVG: VTYPE_STRING,
  DRBD_DISK_CUSTOM: VTYPE_STRING,
  DRBD_NET_CUSTOM: VTYPE_STRING,
  DRBD_DYNAMIC_RESYNC: VTYPE_BOOL,
  DRBD_PLAN_AHEAD: VTYPE_INT,
  DRBD_FILL_TARGET: VTYPE_INT,
  DRBD_DELAY_TARGET: VTYPE_INT,
  DRBD_MAX_RATE: VTYPE_INT,
  DRBD_MIN_RATE: VTYPE_INT,
  LV_STRIPES: VTYPE_INT,
  RBD_POOL: VTYPE_STRING,
  }

DISK_DT_PARAMETERS = frozenset(DISK_DT_TYPES.keys())

# OOB supported commands
OOB_POWER_ON = "power-on"
OOB_POWER_OFF = "power-off"
OOB_POWER_CYCLE = "power-cycle"
OOB_POWER_STATUS = "power-status"
OOB_HEALTH = "health"

OOB_COMMANDS = frozenset([
  OOB_POWER_ON,
  OOB_POWER_OFF,
  OOB_POWER_CYCLE,
  OOB_POWER_STATUS,
  OOB_HEALTH
  ])

OOB_POWER_STATUS_POWERED = "powered"

OOB_TIMEOUT = 60 # 60 seconds
OOB_POWER_DELAY = 2.0 # 2 seconds

OOB_STATUS_OK = "OK"
OOB_STATUS_WARNING = "WARNING"
OOB_STATUS_CRITICAL = "CRITICAL"
OOB_STATUS_UNKNOWN = "UNKNOWN"

OOB_STATUSES = frozenset([
  OOB_STATUS_OK,
  OOB_STATUS_WARNING,
  OOB_STATUS_CRITICAL,
  OOB_STATUS_UNKNOWN,
  ])

# Instance Parameters Profile
PP_DEFAULT = "default"

# NIC_* constants are used inside the ganeti config
NIC_MODE = "mode"
NIC_LINK = "link"

NIC_MODE_BRIDGED = "bridged"
NIC_MODE_ROUTED = "routed"
NIC_IP_POOL = "pool"

NIC_VALID_MODES = frozenset([NIC_MODE_BRIDGED, NIC_MODE_ROUTED])

NETWORK_TYPE_PUBLIC = "public"
NETWORK_TYPE_PUBLIC_ROUTED = "public-routed"
NETWORK_TYPE_PRIVATE = "private"
NETWORK_TYPE_PRIVATE_FILTERED = "private-filtered"
NETWORK_TYPE_PRIVATE_VLAN = "private-vlan"

NETWORK_VALID_TYPES = frozenset([NETWORK_TYPE_PUBLIC,
                                 NETWORK_TYPE_PUBLIC_ROUTED,
                                 NETWORK_TYPE_PRIVATE,
                                 NETWORK_TYPE_PRIVATE_VLAN,
                                 NETWORK_TYPE_PRIVATE_FILTERED])

NICS_PARAMETER_TYPES = {
  NIC_MODE: VTYPE_STRING,
  NIC_LINK: VTYPE_STRING,
  }

NICS_PARAMETERS = frozenset(NICS_PARAMETER_TYPES.keys())

# IDISK_* constants are used in opcodes, to create/change disks
IDISK_SIZE = "size"
IDISK_MODE = "mode"
IDISK_ADOPT = "adopt"
IDISK_VG = "vg"
IDISK_METAVG = "metavg"
IDISK_PROVIDER = "provider"
IDISK_PARAMS_TYPES = {
  IDISK_SIZE: VTYPE_SIZE,
  IDISK_MODE: VTYPE_STRING,
  IDISK_ADOPT: VTYPE_STRING,
  IDISK_VG: VTYPE_STRING,
  IDISK_METAVG: VTYPE_STRING,
  IDISK_PROVIDER: VTYPE_STRING,
  }
IDISK_PARAMS = frozenset(IDISK_PARAMS_TYPES.keys())

# INIC_* constants are used in opcodes, to create/change nics
INIC_MAC = "mac"
INIC_IP = "ip"
INIC_MODE = "mode"
INIC_LINK = "link"
INIC_NETWORK = "network"
INIC_PARAMS_TYPES = {
  INIC_IP: VTYPE_MAYBE_STRING,
  INIC_LINK: VTYPE_STRING,
  INIC_MAC: VTYPE_STRING,
  INIC_MODE: VTYPE_STRING,
  INIC_NETWORK: VTYPE_MAYBE_STRING,
  }
INIC_PARAMS = frozenset(INIC_PARAMS_TYPES.keys())

PCI = "pci"
PCI_DOMAIN = "domain"
PCI_BUS = "bus"
PCI_SLOT = "slot"
PCI_FUNCTION = "function"
PCI_PARAMS_TYPES = {
  PCI_DOMAIN: VTYPE_STRING,
  PCI_BUS: VTYPE_STRING,
  PCI_SLOT: VTYPE_STRING,
  PCI_FUNCTION: VTYPE_STRING,
  }
PCI_PARAMS = frozenset(PCI_PARAMS_TYPES.keys())


# Hypervisor constants
HT_XEN_PVM = "xen-pvm"
HT_FAKE = "fake"
HT_XEN_HVM = "xen-hvm"
HT_KVM = "kvm"
HT_CHROOT = "chroot"
HT_LXC = "lxc"
HYPER_TYPES = frozenset([
  HT_XEN_PVM,
  HT_FAKE,
  HT_XEN_HVM,
  HT_KVM,
  HT_CHROOT,
  HT_LXC,
  ])
HTS_REQ_PORT = frozenset([HT_XEN_HVM, HT_KVM])

VNC_BASE_PORT = 5900
VNC_PASSWORD_FILE = CONF_DIR + "/vnc-cluster-password"
VNC_DEFAULT_BIND_ADDRESS = IP4_ADDRESS_ANY

# NIC types
HT_NIC_RTL8139 = "rtl8139"
HT_NIC_NE2K_PCI = "ne2k_pci"
HT_NIC_NE2K_ISA = "ne2k_isa"
HT_NIC_I82551 = "i82551"
HT_NIC_I85557B = "i82557b"
HT_NIC_I8259ER = "i82559er"
HT_NIC_PCNET = "pcnet"
HT_NIC_E1000 = "e1000"
HT_NIC_PARAVIRTUAL = HT_DISK_PARAVIRTUAL = "paravirtual"

HT_HVM_VALID_NIC_TYPES = frozenset([
  HT_NIC_RTL8139,
  HT_NIC_NE2K_PCI,
  HT_NIC_E1000,
  HT_NIC_NE2K_ISA,
  HT_NIC_PARAVIRTUAL
  ])
HT_KVM_VALID_NIC_TYPES = frozenset([
  HT_NIC_RTL8139,
  HT_NIC_NE2K_PCI,
  HT_NIC_NE2K_ISA,
  HT_NIC_I82551,
  HT_NIC_I85557B,
  HT_NIC_I8259ER,
  HT_NIC_PCNET,
  HT_NIC_E1000,
  HT_NIC_PARAVIRTUAL
  ])

# Disk types
HT_DISK_IOEMU = "ioemu"
HT_DISK_IDE = "ide"
HT_DISK_SCSI = "scsi"
HT_DISK_SD = "sd"
HT_DISK_MTD = "mtd"
HT_DISK_PFLASH = "pflash"

HT_CACHE_DEFAULT = "default"
HT_CACHE_NONE = "none"
HT_CACHE_WTHROUGH = "writethrough"
HT_CACHE_WBACK = "writeback"
HT_VALID_CACHE_TYPES = frozenset([
  HT_CACHE_DEFAULT,
  HT_CACHE_NONE,
  HT_CACHE_WTHROUGH,
  HT_CACHE_WBACK
  ])

HT_HVM_VALID_DISK_TYPES = frozenset([HT_DISK_PARAVIRTUAL, HT_DISK_IOEMU])
HT_KVM_VALID_DISK_TYPES = frozenset([
  HT_DISK_PARAVIRTUAL,
  HT_DISK_IDE,
  HT_DISK_SCSI,
  HT_DISK_SD,
  HT_DISK_MTD,
  HT_DISK_PFLASH
  ])

# Mouse types:
HT_MOUSE_MOUSE = "mouse"
HT_MOUSE_TABLET = "tablet"

HT_KVM_VALID_MOUSE_TYPES = frozenset([HT_MOUSE_MOUSE, HT_MOUSE_TABLET])

# Boot order
HT_BO_FLOPPY = "floppy"
HT_BO_CDROM = "cdrom"
HT_BO_DISK = "disk"
HT_BO_NETWORK = "network"

HT_KVM_VALID_BO_TYPES = frozenset([
  HT_BO_FLOPPY,
  HT_BO_CDROM,
  HT_BO_DISK,
  HT_BO_NETWORK
  ])

# SPICE lossless image compression options
HT_KVM_SPICE_LOSSLESS_IMG_COMPR_AUTO_GLZ = "auto_glz"
HT_KVM_SPICE_LOSSLESS_IMG_COMPR_AUTO_LZ = "auto_lz"
HT_KVM_SPICE_LOSSLESS_IMG_COMPR_QUIC = "quic"
HT_KVM_SPICE_LOSSLESS_IMG_COMPR_GLZ = "glz"
HT_KVM_SPICE_LOSSLESS_IMG_COMPR_LZ = "lz"
HT_KVM_SPICE_LOSSLESS_IMG_COMPR_OFF = "off"

HT_KVM_SPICE_VALID_LOSSLESS_IMG_COMPR_OPTIONS = frozenset([
  HT_KVM_SPICE_LOSSLESS_IMG_COMPR_AUTO_GLZ,
  HT_KVM_SPICE_LOSSLESS_IMG_COMPR_AUTO_LZ,
  HT_KVM_SPICE_LOSSLESS_IMG_COMPR_QUIC,
  HT_KVM_SPICE_LOSSLESS_IMG_COMPR_GLZ,
  HT_KVM_SPICE_LOSSLESS_IMG_COMPR_LZ,
  HT_KVM_SPICE_LOSSLESS_IMG_COMPR_OFF,
  ])

# SPICE lossy image compression options (valid for both jpeg and zlib-glz)
HT_KVM_SPICE_LOSSY_IMG_COMPR_AUTO = "auto"
HT_KVM_SPICE_LOSSY_IMG_COMPR_NEVER = "never"
HT_KVM_SPICE_LOSSY_IMG_COMPR_ALWAYS = "always"

HT_KVM_SPICE_VALID_LOSSY_IMG_COMPR_OPTIONS = frozenset([
  HT_KVM_SPICE_LOSSY_IMG_COMPR_AUTO,
  HT_KVM_SPICE_LOSSY_IMG_COMPR_NEVER,
  HT_KVM_SPICE_LOSSY_IMG_COMPR_ALWAYS,
  ])

# SPICE video stream detection
HT_KVM_SPICE_VIDEO_STREAM_DETECTION_OFF = "off"
HT_KVM_SPICE_VIDEO_STREAM_DETECTION_ALL = "all"
HT_KVM_SPICE_VIDEO_STREAM_DETECTION_FILTER = "filter"

HT_KVM_SPICE_VALID_VIDEO_STREAM_DETECTION_OPTIONS = frozenset([
  HT_KVM_SPICE_VIDEO_STREAM_DETECTION_OFF,
  HT_KVM_SPICE_VIDEO_STREAM_DETECTION_ALL,
  HT_KVM_SPICE_VIDEO_STREAM_DETECTION_FILTER,
  ])

# Security models
HT_SM_NONE = "none"
HT_SM_USER = "user"
HT_SM_POOL = "pool"

HT_KVM_VALID_SM_TYPES = frozenset([HT_SM_NONE, HT_SM_USER, HT_SM_POOL])

# Kvm flag values
HT_KVM_ENABLED = "enabled"
HT_KVM_DISABLED = "disabled"

HT_KVM_FLAG_VALUES = frozenset([HT_KVM_ENABLED, HT_KVM_DISABLED])

# Migration type
HT_MIGRATION_LIVE = "live"
HT_MIGRATION_NONLIVE = "non-live"
HT_MIGRATION_MODES = frozenset([HT_MIGRATION_LIVE, HT_MIGRATION_NONLIVE])

# Cluster Verify steps
VERIFY_NPLUSONE_MEM = "nplusone_mem"
VERIFY_OPTIONAL_CHECKS = frozenset([VERIFY_NPLUSONE_MEM])

# Cluster Verify error classes
CV_TCLUSTER = "cluster"
CV_TNODE = "node"
CV_TINSTANCE = "instance"

# Cluster Verify error codes and documentation
CV_ECLUSTERCFG = \
  (CV_TCLUSTER, "ECLUSTERCFG", "Cluster configuration verification failure")
CV_ECLUSTERCERT = \
  (CV_TCLUSTER, "ECLUSTERCERT",
   "Cluster certificate files verification failure")
CV_ECLUSTERFILECHECK = \
  (CV_TCLUSTER, "ECLUSTERFILECHECK",
   "Cluster configuration verification failure")
CV_ECLUSTERDANGLINGNODES = \
  (CV_TNODE, "ECLUSTERDANGLINGNODES",
   "Some nodes belong to non-existing groups")
CV_ECLUSTERDANGLINGINST = \
  (CV_TNODE, "ECLUSTERDANGLINGINST",
   "Some instances have a non-existing primary node")
CV_EINSTANCEBADNODE = \
  (CV_TINSTANCE, "EINSTANCEBADNODE",
   "Instance marked as running lives on an offline node")
CV_EINSTANCEDOWN = \
  (CV_TINSTANCE, "EINSTANCEDOWN", "Instance not running on its primary node")
CV_EINSTANCELAYOUT = \
  (CV_TINSTANCE, "EINSTANCELAYOUT", "Instance has multiple secondary nodes")
CV_EINSTANCEMISSINGDISK = \
  (CV_TINSTANCE, "EINSTANCEMISSINGDISK", "Missing volume on an instance")
CV_EINSTANCEFAULTYDISK = \
  (CV_TINSTANCE, "EINSTANCEFAULTYDISK",
   "Impossible to retrieve status for a disk")
CV_EINSTANCEWRONGNODE = \
  (CV_TINSTANCE, "EINSTANCEWRONGNODE", "Instance running on the wrong node")
CV_EINSTANCESPLITGROUPS = \
  (CV_TINSTANCE, "EINSTANCESPLITGROUPS",
   "Instance with primary and secondary nodes in different groups")
CV_EINSTANCEPOLICY = \
  (CV_TINSTANCE, "EINSTANCEPOLICY",
   "Instance does not meet policy")
CV_ENODEDRBD = \
  (CV_TNODE, "ENODEDRBD", "Error parsing the DRBD status file")
CV_ENODEDRBDHELPER = \
  (CV_TNODE, "ENODEDRBDHELPER", "Error caused by the DRBD helper")
CV_ENODEFILECHECK = \
  (CV_TNODE, "ENODEFILECHECK",
   "Error retrieving the checksum of the node files")
CV_ENODEHOOKS = \
  (CV_TNODE, "ENODEHOOKS", "Communication failure in hooks execution")
CV_ENODEHV = \
  (CV_TNODE, "ENODEHV", "Hypervisor parameters verification failure")
CV_ENODELVM = \
  (CV_TNODE, "ENODELVM", "LVM-related node error")
CV_ENODEN1 = \
  (CV_TNODE, "ENODEN1", "Not enough memory to accommodate instance failovers")
CV_ENODENET = \
  (CV_TNODE, "ENODENET", "Network-related node error")
CV_ENODEOS = \
  (CV_TNODE, "ENODEOS", "OS-related node error")
CV_ENODEORPHANINSTANCE = \
  (CV_TNODE, "ENODEORPHANINSTANCE", "Unknown intance running on a node")
CV_ENODEORPHANLV = \
  (CV_TNODE, "ENODEORPHANLV", "Unknown LVM logical volume")
CV_ENODERPC = \
  (CV_TNODE, "ENODERPC",
   "Error during connection to the primary node of an instance")
CV_ENODESSH = \
  (CV_TNODE, "ENODESSH", "SSH-related node error")
CV_ENODEVERSION = \
  (CV_TNODE, "ENODEVERSION",
   "Protocol version mismatch or Ganeti version mismatch")
CV_ENODESETUP = \
  (CV_TNODE, "ENODESETUP", "Node setup error")
CV_ENODETIME = \
  (CV_TNODE, "ENODETIME", "Node returned invalid time")
CV_ENODEOOBPATH = \
  (CV_TNODE, "ENODEOOBPATH", "Invalid Out Of Band path")
CV_ENODEUSERSCRIPTS = \
  (CV_TNODE, "ENODEUSERSCRIPTS", "User scripts not present or not executable")

CV_ALL_ECODES = frozenset([
  CV_ECLUSTERCFG,
  CV_ECLUSTERCERT,
  CV_ECLUSTERFILECHECK,
  CV_ECLUSTERDANGLINGNODES,
  CV_ECLUSTERDANGLINGINST,
  CV_EINSTANCEBADNODE,
  CV_EINSTANCEDOWN,
  CV_EINSTANCELAYOUT,
  CV_EINSTANCEMISSINGDISK,
  CV_EINSTANCEFAULTYDISK,
  CV_EINSTANCEWRONGNODE,
  CV_EINSTANCESPLITGROUPS,
  CV_EINSTANCEPOLICY,
  CV_ENODEDRBD,
  CV_ENODEDRBDHELPER,
  CV_ENODEFILECHECK,
  CV_ENODEHOOKS,
  CV_ENODEHV,
  CV_ENODELVM,
  CV_ENODEN1,
  CV_ENODENET,
  CV_ENODEOS,
  CV_ENODEORPHANINSTANCE,
  CV_ENODEORPHANLV,
  CV_ENODERPC,
  CV_ENODESSH,
  CV_ENODEVERSION,
  CV_ENODESETUP,
  CV_ENODETIME,
  CV_ENODEOOBPATH,
  CV_ENODEUSERSCRIPTS,
  ])

CV_ALL_ECODES_STRINGS = frozenset(estr for (_, estr, _) in CV_ALL_ECODES)

# Node verify constants
NV_DRBDHELPER = "drbd-helper"
NV_DRBDLIST = "drbd-list"
NV_FILELIST = "filelist"
NV_HVINFO = "hvinfo"
NV_HYPERVISOR = "hypervisor"
NV_HVPARAMS = "hvparms"
NV_INSTANCELIST = "instancelist"
NV_LVLIST = "lvlist"
NV_MASTERIP = "master-ip"
NV_NODELIST = "nodelist"
NV_NODENETTEST = "node-net-test"
NV_NODESETUP = "nodesetup"
NV_OSLIST = "oslist"
NV_PVLIST = "pvlist"
NV_TIME = "time"
NV_VERSION = "version"
NV_VGLIST = "vglist"
NV_VMNODES = "vmnodes"
NV_OOB_PATHS = "oob-paths"
NV_BRIDGES = "bridges"
NV_USERSCRIPTS = "user-scripts"

# Instance status
INSTST_RUNNING = "running"
INSTST_ADMINDOWN = "ADMIN_down"
INSTST_ADMINOFFLINE = "ADMIN_offline"
INSTST_NODEOFFLINE = "ERROR_nodeoffline"
INSTST_NODEDOWN = "ERROR_nodedown"
INSTST_WRONGNODE = "ERROR_wrongnode"
INSTST_ERRORUP = "ERROR_up"
INSTST_ERRORDOWN = "ERROR_down"
INSTST_ALL = frozenset([
  INSTST_RUNNING,
  INSTST_ADMINDOWN,
  INSTST_ADMINOFFLINE,
  INSTST_NODEOFFLINE,
  INSTST_NODEDOWN,
  INSTST_WRONGNODE,
  INSTST_ERRORUP,
  INSTST_ERRORDOWN,
  ])

# Admin states
ADMINST_UP = "up"
ADMINST_DOWN = "down"
ADMINST_OFFLINE = "offline"
ADMINST_ALL = frozenset([
  ADMINST_UP,
  ADMINST_DOWN,
  ADMINST_OFFLINE,
  ])

# Node roles
NR_REGULAR = "R"
NR_MASTER = "M"
NR_MCANDIDATE = "C"
NR_DRAINED = "D"
NR_OFFLINE = "O"
NR_ALL = frozenset([
  NR_REGULAR,
  NR_MASTER,
  NR_MCANDIDATE,
  NR_DRAINED,
  NR_OFFLINE,
  ])

# SSL certificate check constants (in days)
SSL_CERT_EXPIRATION_WARN = 30
SSL_CERT_EXPIRATION_ERROR = 7

# Allocator framework constants
IALLOCATOR_VERSION = 2
IALLOCATOR_DIR_IN = "in"
IALLOCATOR_DIR_OUT = "out"
VALID_IALLOCATOR_DIRECTIONS = frozenset([
  IALLOCATOR_DIR_IN,
  IALLOCATOR_DIR_OUT,
  ])
IALLOCATOR_MODE_ALLOC = "allocate"
IALLOCATOR_MODE_RELOC = "relocate"
IALLOCATOR_MODE_CHG_GROUP = "change-group"
IALLOCATOR_MODE_NODE_EVAC = "node-evacuate"
VALID_IALLOCATOR_MODES = frozenset([
  IALLOCATOR_MODE_ALLOC,
  IALLOCATOR_MODE_RELOC,
  IALLOCATOR_MODE_CHG_GROUP,
  IALLOCATOR_MODE_NODE_EVAC,
  ])
IALLOCATOR_SEARCH_PATH = _autoconf.IALLOCATOR_SEARCH_PATH

IALLOCATOR_NEVAC_PRI = "primary-only"
IALLOCATOR_NEVAC_SEC = "secondary-only"
IALLOCATOR_NEVAC_ALL = "all"
IALLOCATOR_NEVAC_MODES = frozenset([
  IALLOCATOR_NEVAC_PRI,
  IALLOCATOR_NEVAC_SEC,
  IALLOCATOR_NEVAC_ALL,
  ])

# Node evacuation
NODE_EVAC_PRI = "primary-only"
NODE_EVAC_SEC = "secondary-only"
NODE_EVAC_ALL = "all"
NODE_EVAC_MODES = frozenset([
  NODE_EVAC_PRI,
  NODE_EVAC_SEC,
  NODE_EVAC_ALL,
  ])

# Job queue
JOB_QUEUE_VERSION = 1
JOB_QUEUE_LOCK_FILE = QUEUE_DIR + "/lock"
JOB_QUEUE_VERSION_FILE = QUEUE_DIR + "/version"
JOB_QUEUE_SERIAL_FILE = QUEUE_DIR + "/serial"
JOB_QUEUE_ARCHIVE_DIR = QUEUE_DIR + "/archive"
JOB_QUEUE_DRAIN_FILE = QUEUE_DIR + "/drain"
JOB_QUEUE_SIZE_HARD_LIMIT = 5000

JOB_ID_TEMPLATE = r"\d+"
JOB_FILE_RE = re.compile(r"^job-(%s)$" % JOB_ID_TEMPLATE)

# unchanged job return
JOB_NOTCHANGED = "nochange"

# Job status
JOB_STATUS_QUEUED = "queued"
JOB_STATUS_WAITING = "waiting"
JOB_STATUS_CANCELING = "canceling"
JOB_STATUS_RUNNING = "running"
JOB_STATUS_CANCELED = "canceled"
JOB_STATUS_SUCCESS = "success"
JOB_STATUS_ERROR = "error"
JOBS_FINALIZED = frozenset([
  JOB_STATUS_CANCELED,
  JOB_STATUS_SUCCESS,
  JOB_STATUS_ERROR,
  ])
JOB_STATUS_ALL = frozenset([
  JOB_STATUS_QUEUED,
  JOB_STATUS_WAITING,
  JOB_STATUS_CANCELING,
  JOB_STATUS_RUNNING,
  ]) | JOBS_FINALIZED

# OpCode status
# not yet finalized
OP_STATUS_QUEUED = "queued"
OP_STATUS_WAITING = "waiting"
OP_STATUS_CANCELING = "canceling"
OP_STATUS_RUNNING = "running"
# finalized
OP_STATUS_CANCELED = "canceled"
OP_STATUS_SUCCESS = "success"
OP_STATUS_ERROR = "error"
OPS_FINALIZED = frozenset([
  OP_STATUS_CANCELED,
  OP_STATUS_SUCCESS,
  OP_STATUS_ERROR
  ])

# OpCode priority
OP_PRIO_LOWEST = +19
OP_PRIO_HIGHEST = -20

OP_PRIO_LOW = +10
OP_PRIO_NORMAL = 0
OP_PRIO_HIGH = -10

OP_PRIO_SUBMIT_VALID = frozenset([
  OP_PRIO_LOW,
  OP_PRIO_NORMAL,
  OP_PRIO_HIGH,
  ])

OP_PRIO_DEFAULT = OP_PRIO_NORMAL

# Lock recalculate mode
LOCKS_REPLACE = "replace"
LOCKS_APPEND = "append"

# Lock timeout (sum) before we should go into blocking acquire (still
# can be reset by priority change); computed as max time (10 hours)
# before we should actually go into blocking acquire given that we
# start from default priority level; in seconds
# TODO
LOCK_ATTEMPTS_TIMEOUT = 10 * 3600 / (OP_PRIO_DEFAULT - OP_PRIO_HIGHEST)
LOCK_ATTEMPTS_MAXWAIT = 15.0
LOCK_ATTEMPTS_MINWAIT = 1.0

# Execution log types
ELOG_MESSAGE = "message"
ELOG_REMOTE_IMPORT = "remote-import"
ELOG_JQUEUE_TEST = "jqueue-test"

# /etc/hosts modification
ETC_HOSTS_ADD = "add"
ETC_HOSTS_REMOVE = "remove"

# Job queue test
JQT_MSGPREFIX = "TESTMSG="
JQT_EXPANDNAMES = "expandnames"
JQT_EXEC = "exec"
JQT_LOGMSG = "logmsg"
JQT_STARTMSG = "startmsg"
JQT_ALL = frozenset([
  JQT_EXPANDNAMES,
  JQT_EXEC,
  JQT_LOGMSG,
  JQT_STARTMSG,
  ])

# Query resources
QR_CLUSTER = "cluster"
QR_INSTANCE = "instance"
QR_NODE = "node"
QR_LOCK = "lock"
QR_GROUP = "group"
QR_OS = "os"
QR_JOB = "job"
QR_EXPORT = "export"
<<<<<<< HEAD
QR_NETWORK = "network"
=======
QR_EXTSTORAGE = "extstorage"
>>>>>>> 99ca6b0b

#: List of resources which can be queried using L{opcodes.OpQuery}
QR_VIA_OP = frozenset([
  QR_CLUSTER,
  QR_INSTANCE,
  QR_NODE,
  QR_GROUP,
  QR_OS,
  QR_EXPORT,
<<<<<<< HEAD
  QR_NETWORK,
=======
  QR_EXTSTORAGE,
>>>>>>> 99ca6b0b
  ])

#: List of resources which can be queried using Local UniX Interface
QR_VIA_LUXI = QR_VIA_OP.union([
  QR_LOCK,
  QR_JOB,
  ])

#: List of resources which can be queried using RAPI
QR_VIA_RAPI = QR_VIA_LUXI

# Query field types
QFT_UNKNOWN = "unknown"
QFT_TEXT = "text"
QFT_BOOL = "bool"
QFT_NUMBER = "number"
QFT_UNIT = "unit"
QFT_TIMESTAMP = "timestamp"
QFT_OTHER = "other"

#: All query field types
QFT_ALL = frozenset([
  QFT_UNKNOWN,
  QFT_TEXT,
  QFT_BOOL,
  QFT_NUMBER,
  QFT_UNIT,
  QFT_TIMESTAMP,
  QFT_OTHER,
  ])

# Query result field status (don't change or reuse values as they're used by
# clients)
#: Normal field status
RS_NORMAL = 0
#: Unknown field
RS_UNKNOWN = 1
#: No data (e.g. RPC error), can be used instead of L{RS_OFFLINE}
RS_NODATA = 2
#: Value unavailable/unsupported for item; if this field is supported
#: but we cannot get the data for the moment, RS_NODATA or
#: RS_OFFLINE should be used
RS_UNAVAIL = 3
#: Resource marked offline
RS_OFFLINE = 4

RS_ALL = frozenset([
  RS_NORMAL,
  RS_UNKNOWN,
  RS_NODATA,
  RS_UNAVAIL,
  RS_OFFLINE,
  ])

#: Dictionary with special field cases and their verbose/terse formatting
RSS_DESCRIPTION = {
  RS_UNKNOWN: ("(unknown)", "??"),
  RS_NODATA: ("(nodata)", "?"),
  RS_OFFLINE: ("(offline)", "*"),
  RS_UNAVAIL: ("(unavail)", "-"),
  }

# max dynamic devices
MAX_NICS = 8
MAX_DISKS = 16

# SSCONF file prefix
SSCONF_FILEPREFIX = "ssconf_"
# SSCONF keys
SS_CLUSTER_NAME = "cluster_name"
SS_CLUSTER_TAGS = "cluster_tags"
SS_FILE_STORAGE_DIR = "file_storage_dir"
SS_SHARED_FILE_STORAGE_DIR = "shared_file_storage_dir"
SS_MASTER_CANDIDATES = "master_candidates"
SS_MASTER_CANDIDATES_IPS = "master_candidates_ips"
SS_MASTER_IP = "master_ip"
SS_MASTER_NETDEV = "master_netdev"
SS_MASTER_NETMASK = "master_netmask"
SS_MASTER_NODE = "master_node"
SS_NODE_LIST = "node_list"
SS_NODE_PRIMARY_IPS = "node_primary_ips"
SS_NODE_SECONDARY_IPS = "node_secondary_ips"
SS_OFFLINE_NODES = "offline_nodes"
SS_ONLINE_NODES = "online_nodes"
SS_PRIMARY_IP_FAMILY = "primary_ip_family"
SS_INSTANCE_LIST = "instance_list"
SS_RELEASE_VERSION = "release_version"
SS_HYPERVISOR_LIST = "hypervisor_list"
SS_MAINTAIN_NODE_HEALTH = "maintain_node_health"
SS_UID_POOL = "uid_pool"
SS_NODEGROUPS = "nodegroups"
SS_NETWORKS = "networks"

SS_FILE_PERMS = 0444

# cluster wide default parameters
DEFAULT_ENABLED_HYPERVISOR = HT_XEN_PVM

HVC_DEFAULTS = {
  HT_XEN_PVM: {
    HV_USE_BOOTLOADER: False,
    HV_BOOTLOADER_PATH: XEN_BOOTLOADER,
    HV_BOOTLOADER_ARGS: "",
    HV_KERNEL_PATH: XEN_KERNEL,
    HV_INITRD_PATH: "",
    HV_ROOT_PATH: "/dev/sda1",
    HV_KERNEL_ARGS: "ro",
    HV_MIGRATION_PORT: 8002,
    HV_MIGRATION_MODE: HT_MIGRATION_LIVE,
    HV_BLOCKDEV_PREFIX: "sd",
    HV_REBOOT_BEHAVIOR: INSTANCE_REBOOT_ALLOWED,
    HV_CPU_MASK: CPU_PINNING_ALL,
    },
  HT_XEN_HVM: {
    HV_BOOT_ORDER: "cd",
    HV_CDROM_IMAGE_PATH: "",
    HV_NIC_TYPE: HT_NIC_RTL8139,
    HV_DISK_TYPE: HT_DISK_PARAVIRTUAL,
    HV_VNC_BIND_ADDRESS: IP4_ADDRESS_ANY,
    HV_VNC_PASSWORD_FILE: VNC_PASSWORD_FILE,
    HV_ACPI: True,
    HV_PAE: True,
    HV_KERNEL_PATH: "/usr/lib/xen/boot/hvmloader",
    HV_DEVICE_MODEL: "/usr/lib/xen/bin/qemu-dm",
    HV_MIGRATION_PORT: 8002,
    HV_MIGRATION_MODE: HT_MIGRATION_NONLIVE,
    HV_USE_LOCALTIME: False,
    HV_BLOCKDEV_PREFIX: "hd",
    HV_PASSTHROUGH: "",
    HV_REBOOT_BEHAVIOR: INSTANCE_REBOOT_ALLOWED,
    HV_CPU_MASK: CPU_PINNING_ALL,
    },
  HT_KVM: {
    HV_KERNEL_PATH: KVM_KERNEL,
    HV_INITRD_PATH: "",
    HV_KERNEL_ARGS: "ro",
    HV_ROOT_PATH: "/dev/vda1",
    HV_ACPI: True,
    HV_SERIAL_CONSOLE: True,
    HV_VNC_BIND_ADDRESS: "",
    HV_VNC_TLS: False,
    HV_VNC_X509: "",
    HV_VNC_X509_VERIFY: False,
    HV_VNC_PASSWORD_FILE: "",
    HV_KVM_SPICE_BIND: "",
    HV_KVM_SPICE_IP_VERSION: IFACE_NO_IP_VERSION_SPECIFIED,
    HV_KVM_SPICE_PASSWORD_FILE: "",
    HV_KVM_SPICE_LOSSLESS_IMG_COMPR: "",
    HV_KVM_SPICE_JPEG_IMG_COMPR: "",
    HV_KVM_SPICE_ZLIB_GLZ_IMG_COMPR: "",
    HV_KVM_SPICE_STREAMING_VIDEO_DETECTION: "",
    HV_KVM_SPICE_AUDIO_COMPR: True,
    HV_KVM_SPICE_USE_TLS: False,
    HV_KVM_SPICE_TLS_CIPHERS: OPENSSL_CIPHERS,
    HV_KVM_SPICE_USE_VDAGENT: True,
    HV_KVM_FLOPPY_IMAGE_PATH: "",
    HV_CDROM_IMAGE_PATH: "",
    HV_KVM_CDROM2_IMAGE_PATH: "",
    HV_BOOT_ORDER: HT_BO_DISK,
    HV_NIC_TYPE: HT_NIC_PARAVIRTUAL,
    HV_DISK_TYPE: HT_DISK_PARAVIRTUAL,
    HV_KVM_CDROM_DISK_TYPE: "",
    HV_USB_MOUSE: "",
    HV_KEYMAP: "",
    HV_MIGRATION_PORT: 8102,
    HV_MIGRATION_BANDWIDTH: 32, # MiB/s
    HV_MIGRATION_DOWNTIME: 30,  # ms
    HV_MIGRATION_MODE: HT_MIGRATION_LIVE,
    HV_USE_LOCALTIME: False,
    HV_DISK_CACHE: HT_CACHE_DEFAULT,
    HV_SECURITY_MODEL: HT_SM_NONE,
    HV_SECURITY_DOMAIN: "",
    HV_KVM_FLAG: "",
    HV_VHOST_NET: False,
    HV_KVM_USE_CHROOT: False,
    HV_MEM_PATH: "",
    HV_REBOOT_BEHAVIOR: INSTANCE_REBOOT_ALLOWED,
    HV_CPU_MASK: CPU_PINNING_ALL,
    },
  HT_FAKE: {
    },
  HT_CHROOT: {
    HV_INIT_SCRIPT: "/ganeti-chroot",
    },
  HT_LXC: {
    HV_CPU_MASK: "",
    },
  }

HVC_GLOBALS = frozenset([
  HV_MIGRATION_PORT,
  HV_MIGRATION_BANDWIDTH,
  HV_MIGRATION_MODE,
  ])

BEC_DEFAULTS = {
  BE_MINMEM: 128,
  BE_MAXMEM: 128,
  BE_VCPUS: 1,
  BE_AUTO_BALANCE: True,
  BE_ALWAYS_FAILOVER: False,
  BE_SPINDLE_USE: 1,
  }

NDC_DEFAULTS = {
  ND_OOB_PROGRAM: None,
  ND_SPINDLE_COUNT: 1,
  }

DISK_LD_DEFAULTS = {
  LD_DRBD8: {
    LDP_RESYNC_RATE: CLASSIC_DRBD_SYNC_SPEED,
    LDP_BARRIERS: _autoconf.DRBD_BARRIERS,
    LDP_NO_META_FLUSH: _autoconf.DRBD_NO_META_FLUSH,
    LDP_DEFAULT_METAVG: DEFAULT_VG,
    LDP_DISK_CUSTOM: "",
    LDP_NET_CUSTOM: "",
    LDP_DYNAMIC_RESYNC: False,

    # The default values for the DRBD dynamic resync speed algorithm are taken
    # from the drbsetup 8.3.11 man page, except for c-plan-ahead (that we
    # don't need to set to 0, because we have a separate option to enable it)
    # and for c-max-rate, that we cap to the default value for the static resync
    # rate.
    LDP_PLAN_AHEAD: 20, # ds
    LDP_FILL_TARGET: 0, # sectors
    LDP_DELAY_TARGET: 1, # ds
    LDP_MAX_RATE: CLASSIC_DRBD_SYNC_SPEED, # KiB/s
    LDP_MIN_RATE: 4 * 1024, # KiB/s
    },
  LD_LV: {
    LDP_STRIPES: _autoconf.LVM_STRIPECOUNT
    },
  LD_FILE: {
    },
  LD_BLOCKDEV: {
    },
  LD_RBD: {
    LDP_POOL: "rbd"
    },
  LD_EXT: {
    },
  }

# readability shortcuts
_LV_DEFAULTS = DISK_LD_DEFAULTS[LD_LV]
_DRBD_DEFAULTS = DISK_LD_DEFAULTS[LD_DRBD8]

DISK_DT_DEFAULTS = {
  DT_PLAIN: {
    LV_STRIPES: DISK_LD_DEFAULTS[LD_LV][LDP_STRIPES],
    },
  DT_DRBD8: {
    DRBD_RESYNC_RATE: _DRBD_DEFAULTS[LDP_RESYNC_RATE],
    DRBD_DATA_STRIPES: _LV_DEFAULTS[LDP_STRIPES],
    DRBD_META_STRIPES: _LV_DEFAULTS[LDP_STRIPES],
    DRBD_DISK_BARRIERS: _DRBD_DEFAULTS[LDP_BARRIERS],
    DRBD_META_BARRIERS: _DRBD_DEFAULTS[LDP_NO_META_FLUSH],
    DRBD_DEFAULT_METAVG: _DRBD_DEFAULTS[LDP_DEFAULT_METAVG],
    DRBD_DISK_CUSTOM: _DRBD_DEFAULTS[LDP_DISK_CUSTOM],
    DRBD_NET_CUSTOM: _DRBD_DEFAULTS[LDP_NET_CUSTOM],
    DRBD_DYNAMIC_RESYNC: _DRBD_DEFAULTS[LDP_DYNAMIC_RESYNC],
    DRBD_PLAN_AHEAD: _DRBD_DEFAULTS[LDP_PLAN_AHEAD],
    DRBD_FILL_TARGET: _DRBD_DEFAULTS[LDP_FILL_TARGET],
    DRBD_DELAY_TARGET: _DRBD_DEFAULTS[LDP_DELAY_TARGET],
    DRBD_MAX_RATE: _DRBD_DEFAULTS[LDP_MAX_RATE],
    DRBD_MIN_RATE: _DRBD_DEFAULTS[LDP_MIN_RATE],
    },
  DT_DISKLESS: {
    },
  DT_FILE: {
    },
  DT_SHARED_FILE: {
    },
  DT_BLOCK: {
    },
  DT_RBD: {
    RBD_POOL: DISK_LD_DEFAULTS[LD_RBD][LDP_POOL]
    },
  DT_EXT: {
    },
  }

# we don't want to export the shortcuts
del _LV_DEFAULTS, _DRBD_DEFAULTS

NICC_DEFAULTS = {
  NIC_MODE: NIC_MODE_BRIDGED,
  NIC_LINK: DEFAULT_BRIDGE,
  }

# All of the following values are quite arbitrarily - there are no
# "good" defaults, these must be customised per-site
IPOLICY_DEFAULTS = {
  ISPECS_MIN: {
    ISPEC_MEM_SIZE: 128,
    ISPEC_CPU_COUNT: 1,
    ISPEC_DISK_COUNT: 1,
    ISPEC_DISK_SIZE: 1024,
    ISPEC_NIC_COUNT: 1,
    ISPEC_SPINDLE_USE: 1,
    },
  ISPECS_MAX: {
    ISPEC_MEM_SIZE: 32768,
    ISPEC_CPU_COUNT: 8,
    ISPEC_DISK_COUNT: MAX_DISKS,
    ISPEC_DISK_SIZE: 1024 * 1024,
    ISPEC_NIC_COUNT: MAX_NICS,
    ISPEC_SPINDLE_USE: 12,
    },
  ISPECS_STD: {
    ISPEC_MEM_SIZE: 128,
    ISPEC_CPU_COUNT: 1,
    ISPEC_DISK_COUNT: 1,
    ISPEC_DISK_SIZE: 1024,
    ISPEC_NIC_COUNT: 1,
    ISPEC_SPINDLE_USE: 1,
    },
  IPOLICY_DTS: DISK_TEMPLATES,
  IPOLICY_VCPU_RATIO: 4.0,
  IPOLICY_SPINDLE_RATIO: 32.0,
  }

MASTER_POOL_SIZE_DEFAULT = 10

CONFD_PROTOCOL_VERSION = 1

CONFD_REQ_PING = 0
CONFD_REQ_NODE_ROLE_BYNAME = 1
CONFD_REQ_NODE_PIP_BY_INSTANCE_IP = 2
CONFD_REQ_CLUSTER_MASTER = 3
CONFD_REQ_NODE_PIP_LIST = 4
CONFD_REQ_MC_PIP_LIST = 5
CONFD_REQ_INSTANCES_IPS_LIST = 6

# Confd request query fields. These are used to narrow down queries.
# These must be strings rather than integers, because json-encoding
# converts them to strings anyway, as they're used as dict-keys.
CONFD_REQQ_LINK = "0"
CONFD_REQQ_IP = "1"
CONFD_REQQ_IPLIST = "2"
CONFD_REQQ_FIELDS = "3"

CONFD_REQFIELD_NAME = "0"
CONFD_REQFIELD_IP = "1"
CONFD_REQFIELD_MNODE_PIP = "2"

CONFD_REQS = frozenset([
  CONFD_REQ_PING,
  CONFD_REQ_NODE_ROLE_BYNAME,
  CONFD_REQ_NODE_PIP_BY_INSTANCE_IP,
  CONFD_REQ_CLUSTER_MASTER,
  CONFD_REQ_NODE_PIP_LIST,
  CONFD_REQ_MC_PIP_LIST,
  CONFD_REQ_INSTANCES_IPS_LIST,
  ])

CONFD_REPL_STATUS_OK = 0
CONFD_REPL_STATUS_ERROR = 1
CONFD_REPL_STATUS_NOTIMPLEMENTED = 2

CONFD_REPL_STATUSES = frozenset([
  CONFD_REPL_STATUS_OK,
  CONFD_REPL_STATUS_ERROR,
  CONFD_REPL_STATUS_NOTIMPLEMENTED,
  ])

(CONFD_NODE_ROLE_MASTER,
 CONFD_NODE_ROLE_CANDIDATE,
 CONFD_NODE_ROLE_OFFLINE,
 CONFD_NODE_ROLE_DRAINED,
 CONFD_NODE_ROLE_REGULAR,
 ) = range(5)

# A few common errors for confd
CONFD_ERROR_UNKNOWN_ENTRY = 1
CONFD_ERROR_INTERNAL = 2
CONFD_ERROR_ARGUMENT = 3

# Each request is "salted" by the current timestamp.
# This constants decides how many seconds of skew to accept.
# TODO: make this a default and allow the value to be more configurable
CONFD_MAX_CLOCK_SKEW = 2 * NODE_MAX_CLOCK_SKEW

# When we haven't reloaded the config for more than this amount of seconds, we
# force a test to see if inotify is betraying us.
CONFD_CONFIG_RELOAD_TIMEOUT = 60

# If we receive more than one update in this amount of seconds, we move to
# polling every RATELIMIT seconds, rather than relying on inotify, to be able
# to serve more requests.
CONFD_CONFIG_RELOAD_RATELIMIT = 2

# Magic number prepended to all confd queries.
# This allows us to distinguish different types of confd protocols and handle
# them. For example by changing this we can move the whole payload to be
# compressed, or move away from json.
CONFD_MAGIC_FOURCC = "plj0"

# By default a confd request is sent to the minimum between this number and all
# MCs. 6 was chosen because even in the case of a disastrous 50% response rate,
# we should have enough answers to be able to compare more than one.
CONFD_DEFAULT_REQ_COVERAGE = 6

# Timeout in seconds to expire pending query request in the confd client
# library. We don't actually expect any answer more than 10 seconds after we
# sent a request.
CONFD_CLIENT_EXPIRE_TIMEOUT = 10

# Maximum UDP datagram size.
# On IPv4: 64K - 20 (ip header size) - 8 (udp header size) = 65507
# On IPv6: 64K - 40 (ip6 header size) - 8 (udp header size) = 65487
#   (assuming we can't use jumbo frames)
# We just set this to 60K, which should be enough
MAX_UDP_DATA_SIZE = 61440

# User-id pool minimum/maximum acceptable user-ids.
UIDPOOL_UID_MIN = 0
UIDPOOL_UID_MAX = 2 ** 32 - 1 # Assuming 32 bit user-ids

# Name or path of the pgrep command
PGREP = "pgrep"

# Name of the node group that gets created at cluster init or upgrade
INITIAL_NODE_GROUP_NAME = "default"

# Possible values for NodeGroup.alloc_policy
ALLOC_POLICY_PREFERRED = "preferred"
ALLOC_POLICY_LAST_RESORT = "last_resort"
ALLOC_POLICY_UNALLOCABLE = "unallocable"
VALID_ALLOC_POLICIES = [
  ALLOC_POLICY_PREFERRED,
  ALLOC_POLICY_LAST_RESORT,
  ALLOC_POLICY_UNALLOCABLE,
  ]

# Temporary external/shared storage parameters
BLOCKDEV_DRIVER_MANUAL = "manual"
EXTSTORAGE_SAMPLE_PROVIDER = "rbd"

# qemu-img path, required for ovfconverter
QEMUIMG_PATH = _autoconf.QEMUIMG_PATH

# Whether htools was enabled at compilation time
HTOOLS = _autoconf.HTOOLS
# The hail iallocator
IALLOC_HAIL = "hail"

# Fake opcodes for functions that have hooks attached to them via
# backend.RunLocalHooks
FAKE_OP_MASTER_TURNUP = "OP_CLUSTER_IP_TURNUP"
FAKE_OP_MASTER_TURNDOWN = "OP_CLUSTER_IP_TURNDOWN"

# Do not re-export imported modules
del re, _vcsversion, _autoconf, socket<|MERGE_RESOLUTION|>--- conflicted
+++ resolved
@@ -1691,11 +1691,8 @@
 QR_OS = "os"
 QR_JOB = "job"
 QR_EXPORT = "export"
-<<<<<<< HEAD
 QR_NETWORK = "network"
-=======
 QR_EXTSTORAGE = "extstorage"
->>>>>>> 99ca6b0b
 
 #: List of resources which can be queried using L{opcodes.OpQuery}
 QR_VIA_OP = frozenset([
@@ -1705,11 +1702,8 @@
   QR_GROUP,
   QR_OS,
   QR_EXPORT,
-<<<<<<< HEAD
   QR_NETWORK,
-=======
   QR_EXTSTORAGE,
->>>>>>> 99ca6b0b
   ])
 
 #: List of resources which can be queried using Local UniX Interface
