#
#

# Copyright (C) 2006, 2007, 2008, 2009, 2010, 2011, 2012, 2013 Google Inc.
#
# This program is free software; you can redistribute it and/or modify
# it under the terms of the GNU General Public License as published by
# the Free Software Foundation; either version 2 of the License, or
# (at your option) any later version.
#
# This program is distributed in the hope that it will be useful, but
# WITHOUT ANY WARRANTY; without even the implied warranty of
# MERCHANTABILITY or FITNESS FOR A PARTICULAR PURPOSE.  See the GNU
# General Public License for more details.
#
# You should have received a copy of the GNU General Public License
# along with this program; if not, write to the Free Software
# Foundation, Inc., 51 Franklin Street, Fifth Floor, Boston, MA
# 02110-1301, USA.


"""Module holding different constants."""

import re
import socket

from ganeti import _autoconf
from ganeti import _vcsversion
from ganeti import compat
from ganeti import pathutils


# various versions
RELEASE_VERSION = _autoconf.PACKAGE_VERSION
OS_API_V10 = 10
OS_API_V15 = 15
OS_API_V20 = 20
OS_API_VERSIONS = compat.UniqueFrozenset([
  OS_API_V10,
  OS_API_V15,
  OS_API_V20,
  ])
VCS_VERSION = _vcsversion.VCS_VERSION
EXPORT_VERSION = 0
RAPI_VERSION = 2


# Format for CONFIG_VERSION:
#   01 03 0123 = 01030123
#   ^^ ^^ ^^^^
#   |  |  + Configuration version/revision
#   |  + Minor version
#   + Major version
#
# It is stored as an integer. Make sure not to write an octal number.

# BuildVersion and SplitVersion must be in here because we can't import other
# modules. The cfgupgrade tool must be able to read and write version numbers
# and thus requires these functions. To avoid code duplication, they're kept in
# here.

def BuildVersion(major, minor, revision):
  """Calculates int version number from major, minor and revision numbers.

  Returns: int representing version number

  """
  assert isinstance(major, int)
  assert isinstance(minor, int)
  assert isinstance(revision, int)
  return (1000000 * major +
            10000 * minor +
                1 * revision)


def SplitVersion(version):
  """Splits version number stored in an int.

  Returns: tuple; (major, minor, revision)

  """
  assert isinstance(version, int)

  (major, remainder) = divmod(version, 1000000)
  (minor, revision) = divmod(remainder, 10000)

  return (major, minor, revision)


CONFIG_MAJOR = int(_autoconf.VERSION_MAJOR)
CONFIG_MINOR = int(_autoconf.VERSION_MINOR)
CONFIG_REVISION = 0
CONFIG_VERSION = BuildVersion(CONFIG_MAJOR, CONFIG_MINOR, CONFIG_REVISION)

#: RPC protocol version
PROTOCOL_VERSION = BuildVersion(CONFIG_MAJOR, CONFIG_MINOR, 0)

# user separation
DAEMONS_GROUP = _autoconf.DAEMONS_GROUP
ADMIN_GROUP = _autoconf.ADMIN_GROUP
MASTERD_USER = _autoconf.MASTERD_USER
MASTERD_GROUP = _autoconf.MASTERD_GROUP
RAPI_USER = _autoconf.RAPI_USER
RAPI_GROUP = _autoconf.RAPI_GROUP
CONFD_USER = _autoconf.CONFD_USER
CONFD_GROUP = _autoconf.CONFD_GROUP
LUXID_USER = _autoconf.LUXID_USER
LUXID_GROUP = _autoconf.LUXID_GROUP
NODED_USER = _autoconf.NODED_USER
NODED_GROUP = _autoconf.NODED_GROUP
MOND_USER = _autoconf.MOND_USER
MOND_GROUP = _autoconf.MOND_GROUP
SSH_LOGIN_USER = _autoconf.SSH_LOGIN_USER
SSH_CONSOLE_USER = _autoconf.SSH_CONSOLE_USER

# cpu pinning separators and constants
CPU_PINNING_SEP = ":"
CPU_PINNING_ALL = "all"
# internal representation of "all"
CPU_PINNING_ALL_VAL = -1
# one "all" entry in a CPU list means CPU pinning is off
CPU_PINNING_OFF = [CPU_PINNING_ALL_VAL]

# A Xen-specific implementation detail - there is no way to actually say
# "use any cpu for pinning" in a Xen configuration file, as opposed to the
# command line, where you can say "xm vcpu-pin <domain> <vcpu> all".
# The workaround used in Xen is "0-63" (see source code function
# xm_vcpu_pin in <xen-source>/tools/python/xen/xm/main.py).
# To support future changes, the following constant is treated as a
# blackbox string that simply means use-any-cpu-for-pinning-under-xen.
CPU_PINNING_ALL_XEN = "0-63"

# A KVM-specific implementation detail - the following value is used
# to set CPU affinity to all processors (#0 through #31), per taskset
# man page.
# FIXME: This only works for machines with up to 32 CPU cores
CPU_PINNING_ALL_KVM = 0xFFFFFFFF

# Wipe
DD_CMD = "dd"
MAX_WIPE_CHUNK = 1024 # 1GB
MIN_WIPE_CHUNK_PERCENT = 10

RUN_DIRS_MODE = 0775
SECURE_DIR_MODE = 0700
SECURE_FILE_MODE = 0600
ADOPTABLE_BLOCKDEV_ROOT = "/dev/disk/"
ENABLE_CONFD = _autoconf.ENABLE_CONFD
ENABLE_MOND = _autoconf.ENABLE_MOND
ENABLE_SPLIT_QUERY = _autoconf.ENABLE_SPLIT_QUERY
ENABLE_RESTRICTED_COMMANDS = _autoconf.ENABLE_RESTRICTED_COMMANDS

# SSH constants
SSH = "ssh"
SCP = "scp"

NODED = "ganeti-noded"
CONFD = "ganeti-confd"
LUXID = "ganeti-luxid"
RAPI = "ganeti-rapi"
MASTERD = "ganeti-masterd"
MOND = "ganeti-mond"

DAEMONS = compat.UniqueFrozenset([
  NODED,
  CONFD,
  LUXID,
  RAPI,
  MASTERD,
  MOND,
  ])

DAEMONS_PORTS = {
  # daemon-name: ("proto", "default-port")
  NODED: ("tcp", 1811),
  CONFD: ("udp", 1814),
  MOND: ("tcp", 1815),
  RAPI: ("tcp", 5080),
  SSH: ("tcp", 22),
}

DEFAULT_NODED_PORT = DAEMONS_PORTS[NODED][1]
DEFAULT_CONFD_PORT = DAEMONS_PORTS[CONFD][1]
DEFAULT_MOND_PORT = DAEMONS_PORTS[MOND][1]
DEFAULT_RAPI_PORT = DAEMONS_PORTS[RAPI][1]

FIRST_DRBD_PORT = 11000
LAST_DRBD_PORT = 14999

DAEMONS_LOGBASE = {
  NODED: "node-daemon",
  CONFD: "conf-daemon",
  LUXID: "luxi-daemon",
  RAPI: "rapi-daemon",
  MASTERD: "master-daemon",
  MOND: "monitoring-daemon",
  }

DAEMONS_LOGFILES = \
    dict((daemon, pathutils.GetLogFilename(DAEMONS_LOGBASE[daemon]))
         for daemon in DAEMONS_LOGBASE)

# Some daemons might require more than one logfile.
# Specifically, right now only the Haskell http library "snap", used by the
# monitoring daemon, requires multiple log files.

# These are the only valid reasons for having an extra logfile
EXTRA_LOGREASON_ACCESS = "access"
EXTRA_LOGREASON_ERROR = "error"

VALID_EXTRA_LOGREASONS = compat.UniqueFrozenset([
  EXTRA_LOGREASON_ACCESS,
  EXTRA_LOGREASON_ERROR,
  ])

# These are the extra logfiles, grouped by daemon
DAEMONS_EXTRA_LOGBASE = {
  MOND: {
    EXTRA_LOGREASON_ACCESS: "monitoring-daemon-access",
    EXTRA_LOGREASON_ERROR: "monitoring-daemon-error",
    }
  }

DAEMONS_EXTRA_LOGFILES = \
  dict((daemon, dict((extra,
       pathutils.GetLogFilename(DAEMONS_EXTRA_LOGBASE[daemon][extra]))
       for extra in DAEMONS_EXTRA_LOGBASE[daemon]))
         for daemon in DAEMONS_EXTRA_LOGBASE)

DEV_CONSOLE = "/dev/console"

PROC_MOUNTS = "/proc/mounts"

# Local UniX Interface related constants
LUXI_EOM = "\3"
LUXI_VERSION = CONFIG_VERSION
#: Environment variable for the luxi override socket
LUXI_OVERRIDE = "FORCE_LUXI_SOCKET"
LUXI_OVERRIDE_MASTER = "master"
LUXI_OVERRIDE_QUERY = "query"

# one of "no", "yes", "only"
SYSLOG_USAGE = _autoconf.SYSLOG_USAGE
SYSLOG_NO = "no"
SYSLOG_YES = "yes"
SYSLOG_ONLY = "only"
SYSLOG_SOCKET = "/dev/log"

EXPORT_CONF_FILE = "config.ini"

XEN_BOOTLOADER = _autoconf.XEN_BOOTLOADER
XEN_KERNEL = _autoconf.XEN_KERNEL
XEN_INITRD = _autoconf.XEN_INITRD
XEN_CMD_XM = "xm"
XEN_CMD_XL = "xl"

KNOWN_XEN_COMMANDS = compat.UniqueFrozenset([
  XEN_CMD_XM,
  XEN_CMD_XL,
  ])

# When the Xen toolstack used is "xl", live migration requires the source host
# to connect to the target host via ssh (xl runs this command). We need to pass
# the command xl runs some extra info so that it can use Ganeti's key
# verification and not fail. Note that this string is incomplete: it must be
# filled with the cluster name before being used.
XL_SSH_CMD = ("ssh -l %s -oGlobalKnownHostsFile=%s"
              " -oUserKnownHostsFile=/dev/null"
              " -oCheckHostIp=no -oStrictHostKeyChecking=yes"
              " -oHostKeyAlias=%%s") % (SSH_LOGIN_USER,
                                        pathutils.SSH_KNOWN_HOSTS_FILE)

KVM_PATH = _autoconf.KVM_PATH
KVM_KERNEL = _autoconf.KVM_KERNEL
SOCAT_PATH = _autoconf.SOCAT_PATH
SOCAT_USE_ESCAPE = _autoconf.SOCAT_USE_ESCAPE
SOCAT_USE_COMPRESS = _autoconf.SOCAT_USE_COMPRESS
SOCAT_ESCAPE_CODE = "0x1d"

#: Console as SSH command
CONS_SSH = "ssh"

#: Console as VNC server
CONS_VNC = "vnc"

#: Console as SPICE server
CONS_SPICE = "spice"

#: Display a message for console access
CONS_MESSAGE = "msg"

#: All console types
CONS_ALL = compat.UniqueFrozenset([
  CONS_SSH,
  CONS_VNC,
  CONS_SPICE,
  CONS_MESSAGE,
  ])

# For RSA keys more bits are better, but they also make operations more
# expensive. NIST SP 800-131 recommends a minimum of 2048 bits from the year
# 2010 on.
RSA_KEY_BITS = 2048

# Ciphers allowed for SSL connections. For the format, see ciphers(1). A better
# way to disable ciphers would be to use the exclamation mark (!), but socat
# versions below 1.5 can't parse exclamation marks in options properly. When
# modifying the ciphers, ensure not to accidentially add something after it's
# been removed. Use the "openssl" utility to check the allowed ciphers, e.g.
# "openssl ciphers -v HIGH:-DES".
OPENSSL_CIPHERS = "HIGH:-DES:-3DES:-EXPORT:-ADH"

# Digest used to sign certificates ("openssl x509" uses SHA1 by default)
X509_CERT_SIGN_DIGEST = "SHA1"

# Default validity of certificates in days
X509_CERT_DEFAULT_VALIDITY = 365 * 5

# commonName (CN) used in certificates
X509_CERT_CN = "ganeti.example.com"

X509_CERT_SIGNATURE_HEADER = "X-Ganeti-Signature"

# Import/export daemon mode
IEM_IMPORT = "import"
IEM_EXPORT = "export"

# Import/export transport compression
IEC_NONE = "none"
IEC_GZIP = "gzip"
IEC_ALL = compat.UniqueFrozenset([
  IEC_NONE,
  IEC_GZIP,
  ])

IE_CUSTOM_SIZE = "fd"

IE_MAGIC_RE = re.compile(r"^[-_.a-zA-Z0-9]{5,100}$")

# Import/export I/O
# Direct file I/O, equivalent to a shell's I/O redirection using '<' or '>'
IEIO_FILE = "file"
# Raw block device I/O using "dd"
IEIO_RAW_DISK = "raw"
# OS definition import/export script
IEIO_SCRIPT = "script"

VALUE_DEFAULT = "default"
VALUE_AUTO = "auto"
VALUE_GENERATE = "generate"
VALUE_NONE = "none"
VALUE_TRUE = "true"
VALUE_FALSE = "false"

# External script validation mask
EXT_PLUGIN_MASK = re.compile("^[a-zA-Z0-9_-]+$")

# hooks-related constants
HOOKS_PHASE_PRE = "pre"
HOOKS_PHASE_POST = "post"
HOOKS_NAME_CFGUPDATE = "config-update"
HOOKS_NAME_WATCHER = "watcher"
HOOKS_VERSION = 2
HOOKS_PATH = "/sbin:/bin:/usr/sbin:/usr/bin"

# hooks subject type (what object type does the LU deal with)
HTYPE_CLUSTER = "CLUSTER"
HTYPE_NODE = "NODE"
HTYPE_GROUP = "GROUP"
HTYPE_INSTANCE = "INSTANCE"
HTYPE_NETWORK = "NETWORK"

HKR_SKIP = 0
HKR_FAIL = 1
HKR_SUCCESS = 2

# Storage types
ST_BLOCK = "blockdev"
ST_DISKLESS = "diskless"
ST_EXT = "ext"
ST_FILE = "file"
ST_LVM_PV = "lvm-pv"
ST_LVM_VG = "lvm-vg"
ST_RADOS = "rados"

STORAGE_TYPES = compat.UniqueFrozenset([
  ST_BLOCK,
  ST_DISKLESS,
  ST_EXT,
  ST_FILE,
  ST_LVM_PV,
  ST_LVM_VG,
  ST_RADOS,
  ])

# the set of storage types for which storage reporting is available
# FIXME: Remove this, once storage reporting is available for all types.
STS_REPORT = compat.UniqueFrozenset([ST_FILE, ST_LVM_PV, ST_LVM_VG])

# Storage fields
# first two are valid in LU context only, not passed to backend
SF_NODE = "node"
SF_TYPE = "type"
# and the rest are valid in backend
SF_NAME = "name"
SF_SIZE = "size"
SF_FREE = "free"
SF_USED = "used"
SF_ALLOCATABLE = "allocatable"

# Storage operations
SO_FIX_CONSISTENCY = "fix-consistency"

# Available fields per storage type
VALID_STORAGE_FIELDS = compat.UniqueFrozenset([
  SF_NAME,
  SF_TYPE,
  SF_SIZE,
  SF_USED,
  SF_FREE,
  SF_ALLOCATABLE,
  ])

MODIFIABLE_STORAGE_FIELDS = {
  ST_LVM_PV: frozenset([SF_ALLOCATABLE]),
  }

VALID_STORAGE_OPERATIONS = {
  ST_LVM_VG: frozenset([SO_FIX_CONSISTENCY]),
  }

# Local disk status
# Note: Code depends on LDS_OKAY < LDS_UNKNOWN < LDS_FAULTY
(LDS_OKAY,
 LDS_UNKNOWN,
 LDS_FAULTY) = range(1, 4)

LDS_NAMES = {
  LDS_OKAY: "ok",
  LDS_UNKNOWN: "unknown",
  LDS_FAULTY: "faulty",
}

# disk template types
DT_BLOCK = "blockdev"
DT_DISKLESS = "diskless"
DT_DRBD8 = "drbd"
DT_EXT = "ext"
DT_FILE = "file"
DT_PLAIN = "plain"
DT_RBD = "rbd"
DT_SHARED_FILE = "sharedfile"

# This is used to order determine the default disk template when the list
# of enabled disk templates is inferred from the current state of the cluster.
# This only happens on an upgrade from a version of Ganeti that did not
# support the 'enabled_disk_templates' so far.
DISK_TEMPLATE_PREFERENCE = [
  DT_BLOCK,
  DT_DISKLESS,
  DT_DRBD8,
  DT_EXT,
  DT_FILE,
  DT_PLAIN,
  DT_RBD,
  DT_SHARED_FILE,
  ]

DISK_TEMPLATES = compat.UniqueFrozenset([
  DT_DISKLESS,
  DT_PLAIN,
  DT_DRBD8,
  DT_FILE,
  DT_SHARED_FILE,
  DT_BLOCK,
  DT_RBD,
  DT_EXT
  ])

# disk templates that are enabled by default
DEFAULT_ENABLED_DISK_TEMPLATES = [
  DT_DRBD8,
  DT_PLAIN,
  ]

# mapping of disk templates to storage types
MAP_DISK_TEMPLATE_STORAGE_TYPE = {
  DT_BLOCK: ST_BLOCK,
  DT_DISKLESS: ST_DISKLESS,
  DT_DRBD8: ST_LVM_VG,
  DT_EXT: ST_EXT,
  DT_FILE: ST_FILE,
  DT_PLAIN: ST_LVM_VG,
  DT_RBD: ST_RADOS,
  DT_SHARED_FILE: ST_FILE,
  }

# the set of network-mirrored disk templates
DTS_INT_MIRROR = compat.UniqueFrozenset([DT_DRBD8])

# the set of externally-mirrored disk templates (e.g. SAN, NAS)
DTS_EXT_MIRROR = compat.UniqueFrozenset([
  DT_DISKLESS, # 'trivially' externally mirrored
  DT_SHARED_FILE,
  DT_BLOCK,
  DT_RBD,
  DT_EXT,
  ])

# the set of non-lvm-based disk templates
DTS_NOT_LVM = compat.UniqueFrozenset([
  DT_DISKLESS,
  DT_FILE,
  DT_SHARED_FILE,
  DT_BLOCK,
  DT_RBD,
  DT_EXT,
  ])

# the set of disk templates which can be grown
DTS_GROWABLE = compat.UniqueFrozenset([
  DT_PLAIN,
  DT_DRBD8,
  DT_FILE,
  DT_SHARED_FILE,
  DT_RBD,
  DT_EXT,
  ])

# the set of disk templates that allow adoption
DTS_MAY_ADOPT = compat.UniqueFrozenset([
  DT_PLAIN,
  DT_BLOCK,
  ])

# the set of disk templates that *must* use adoption
DTS_MUST_ADOPT = compat.UniqueFrozenset([DT_BLOCK])

# the set of disk templates that allow migrations
DTS_MIRRORED = frozenset.union(DTS_INT_MIRROR, DTS_EXT_MIRROR)

# the set of file based disk templates
DTS_FILEBASED = compat.UniqueFrozenset([
  DT_FILE,
  DT_SHARED_FILE,
  ])

# the set of disk templates that can be moved by copying
# Note: a requirement is that they're not accessed externally or shared between
# nodes; in particular, sharedfile is not suitable.
DTS_COPYABLE = compat.UniqueFrozenset([
  DT_FILE,
  DT_PLAIN,
  ])

# the set of disk templates that are supported by exclusive_storage
DTS_EXCL_STORAGE = compat.UniqueFrozenset([DT_PLAIN])

# templates for which we don't perform checks on free space
DTS_NO_FREE_SPACE_CHECK = compat.UniqueFrozenset([
  DT_FILE,
  DT_SHARED_FILE,
  DT_RBD,
  DT_EXT,
  ])

# logical disk types
LD_LV = "lvm"
LD_DRBD8 = "drbd8"
LD_FILE = "file"
LD_BLOCKDEV = "blockdev"
LD_RBD = "rbd"
LD_EXT = "ext"
LOGICAL_DISK_TYPES = compat.UniqueFrozenset([
  LD_LV,
  LD_DRBD8,
  LD_FILE,
  LD_BLOCKDEV,
  LD_RBD,
  LD_EXT,
  ])

LDS_BLOCK = compat.UniqueFrozenset([
  LD_LV,
  LD_DRBD8,
  LD_BLOCKDEV,
  LD_RBD,
  LD_EXT,
  ])

# drbd constants
DRBD_HMAC_ALG = "md5"
DRBD_DEFAULT_NET_PROTOCOL = "C"
DRBD_MIGRATION_NET_PROTOCOL = "C"
DRBD_STATUS_FILE = "/proc/drbd"

#: Size of DRBD meta block device
DRBD_META_SIZE = 128

# drbd barrier types
DRBD_B_NONE = "n"
DRBD_B_DISK_BARRIERS = "b"
DRBD_B_DISK_DRAIN = "d"
DRBD_B_DISK_FLUSH = "f"

# Valid barrier combinations: "n" or any non-null subset of "bfd"
DRBD_VALID_BARRIER_OPT = compat.UniqueFrozenset([
  frozenset([DRBD_B_NONE]),
  frozenset([DRBD_B_DISK_BARRIERS]),
  frozenset([DRBD_B_DISK_DRAIN]),
  frozenset([DRBD_B_DISK_FLUSH]),
  frozenset([DRBD_B_DISK_DRAIN, DRBD_B_DISK_FLUSH]),
  frozenset([DRBD_B_DISK_BARRIERS, DRBD_B_DISK_DRAIN]),
  frozenset([DRBD_B_DISK_BARRIERS, DRBD_B_DISK_FLUSH]),
  frozenset([DRBD_B_DISK_BARRIERS, DRBD_B_DISK_FLUSH, DRBD_B_DISK_DRAIN]),
  ])

# rbd tool command
RBD_CMD = "rbd"

# file backend driver
FD_LOOP = "loop"
FD_BLKTAP = "blktap"

# the set of drbd-like disk types
LDS_DRBD = compat.UniqueFrozenset([LD_DRBD8])

# disk access mode
DISK_RDONLY = "ro"
DISK_RDWR = "rw"
DISK_ACCESS_SET = compat.UniqueFrozenset([DISK_RDONLY, DISK_RDWR])

# disk replacement mode
REPLACE_DISK_PRI = "replace_on_primary"    # replace disks on primary
REPLACE_DISK_SEC = "replace_on_secondary"  # replace disks on secondary
REPLACE_DISK_CHG = "replace_new_secondary" # change secondary node
REPLACE_DISK_AUTO = "replace_auto"
REPLACE_MODES = compat.UniqueFrozenset([
  REPLACE_DISK_PRI,
  REPLACE_DISK_SEC,
  REPLACE_DISK_CHG,
  REPLACE_DISK_AUTO,
  ])

# Instance export mode
EXPORT_MODE_LOCAL = "local"
EXPORT_MODE_REMOTE = "remote"
EXPORT_MODES = compat.UniqueFrozenset([
  EXPORT_MODE_LOCAL,
  EXPORT_MODE_REMOTE,
  ])

# instance creation modes
INSTANCE_CREATE = "create"
INSTANCE_IMPORT = "import"
INSTANCE_REMOTE_IMPORT = "remote-import"
INSTANCE_CREATE_MODES = compat.UniqueFrozenset([
  INSTANCE_CREATE,
  INSTANCE_IMPORT,
  INSTANCE_REMOTE_IMPORT,
  ])

# Remote import/export handshake message and version
RIE_VERSION = 0
RIE_HANDSHAKE = "Hi, I'm Ganeti"

# Remote import/export certificate validity in seconds
RIE_CERT_VALIDITY = 24 * 60 * 60

# Overall timeout for establishing connection
RIE_CONNECT_TIMEOUT = 180

# Export only: how long to wait per connection attempt (seconds)
RIE_CONNECT_ATTEMPT_TIMEOUT = 20

# Export only: number of attempts to connect
RIE_CONNECT_RETRIES = 10

#: Give child process up to 5 seconds to exit after sending a signal
CHILD_LINGER_TIMEOUT = 5.0

FILE_DRIVER = compat.UniqueFrozenset([FD_LOOP, FD_BLKTAP])

# import/export config options
INISECT_EXP = "export"
INISECT_INS = "instance"
INISECT_HYP = "hypervisor"
INISECT_BEP = "backend"
INISECT_OSP = "os"

# dynamic device modification
DDM_ADD = "add"
DDM_MODIFY = "modify"
DDM_REMOVE = "remove"
DDMS_VALUES = compat.UniqueFrozenset([DDM_ADD, DDM_REMOVE])
DDMS_VALUES_WITH_MODIFY = (DDMS_VALUES | frozenset([
  DDM_MODIFY,
  ]))
# TODO: DDM_SWAP, DDM_MOVE?

# common exit codes
EXIT_SUCCESS = 0
EXIT_FAILURE = 1
EXIT_NOTCLUSTER = 5
EXIT_NOTMASTER = 11
EXIT_NODESETUP_ERROR = 12
EXIT_CONFIRMATION = 13 # need user confirmation

#: Exit code for query operations with unknown fields
EXIT_UNKNOWN_FIELD = 14

# tags
TAG_CLUSTER = "cluster"
TAG_NODEGROUP = "nodegroup"
TAG_NODE = "node"
TAG_INSTANCE = "instance"
TAG_NETWORK = "network"
VALID_TAG_TYPES = compat.UniqueFrozenset([
  TAG_CLUSTER,
  TAG_NODEGROUP,
  TAG_NODE,
  TAG_INSTANCE,
  TAG_NETWORK,
  ])
MAX_TAG_LEN = 128
MAX_TAGS_PER_OBJ = 4096

# others
DEFAULT_BRIDGE = "xen-br0"
CLASSIC_DRBD_SYNC_SPEED = 60 * 1024  # 60 MiB, expressed in KiB
IP4_ADDRESS_LOCALHOST = "127.0.0.1"
IP4_ADDRESS_ANY = "0.0.0.0"
IP6_ADDRESS_LOCALHOST = "::1"
IP6_ADDRESS_ANY = "::"
IP4_VERSION = 4
IP6_VERSION = 6
VALID_IP_VERSIONS = compat.UniqueFrozenset([IP4_VERSION, IP6_VERSION])
# for export to htools
IP4_FAMILY = socket.AF_INET
IP6_FAMILY = socket.AF_INET6

TCP_PING_TIMEOUT = 10
DEFAULT_VG = "xenvg"
DEFAULT_DRBD_HELPER = "/bin/true"
MIN_VG_SIZE = 20480
DEFAULT_MAC_PREFIX = "aa:00:00"
# default maximum instance wait time, in seconds.
DEFAULT_SHUTDOWN_TIMEOUT = 120
NODE_MAX_CLOCK_SKEW = 150
# Time for an intra-cluster disk transfer to wait for a connection
DISK_TRANSFER_CONNECT_TIMEOUT = 60
# Disk index separator
DISK_SEPARATOR = _autoconf.DISK_SEPARATOR
IP_COMMAND_PATH = _autoconf.IP_PATH

#: Key for job IDs in opcode result
JOB_IDS_KEY = "jobs"

# runparts results
(RUNPARTS_SKIP,
 RUNPARTS_RUN,
 RUNPARTS_ERR) = range(3)

RUNPARTS_STATUS = compat.UniqueFrozenset([
  RUNPARTS_SKIP,
  RUNPARTS_RUN,
  RUNPARTS_ERR,
  ])

# RPC constants
(RPC_ENCODING_NONE,
 RPC_ENCODING_ZLIB_BASE64) = range(2)

# Various time constants for the timeout table
RPC_TMO_URGENT = 60 # one minute
RPC_TMO_FAST = 5 * 60 # five minutes
RPC_TMO_NORMAL = 15 * 60 # 15 minutes
RPC_TMO_SLOW = 3600 # one hour
RPC_TMO_4HRS = 4 * 3600
RPC_TMO_1DAY = 86400

# Timeout for connecting to nodes (seconds)
RPC_CONNECT_TIMEOUT = 5

# os related constants
OS_SCRIPT_CREATE = "create"
OS_SCRIPT_IMPORT = "import"
OS_SCRIPT_EXPORT = "export"
OS_SCRIPT_RENAME = "rename"
OS_SCRIPT_VERIFY = "verify"
OS_SCRIPTS = compat.UniqueFrozenset([
  OS_SCRIPT_CREATE,
  OS_SCRIPT_IMPORT,
  OS_SCRIPT_EXPORT,
  OS_SCRIPT_RENAME,
  OS_SCRIPT_VERIFY,
  ])

OS_API_FILE = "ganeti_api_version"
OS_VARIANTS_FILE = "variants.list"
OS_PARAMETERS_FILE = "parameters.list"

OS_VALIDATE_PARAMETERS = "parameters"
OS_VALIDATE_CALLS = compat.UniqueFrozenset([OS_VALIDATE_PARAMETERS])

# External Storage (ES) related constants
ES_ACTION_CREATE = "create"
ES_ACTION_REMOVE = "remove"
ES_ACTION_GROW = "grow"
ES_ACTION_ATTACH = "attach"
ES_ACTION_DETACH = "detach"
ES_ACTION_SETINFO = "setinfo"
ES_ACTION_VERIFY = "verify"

ES_SCRIPT_CREATE = ES_ACTION_CREATE
ES_SCRIPT_REMOVE = ES_ACTION_REMOVE
ES_SCRIPT_GROW = ES_ACTION_GROW
ES_SCRIPT_ATTACH = ES_ACTION_ATTACH
ES_SCRIPT_DETACH = ES_ACTION_DETACH
ES_SCRIPT_SETINFO = ES_ACTION_SETINFO
ES_SCRIPT_VERIFY = ES_ACTION_VERIFY
ES_SCRIPTS = frozenset([
  ES_SCRIPT_CREATE,
  ES_SCRIPT_REMOVE,
  ES_SCRIPT_GROW,
  ES_SCRIPT_ATTACH,
  ES_SCRIPT_DETACH,
  ES_SCRIPT_SETINFO,
  ES_SCRIPT_VERIFY
  ])

ES_PARAMETERS_FILE = "parameters.list"

# reboot types
INSTANCE_REBOOT_SOFT = "soft"
INSTANCE_REBOOT_HARD = "hard"
INSTANCE_REBOOT_FULL = "full"

REBOOT_TYPES = compat.UniqueFrozenset([
  INSTANCE_REBOOT_SOFT,
  INSTANCE_REBOOT_HARD,
  INSTANCE_REBOOT_FULL,
  ])

# instance reboot behaviors
INSTANCE_REBOOT_ALLOWED = "reboot"
INSTANCE_REBOOT_EXIT = "exit"

REBOOT_BEHAVIORS = compat.UniqueFrozenset([
  INSTANCE_REBOOT_ALLOWED,
  INSTANCE_REBOOT_EXIT,
  ])

VTYPE_STRING = "string"
VTYPE_MAYBE_STRING = "maybe-string"
VTYPE_BOOL = "bool"
VTYPE_SIZE = "size" # size, in MiBs
VTYPE_INT = "int"
ENFORCEABLE_TYPES = compat.UniqueFrozenset([
  VTYPE_STRING,
  VTYPE_MAYBE_STRING,
  VTYPE_BOOL,
  VTYPE_SIZE,
  VTYPE_INT,
  ])

# Constant representing that the user does not specify any IP version
IFACE_NO_IP_VERSION_SPECIFIED = 0

VALID_SERIAL_SPEEDS = compat.UniqueFrozenset([
  75,
  110,
  300,
  600,
  1200,
  1800,
  2400,
  4800,
  9600,
  14400,
  19200,
  28800,
  38400,
  57600,
  115200,
  230400,
  345600,
  460800,
  ])

# HV parameter names (global namespace)
HV_BOOT_ORDER = "boot_order"
HV_CDROM_IMAGE_PATH = "cdrom_image_path"
HV_KVM_CDROM2_IMAGE_PATH = "cdrom2_image_path"
HV_KVM_FLOPPY_IMAGE_PATH = "floppy_image_path"
HV_NIC_TYPE = "nic_type"
HV_DISK_TYPE = "disk_type"
HV_KVM_CDROM_DISK_TYPE = "cdrom_disk_type"
HV_VNC_BIND_ADDRESS = "vnc_bind_address"
HV_VNC_PASSWORD_FILE = "vnc_password_file"
HV_VNC_TLS = "vnc_tls"
HV_VNC_X509 = "vnc_x509_path"
HV_VNC_X509_VERIFY = "vnc_x509_verify"
HV_KVM_SPICE_BIND = "spice_bind"
HV_KVM_SPICE_IP_VERSION = "spice_ip_version"
HV_KVM_SPICE_PASSWORD_FILE = "spice_password_file"
HV_KVM_SPICE_LOSSLESS_IMG_COMPR = "spice_image_compression"
HV_KVM_SPICE_JPEG_IMG_COMPR = "spice_jpeg_wan_compression"
HV_KVM_SPICE_ZLIB_GLZ_IMG_COMPR = "spice_zlib_glz_wan_compression"
HV_KVM_SPICE_STREAMING_VIDEO_DETECTION = "spice_streaming_video"
HV_KVM_SPICE_AUDIO_COMPR = "spice_playback_compression"
HV_KVM_SPICE_USE_TLS = "spice_use_tls"
HV_KVM_SPICE_TLS_CIPHERS = "spice_tls_ciphers"
HV_KVM_SPICE_USE_VDAGENT = "spice_use_vdagent"
HV_ACPI = "acpi"
HV_PAE = "pae"
HV_USE_BOOTLOADER = "use_bootloader"
HV_BOOTLOADER_ARGS = "bootloader_args"
HV_BOOTLOADER_PATH = "bootloader_path"
HV_KERNEL_ARGS = "kernel_args"
HV_KERNEL_PATH = "kernel_path"
HV_INITRD_PATH = "initrd_path"
HV_ROOT_PATH = "root_path"
HV_SERIAL_CONSOLE = "serial_console"
HV_SERIAL_SPEED = "serial_speed"
HV_USB_MOUSE = "usb_mouse"
HV_KEYMAP = "keymap"
HV_DEVICE_MODEL = "device_model"
HV_INIT_SCRIPT = "init_script"
HV_MIGRATION_PORT = "migration_port"
HV_MIGRATION_BANDWIDTH = "migration_bandwidth"
HV_MIGRATION_DOWNTIME = "migration_downtime"
HV_MIGRATION_MODE = "migration_mode"
HV_USE_LOCALTIME = "use_localtime"
HV_DISK_CACHE = "disk_cache"
HV_SECURITY_MODEL = "security_model"
HV_SECURITY_DOMAIN = "security_domain"
HV_KVM_FLAG = "kvm_flag"
HV_VHOST_NET = "vhost_net"
HV_KVM_USE_CHROOT = "use_chroot"
HV_CPU_MASK = "cpu_mask"
HV_MEM_PATH = "mem_path"
HV_PASSTHROUGH = "pci_pass"
HV_BLOCKDEV_PREFIX = "blockdev_prefix"
HV_REBOOT_BEHAVIOR = "reboot_behavior"
HV_CPU_TYPE = "cpu_type"
HV_CPU_CAP = "cpu_cap"
HV_CPU_WEIGHT = "cpu_weight"
HV_CPU_CORES = "cpu_cores"
HV_CPU_THREADS = "cpu_threads"
HV_CPU_SOCKETS = "cpu_sockets"
HV_SOUNDHW = "soundhw"
HV_USB_DEVICES = "usb_devices"
HV_VGA = "vga"
HV_KVM_EXTRA = "kvm_extra"
HV_KVM_MACHINE_VERSION = "machine_version"
HV_KVM_PATH = "kvm_path"
HV_VIF_TYPE = "vif_type"
HV_VIF_SCRIPT = "vif_script"
HV_XEN_CMD = "xen_cmd"
HV_VNET_HDR = "vnet_hdr"
HV_VIRIDIAN = "viridian"


HVS_PARAMETER_TYPES = {
  HV_KVM_PATH: VTYPE_STRING,
  HV_BOOT_ORDER: VTYPE_STRING,
  HV_KVM_FLOPPY_IMAGE_PATH: VTYPE_STRING,
  HV_CDROM_IMAGE_PATH: VTYPE_STRING,
  HV_KVM_CDROM2_IMAGE_PATH: VTYPE_STRING,
  HV_NIC_TYPE: VTYPE_STRING,
  HV_DISK_TYPE: VTYPE_STRING,
  HV_KVM_CDROM_DISK_TYPE: VTYPE_STRING,
  HV_VNC_PASSWORD_FILE: VTYPE_STRING,
  HV_VNC_BIND_ADDRESS: VTYPE_STRING,
  HV_VNC_TLS: VTYPE_BOOL,
  HV_VNC_X509: VTYPE_STRING,
  HV_VNC_X509_VERIFY: VTYPE_BOOL,
  HV_KVM_SPICE_BIND: VTYPE_STRING,
  HV_KVM_SPICE_IP_VERSION: VTYPE_INT,
  HV_KVM_SPICE_PASSWORD_FILE: VTYPE_STRING,
  HV_KVM_SPICE_LOSSLESS_IMG_COMPR: VTYPE_STRING,
  HV_KVM_SPICE_JPEG_IMG_COMPR: VTYPE_STRING,
  HV_KVM_SPICE_ZLIB_GLZ_IMG_COMPR: VTYPE_STRING,
  HV_KVM_SPICE_STREAMING_VIDEO_DETECTION: VTYPE_STRING,
  HV_KVM_SPICE_AUDIO_COMPR: VTYPE_BOOL,
  HV_KVM_SPICE_USE_TLS: VTYPE_BOOL,
  HV_KVM_SPICE_TLS_CIPHERS: VTYPE_STRING,
  HV_KVM_SPICE_USE_VDAGENT: VTYPE_BOOL,
  HV_ACPI: VTYPE_BOOL,
  HV_PAE: VTYPE_BOOL,
  HV_USE_BOOTLOADER: VTYPE_BOOL,
  HV_BOOTLOADER_PATH: VTYPE_STRING,
  HV_BOOTLOADER_ARGS: VTYPE_STRING,
  HV_KERNEL_PATH: VTYPE_STRING,
  HV_KERNEL_ARGS: VTYPE_STRING,
  HV_INITRD_PATH: VTYPE_STRING,
  HV_ROOT_PATH: VTYPE_MAYBE_STRING,
  HV_SERIAL_CONSOLE: VTYPE_BOOL,
  HV_SERIAL_SPEED: VTYPE_INT,
  HV_USB_MOUSE: VTYPE_STRING,
  HV_KEYMAP: VTYPE_STRING,
  HV_DEVICE_MODEL: VTYPE_STRING,
  HV_INIT_SCRIPT: VTYPE_STRING,
  HV_MIGRATION_PORT: VTYPE_INT,
  HV_MIGRATION_BANDWIDTH: VTYPE_INT,
  HV_MIGRATION_DOWNTIME: VTYPE_INT,
  HV_MIGRATION_MODE: VTYPE_STRING,
  HV_USE_LOCALTIME: VTYPE_BOOL,
  HV_DISK_CACHE: VTYPE_STRING,
  HV_SECURITY_MODEL: VTYPE_STRING,
  HV_SECURITY_DOMAIN: VTYPE_STRING,
  HV_KVM_FLAG: VTYPE_STRING,
  HV_VHOST_NET: VTYPE_BOOL,
  HV_KVM_USE_CHROOT: VTYPE_BOOL,
  HV_CPU_MASK: VTYPE_STRING,
  HV_MEM_PATH: VTYPE_STRING,
  HV_PASSTHROUGH: VTYPE_STRING,
  HV_BLOCKDEV_PREFIX: VTYPE_STRING,
  HV_REBOOT_BEHAVIOR: VTYPE_STRING,
  HV_CPU_TYPE: VTYPE_STRING,
  HV_CPU_CAP: VTYPE_INT,
  HV_CPU_WEIGHT: VTYPE_INT,
  HV_CPU_CORES: VTYPE_INT,
  HV_CPU_THREADS: VTYPE_INT,
  HV_CPU_SOCKETS: VTYPE_INT,
  HV_SOUNDHW: VTYPE_STRING,
  HV_USB_DEVICES: VTYPE_STRING,
  HV_VGA: VTYPE_STRING,
  HV_KVM_EXTRA: VTYPE_STRING,
  HV_KVM_MACHINE_VERSION: VTYPE_STRING,
  HV_VIF_TYPE: VTYPE_STRING,
  HV_VIF_SCRIPT: VTYPE_STRING,
  HV_XEN_CMD: VTYPE_STRING,
  HV_VNET_HDR: VTYPE_BOOL,
  HV_VIRIDIAN: VTYPE_BOOL,
  }

HVS_PARAMETERS = frozenset(HVS_PARAMETER_TYPES.keys())

HVS_PARAMETER_TITLES = {
  HV_ACPI: "ACPI",
  HV_BOOT_ORDER: "Boot_order",
  HV_CDROM_IMAGE_PATH: "CDROM_image_path",
  HV_DISK_TYPE: "Disk_type",
  HV_INITRD_PATH: "Initrd_path",
  HV_KERNEL_PATH: "Kernel_path",
  HV_NIC_TYPE: "NIC_type",
  HV_PAE: "PAE",
  HV_VNC_BIND_ADDRESS: "VNC_bind_address",
  HV_PASSTHROUGH: "pci_pass",
  HV_CPU_TYPE: "cpu_type",
  }

# Migration statuses
HV_MIGRATION_COMPLETED = "completed"
HV_MIGRATION_ACTIVE = "active"
HV_MIGRATION_FAILED = "failed"
HV_MIGRATION_CANCELLED = "cancelled"

HV_MIGRATION_VALID_STATUSES = compat.UniqueFrozenset([
  HV_MIGRATION_COMPLETED,
  HV_MIGRATION_ACTIVE,
  HV_MIGRATION_FAILED,
  HV_MIGRATION_CANCELLED,
  ])

HV_MIGRATION_FAILED_STATUSES = compat.UniqueFrozenset([
  HV_MIGRATION_FAILED,
  HV_MIGRATION_CANCELLED,
  ])

# KVM-specific statuses
HV_KVM_MIGRATION_VALID_STATUSES = HV_MIGRATION_VALID_STATUSES

# Node info keys
HV_NODEINFO_KEY_VERSION = "hv_version"

# Hypervisor state
HVST_MEMORY_TOTAL = "mem_total"
HVST_MEMORY_NODE = "mem_node"
HVST_MEMORY_HV = "mem_hv"
HVST_CPU_TOTAL = "cpu_total"
HVST_CPU_NODE = "cpu_node"

HVST_DEFAULTS = {
  HVST_MEMORY_TOTAL: 0,
  HVST_MEMORY_NODE: 0,
  HVST_MEMORY_HV: 0,
  HVST_CPU_TOTAL: 1,
  HVST_CPU_NODE: 1,
  }

HVSTS_PARAMETER_TYPES = {
  HVST_MEMORY_TOTAL: VTYPE_INT,
  HVST_MEMORY_NODE: VTYPE_INT,
  HVST_MEMORY_HV: VTYPE_INT,
  HVST_CPU_TOTAL: VTYPE_INT,
  HVST_CPU_NODE: VTYPE_INT,
  }

HVSTS_PARAMETERS = frozenset(HVSTS_PARAMETER_TYPES.keys())

# Disk state
DS_DISK_TOTAL = "disk_total"
DS_DISK_RESERVED = "disk_reserved"
DS_DISK_OVERHEAD = "disk_overhead"

DS_DEFAULTS = {
  DS_DISK_TOTAL: 0,
  DS_DISK_RESERVED: 0,
  DS_DISK_OVERHEAD: 0,
  }

DSS_PARAMETER_TYPES = {
  DS_DISK_TOTAL: VTYPE_INT,
  DS_DISK_RESERVED: VTYPE_INT,
  DS_DISK_OVERHEAD: VTYPE_INT,
  }

DSS_PARAMETERS = frozenset(DSS_PARAMETER_TYPES.keys())
DS_VALID_TYPES = compat.UniqueFrozenset([LD_LV])

# Backend parameter names
BE_MEMORY = "memory" # deprecated and replaced by max and min mem
BE_MAXMEM = "maxmem"
BE_MINMEM = "minmem"
BE_VCPUS = "vcpus"
BE_AUTO_BALANCE = "auto_balance"
BE_ALWAYS_FAILOVER = "always_failover"
BE_SPINDLE_USE = "spindle_use"

BES_PARAMETER_TYPES = {
  BE_MAXMEM: VTYPE_SIZE,
  BE_MINMEM: VTYPE_SIZE,
  BE_VCPUS: VTYPE_INT,
  BE_AUTO_BALANCE: VTYPE_BOOL,
  BE_ALWAYS_FAILOVER: VTYPE_BOOL,
  BE_SPINDLE_USE: VTYPE_INT,
  }

BES_PARAMETER_TITLES = {
  BE_AUTO_BALANCE: "Auto_balance",
  BE_MAXMEM: "ConfigMaxMem",
  BE_MINMEM: "ConfigMinMem",
  BE_VCPUS: "ConfigVCPUs",
  }

BES_PARAMETER_COMPAT = {
  BE_MEMORY: VTYPE_SIZE,
  }
BES_PARAMETER_COMPAT.update(BES_PARAMETER_TYPES)

BES_PARAMETERS = frozenset(BES_PARAMETER_TYPES.keys())

# instance specs
ISPEC_MEM_SIZE = "memory-size"
ISPEC_CPU_COUNT = "cpu-count"
ISPEC_DISK_COUNT = "disk-count"
ISPEC_DISK_SIZE = "disk-size"
ISPEC_NIC_COUNT = "nic-count"
ISPEC_SPINDLE_USE = "spindle-use"

ISPECS_PARAMETER_TYPES = {
  ISPEC_MEM_SIZE: VTYPE_INT,
  ISPEC_CPU_COUNT: VTYPE_INT,
  ISPEC_DISK_COUNT: VTYPE_INT,
  ISPEC_DISK_SIZE: VTYPE_INT,
  ISPEC_NIC_COUNT: VTYPE_INT,
  ISPEC_SPINDLE_USE: VTYPE_INT,
  }

ISPECS_PARAMETERS = frozenset(ISPECS_PARAMETER_TYPES.keys())

ISPECS_MINMAX = "minmax"
ISPECS_MIN = "min"
ISPECS_MAX = "max"
ISPECS_STD = "std"
IPOLICY_DTS = "disk-templates"
IPOLICY_VCPU_RATIO = "vcpu-ratio"
IPOLICY_SPINDLE_RATIO = "spindle-ratio"

ISPECS_MINMAX_KEYS = compat.UniqueFrozenset([
  ISPECS_MIN,
  ISPECS_MAX,
  ])

IPOLICY_PARAMETERS = compat.UniqueFrozenset([
  IPOLICY_VCPU_RATIO,
  IPOLICY_SPINDLE_RATIO,
  ])

IPOLICY_ALL_KEYS = (IPOLICY_PARAMETERS |
                    frozenset([ISPECS_MINMAX, ISPECS_STD, IPOLICY_DTS]))

# Node parameter names
ND_OOB_PROGRAM = "oob_program"
ND_SPINDLE_COUNT = "spindle_count"
ND_EXCLUSIVE_STORAGE = "exclusive_storage"

NDS_PARAMETER_TYPES = {
  ND_OOB_PROGRAM: VTYPE_STRING,
  ND_SPINDLE_COUNT: VTYPE_INT,
  ND_EXCLUSIVE_STORAGE: VTYPE_BOOL,
  }

NDS_PARAMETERS = frozenset(NDS_PARAMETER_TYPES.keys())

NDS_PARAMETER_TITLES = {
  ND_OOB_PROGRAM: "OutOfBandProgram",
  ND_SPINDLE_COUNT: "SpindleCount",
  ND_EXCLUSIVE_STORAGE: "ExclusiveStorage",
  }

# Logical Disks parameters
LDP_RESYNC_RATE = "resync-rate"
LDP_STRIPES = "stripes"
LDP_BARRIERS = "disabled-barriers"
LDP_NO_META_FLUSH = "disable-meta-flush"
LDP_DEFAULT_METAVG = "default-metavg"
LDP_DISK_CUSTOM = "disk-custom"
LDP_NET_CUSTOM = "net-custom"
LDP_PROTOCOL = "protocol"
LDP_DYNAMIC_RESYNC = "dynamic-resync"
LDP_PLAN_AHEAD = "c-plan-ahead"
LDP_FILL_TARGET = "c-fill-target"
LDP_DELAY_TARGET = "c-delay-target"
LDP_MAX_RATE = "c-max-rate"
LDP_MIN_RATE = "c-min-rate"
LDP_POOL = "pool"
DISK_LD_TYPES = {
  LDP_RESYNC_RATE: VTYPE_INT,
  LDP_STRIPES: VTYPE_INT,
  LDP_BARRIERS: VTYPE_STRING,
  LDP_NO_META_FLUSH: VTYPE_BOOL,
  LDP_DEFAULT_METAVG: VTYPE_STRING,
  LDP_DISK_CUSTOM: VTYPE_STRING,
  LDP_NET_CUSTOM: VTYPE_STRING,
  LDP_PROTOCOL: VTYPE_STRING,
  LDP_DYNAMIC_RESYNC: VTYPE_BOOL,
  LDP_PLAN_AHEAD: VTYPE_INT,
  LDP_FILL_TARGET: VTYPE_INT,
  LDP_DELAY_TARGET: VTYPE_INT,
  LDP_MAX_RATE: VTYPE_INT,
  LDP_MIN_RATE: VTYPE_INT,
  LDP_POOL: VTYPE_STRING,
  }
DISK_LD_PARAMETERS = frozenset(DISK_LD_TYPES.keys())

# Disk template parameters (can be set/changed by the user via gnt-cluster and
# gnt-group)
DRBD_RESYNC_RATE = "resync-rate"
DRBD_DATA_STRIPES = "data-stripes"
DRBD_META_STRIPES = "meta-stripes"
DRBD_DISK_BARRIERS = "disk-barriers"
DRBD_META_BARRIERS = "meta-barriers"
DRBD_DEFAULT_METAVG = "metavg"
DRBD_DISK_CUSTOM = "disk-custom"
DRBD_NET_CUSTOM = "net-custom"
DRBD_PROTOCOL = "protocol"
DRBD_DYNAMIC_RESYNC = "dynamic-resync"
DRBD_PLAN_AHEAD = "c-plan-ahead"
DRBD_FILL_TARGET = "c-fill-target"
DRBD_DELAY_TARGET = "c-delay-target"
DRBD_MAX_RATE = "c-max-rate"
DRBD_MIN_RATE = "c-min-rate"
LV_STRIPES = "stripes"
RBD_POOL = "pool"
DISK_DT_TYPES = {
  DRBD_RESYNC_RATE: VTYPE_INT,
  DRBD_DATA_STRIPES: VTYPE_INT,
  DRBD_META_STRIPES: VTYPE_INT,
  DRBD_DISK_BARRIERS: VTYPE_STRING,
  DRBD_META_BARRIERS: VTYPE_BOOL,
  DRBD_DEFAULT_METAVG: VTYPE_STRING,
  DRBD_DISK_CUSTOM: VTYPE_STRING,
  DRBD_NET_CUSTOM: VTYPE_STRING,
  DRBD_PROTOCOL: VTYPE_STRING,
  DRBD_DYNAMIC_RESYNC: VTYPE_BOOL,
  DRBD_PLAN_AHEAD: VTYPE_INT,
  DRBD_FILL_TARGET: VTYPE_INT,
  DRBD_DELAY_TARGET: VTYPE_INT,
  DRBD_MAX_RATE: VTYPE_INT,
  DRBD_MIN_RATE: VTYPE_INT,
  LV_STRIPES: VTYPE_INT,
  RBD_POOL: VTYPE_STRING,
  }

DISK_DT_PARAMETERS = frozenset(DISK_DT_TYPES.keys())

# OOB supported commands
OOB_POWER_ON = "power-on"
OOB_POWER_OFF = "power-off"
OOB_POWER_CYCLE = "power-cycle"
OOB_POWER_STATUS = "power-status"
OOB_HEALTH = "health"

OOB_COMMANDS = compat.UniqueFrozenset([
  OOB_POWER_ON,
  OOB_POWER_OFF,
  OOB_POWER_CYCLE,
  OOB_POWER_STATUS,
  OOB_HEALTH,
  ])

OOB_POWER_STATUS_POWERED = "powered"

OOB_TIMEOUT = 60 # 60 seconds
OOB_POWER_DELAY = 2.0 # 2 seconds

OOB_STATUS_OK = "OK"
OOB_STATUS_WARNING = "WARNING"
OOB_STATUS_CRITICAL = "CRITICAL"
OOB_STATUS_UNKNOWN = "UNKNOWN"

OOB_STATUSES = compat.UniqueFrozenset([
  OOB_STATUS_OK,
  OOB_STATUS_WARNING,
  OOB_STATUS_CRITICAL,
  OOB_STATUS_UNKNOWN,
  ])

# Instance Parameters Profile
PP_DEFAULT = "default"

# NIC_* constants are used inside the ganeti config
NIC_MODE = "mode"
NIC_LINK = "link"

NIC_MODE_BRIDGED = "bridged"
NIC_MODE_ROUTED = "routed"
NIC_MODE_OVS = "openvswitch"
NIC_IP_POOL = "pool"

NIC_VALID_MODES = compat.UniqueFrozenset([
  NIC_MODE_BRIDGED,
  NIC_MODE_ROUTED,
  NIC_MODE_OVS,
  ])

RESERVE_ACTION = "reserve"
RELEASE_ACTION = "release"

NICS_PARAMETER_TYPES = {
  NIC_MODE: VTYPE_STRING,
  NIC_LINK: VTYPE_STRING,
  }

NICS_PARAMETERS = frozenset(NICS_PARAMETER_TYPES.keys())

# IDISK_* constants are used in opcodes, to create/change disks
IDISK_SIZE = "size"
IDISK_SPINDLES = "spindles"
IDISK_MODE = "mode"
IDISK_ADOPT = "adopt"
IDISK_VG = "vg"
IDISK_METAVG = "metavg"
IDISK_PROVIDER = "provider"
IDISK_NAME = "name"
IDISK_PARAMS_TYPES = {
  IDISK_SIZE: VTYPE_SIZE,
  IDISK_SPINDLES: VTYPE_INT,
  IDISK_MODE: VTYPE_STRING,
  IDISK_ADOPT: VTYPE_STRING,
  IDISK_VG: VTYPE_STRING,
  IDISK_METAVG: VTYPE_STRING,
  IDISK_PROVIDER: VTYPE_STRING,
  IDISK_NAME: VTYPE_MAYBE_STRING,
  }
IDISK_PARAMS = frozenset(IDISK_PARAMS_TYPES.keys())

# INIC_* constants are used in opcodes, to create/change nics
INIC_MAC = "mac"
INIC_IP = "ip"
INIC_MODE = "mode"
INIC_LINK = "link"
INIC_NETWORK = "network"
INIC_NAME = "name"
INIC_PARAMS_TYPES = {
  INIC_IP: VTYPE_MAYBE_STRING,
  INIC_LINK: VTYPE_STRING,
  INIC_MAC: VTYPE_STRING,
  INIC_MODE: VTYPE_STRING,
  INIC_NETWORK: VTYPE_MAYBE_STRING,
  INIC_NAME: VTYPE_MAYBE_STRING,
  }
INIC_PARAMS = frozenset(INIC_PARAMS_TYPES.keys())

# Hypervisor constants
HT_XEN_PVM = "xen-pvm"
HT_FAKE = "fake"
HT_XEN_HVM = "xen-hvm"
HT_KVM = "kvm"
HT_CHROOT = "chroot"
HT_LXC = "lxc"
HYPER_TYPES = compat.UniqueFrozenset([
  HT_XEN_PVM,
  HT_FAKE,
  HT_XEN_HVM,
  HT_KVM,
  HT_CHROOT,
  HT_LXC,
  ])
HTS_REQ_PORT = compat.UniqueFrozenset([HT_XEN_HVM, HT_KVM])

VNC_BASE_PORT = 5900
VNC_DEFAULT_BIND_ADDRESS = IP4_ADDRESS_ANY

# NIC types
HT_NIC_RTL8139 = "rtl8139"
HT_NIC_NE2K_PCI = "ne2k_pci"
HT_NIC_NE2K_ISA = "ne2k_isa"
HT_NIC_I82551 = "i82551"
HT_NIC_I85557B = "i82557b"
HT_NIC_I8259ER = "i82559er"
HT_NIC_PCNET = "pcnet"
HT_NIC_E1000 = "e1000"
HT_NIC_PARAVIRTUAL = HT_DISK_PARAVIRTUAL = "paravirtual"

HT_HVM_VALID_NIC_TYPES = compat.UniqueFrozenset([
  HT_NIC_RTL8139,
  HT_NIC_NE2K_PCI,
  HT_NIC_E1000,
  HT_NIC_NE2K_ISA,
  HT_NIC_PARAVIRTUAL,
  ])
HT_KVM_VALID_NIC_TYPES = compat.UniqueFrozenset([
  HT_NIC_RTL8139,
  HT_NIC_NE2K_PCI,
  HT_NIC_NE2K_ISA,
  HT_NIC_I82551,
  HT_NIC_I85557B,
  HT_NIC_I8259ER,
  HT_NIC_PCNET,
  HT_NIC_E1000,
  HT_NIC_PARAVIRTUAL,
  ])

# Vif types
# default vif type in xen-hvm
HT_HVM_VIF_IOEMU = "ioemu"
HT_HVM_VIF_VIF = "vif"
HT_HVM_VALID_VIF_TYPES = compat.UniqueFrozenset([
  HT_HVM_VIF_IOEMU,
  HT_HVM_VIF_VIF,
  ])

# Disk types
HT_DISK_IOEMU = "ioemu"
HT_DISK_IDE = "ide"
HT_DISK_SCSI = "scsi"
HT_DISK_SD = "sd"
HT_DISK_MTD = "mtd"
HT_DISK_PFLASH = "pflash"

HT_CACHE_DEFAULT = "default"
HT_CACHE_NONE = "none"
HT_CACHE_WTHROUGH = "writethrough"
HT_CACHE_WBACK = "writeback"
HT_VALID_CACHE_TYPES = compat.UniqueFrozenset([
  HT_CACHE_DEFAULT,
  HT_CACHE_NONE,
  HT_CACHE_WTHROUGH,
  HT_CACHE_WBACK,
  ])

HT_HVM_VALID_DISK_TYPES = compat.UniqueFrozenset([
  HT_DISK_PARAVIRTUAL,
  HT_DISK_IOEMU,
  ])
HT_KVM_VALID_DISK_TYPES = compat.UniqueFrozenset([
  HT_DISK_PARAVIRTUAL,
  HT_DISK_IDE,
  HT_DISK_SCSI,
  HT_DISK_SD,
  HT_DISK_MTD,
  HT_DISK_PFLASH,
  ])

# Mouse types:
HT_MOUSE_MOUSE = "mouse"
HT_MOUSE_TABLET = "tablet"

HT_KVM_VALID_MOUSE_TYPES = compat.UniqueFrozenset([
  HT_MOUSE_MOUSE,
  HT_MOUSE_TABLET,
  ])

# Boot order
HT_BO_FLOPPY = "floppy"
HT_BO_CDROM = "cdrom"
HT_BO_DISK = "disk"
HT_BO_NETWORK = "network"

HT_KVM_VALID_BO_TYPES = compat.UniqueFrozenset([
  HT_BO_FLOPPY,
  HT_BO_CDROM,
  HT_BO_DISK,
  HT_BO_NETWORK,
  ])

# SPICE lossless image compression options
HT_KVM_SPICE_LOSSLESS_IMG_COMPR_AUTO_GLZ = "auto_glz"
HT_KVM_SPICE_LOSSLESS_IMG_COMPR_AUTO_LZ = "auto_lz"
HT_KVM_SPICE_LOSSLESS_IMG_COMPR_QUIC = "quic"
HT_KVM_SPICE_LOSSLESS_IMG_COMPR_GLZ = "glz"
HT_KVM_SPICE_LOSSLESS_IMG_COMPR_LZ = "lz"
HT_KVM_SPICE_LOSSLESS_IMG_COMPR_OFF = "off"

HT_KVM_SPICE_VALID_LOSSLESS_IMG_COMPR_OPTIONS = compat.UniqueFrozenset([
  HT_KVM_SPICE_LOSSLESS_IMG_COMPR_AUTO_GLZ,
  HT_KVM_SPICE_LOSSLESS_IMG_COMPR_AUTO_LZ,
  HT_KVM_SPICE_LOSSLESS_IMG_COMPR_QUIC,
  HT_KVM_SPICE_LOSSLESS_IMG_COMPR_GLZ,
  HT_KVM_SPICE_LOSSLESS_IMG_COMPR_LZ,
  HT_KVM_SPICE_LOSSLESS_IMG_COMPR_OFF,
  ])

# SPICE lossy image compression options (valid for both jpeg and zlib-glz)
HT_KVM_SPICE_LOSSY_IMG_COMPR_AUTO = "auto"
HT_KVM_SPICE_LOSSY_IMG_COMPR_NEVER = "never"
HT_KVM_SPICE_LOSSY_IMG_COMPR_ALWAYS = "always"

HT_KVM_SPICE_VALID_LOSSY_IMG_COMPR_OPTIONS = compat.UniqueFrozenset([
  HT_KVM_SPICE_LOSSY_IMG_COMPR_AUTO,
  HT_KVM_SPICE_LOSSY_IMG_COMPR_NEVER,
  HT_KVM_SPICE_LOSSY_IMG_COMPR_ALWAYS,
  ])

# SPICE video stream detection
HT_KVM_SPICE_VIDEO_STREAM_DETECTION_OFF = "off"
HT_KVM_SPICE_VIDEO_STREAM_DETECTION_ALL = "all"
HT_KVM_SPICE_VIDEO_STREAM_DETECTION_FILTER = "filter"

HT_KVM_SPICE_VALID_VIDEO_STREAM_DETECTION_OPTIONS = compat.UniqueFrozenset([
  HT_KVM_SPICE_VIDEO_STREAM_DETECTION_OFF,
  HT_KVM_SPICE_VIDEO_STREAM_DETECTION_ALL,
  HT_KVM_SPICE_VIDEO_STREAM_DETECTION_FILTER,
  ])

# Security models
HT_SM_NONE = "none"
HT_SM_USER = "user"
HT_SM_POOL = "pool"

HT_KVM_VALID_SM_TYPES = compat.UniqueFrozenset([
  HT_SM_NONE,
  HT_SM_USER,
  HT_SM_POOL,
  ])

# Kvm flag values
HT_KVM_ENABLED = "enabled"
HT_KVM_DISABLED = "disabled"

HT_KVM_FLAG_VALUES = compat.UniqueFrozenset([HT_KVM_ENABLED, HT_KVM_DISABLED])

# Migration type
HT_MIGRATION_LIVE = "live"
HT_MIGRATION_NONLIVE = "non-live"
HT_MIGRATION_MODES = compat.UniqueFrozenset([
  HT_MIGRATION_LIVE,
  HT_MIGRATION_NONLIVE,
  ])

# Cluster Verify steps
VERIFY_NPLUSONE_MEM = "nplusone_mem"
VERIFY_OPTIONAL_CHECKS = compat.UniqueFrozenset([VERIFY_NPLUSONE_MEM])

# Cluster Verify error classes
CV_TCLUSTER = "cluster"
CV_TGROUP = "group"
CV_TNODE = "node"
CV_TINSTANCE = "instance"

# Cluster Verify error codes and documentation
CV_ECLUSTERCFG = \
  (CV_TCLUSTER, "ECLUSTERCFG", "Cluster configuration verification failure")
CV_ECLUSTERCERT = \
  (CV_TCLUSTER, "ECLUSTERCERT",
   "Cluster certificate files verification failure")
CV_ECLUSTERFILECHECK = \
  (CV_TCLUSTER, "ECLUSTERFILECHECK",
   "Cluster configuration verification failure")
CV_ECLUSTERDANGLINGNODES = \
  (CV_TNODE, "ECLUSTERDANGLINGNODES",
   "Some nodes belong to non-existing groups")
CV_ECLUSTERDANGLINGINST = \
  (CV_TNODE, "ECLUSTERDANGLINGINST",
   "Some instances have a non-existing primary node")
CV_EGROUPDIFFERENTPVSIZE = \
  (CV_TGROUP, "EGROUPDIFFERENTPVSIZE", "PVs in the group have different sizes")
CV_EINSTANCEBADNODE = \
  (CV_TINSTANCE, "EINSTANCEBADNODE",
   "Instance marked as running lives on an offline node")
CV_EINSTANCEDOWN = \
  (CV_TINSTANCE, "EINSTANCEDOWN", "Instance not running on its primary node")
CV_EINSTANCELAYOUT = \
  (CV_TINSTANCE, "EINSTANCELAYOUT", "Instance has multiple secondary nodes")
CV_EINSTANCEMISSINGDISK = \
  (CV_TINSTANCE, "EINSTANCEMISSINGDISK", "Missing volume on an instance")
CV_EINSTANCEFAULTYDISK = \
  (CV_TINSTANCE, "EINSTANCEFAULTYDISK",
   "Impossible to retrieve status for a disk")
CV_EINSTANCEWRONGNODE = \
  (CV_TINSTANCE, "EINSTANCEWRONGNODE", "Instance running on the wrong node")
CV_EINSTANCESPLITGROUPS = \
  (CV_TINSTANCE, "EINSTANCESPLITGROUPS",
   "Instance with primary and secondary nodes in different groups")
CV_EINSTANCEPOLICY = \
  (CV_TINSTANCE, "EINSTANCEPOLICY",
   "Instance does not meet policy")
CV_EINSTANCEUNSUITABLENODE = \
  (CV_TINSTANCE, "EINSTANCEUNSUITABLENODE",
   "Instance running on nodes that are not suitable for it")
CV_EINSTANCEMISSINGCFGPARAMETER = \
  (CV_TINSTANCE, "EINSTANCEMISSINGCFGPARAMETER",
   "A configuration parameter for an instance is missing")
CV_ENODEDRBD = \
  (CV_TNODE, "ENODEDRBD", "Error parsing the DRBD status file")
CV_ENODEDRBDVERSION = \
  (CV_TNODE, "ENODEDRBDVERSION", "DRBD version mismatch within a node group")
CV_ENODEDRBDHELPER = \
  (CV_TNODE, "ENODEDRBDHELPER", "Error caused by the DRBD helper")
CV_ENODEFILECHECK = \
  (CV_TNODE, "ENODEFILECHECK",
   "Error retrieving the checksum of the node files")
CV_ENODEHOOKS = \
  (CV_TNODE, "ENODEHOOKS", "Communication failure in hooks execution")
CV_ENODEHV = \
  (CV_TNODE, "ENODEHV", "Hypervisor parameters verification failure")
CV_ENODELVM = \
  (CV_TNODE, "ENODELVM", "LVM-related node error")
CV_ENODEN1 = \
  (CV_TNODE, "ENODEN1", "Not enough memory to accommodate instance failovers")
CV_ENODENET = \
  (CV_TNODE, "ENODENET", "Network-related node error")
CV_ENODEOS = \
  (CV_TNODE, "ENODEOS", "OS-related node error")
CV_ENODEORPHANINSTANCE = \
  (CV_TNODE, "ENODEORPHANINSTANCE", "Unknown intance running on a node")
CV_ENODEORPHANLV = \
  (CV_TNODE, "ENODEORPHANLV", "Unknown LVM logical volume")
CV_ENODERPC = \
  (CV_TNODE, "ENODERPC",
   "Error during connection to the primary node of an instance")
CV_ENODESSH = \
  (CV_TNODE, "ENODESSH", "SSH-related node error")
CV_ENODEVERSION = \
  (CV_TNODE, "ENODEVERSION",
   "Protocol version mismatch or Ganeti version mismatch")
CV_ENODESETUP = \
  (CV_TNODE, "ENODESETUP", "Node setup error")
CV_ENODETIME = \
  (CV_TNODE, "ENODETIME", "Node returned invalid time")
CV_ENODEOOBPATH = \
  (CV_TNODE, "ENODEOOBPATH", "Invalid Out Of Band path")
CV_ENODEUSERSCRIPTS = \
  (CV_TNODE, "ENODEUSERSCRIPTS", "User scripts not present or not executable")
CV_ENODEFILESTORAGEPATHS = \
  (CV_TNODE, "ENODEFILESTORAGEPATHS", "Detected bad file storage paths")
CV_ENODEFILESTORAGEPATHUNUSABLE = \
  (CV_TNODE, "ENODEFILESTORAGEPATHUNUSABLE", "File storage path unusable")
CV_ENODESHAREDFILESTORAGEPATHUNUSABLE = \
  (CV_TNODE, "ENODESHAREDFILESTORAGEPATHUNUSABLE",
      "Shared file storage path unusable")

CV_ALL_ECODES = compat.UniqueFrozenset([
  CV_ECLUSTERCFG,
  CV_ECLUSTERCERT,
  CV_ECLUSTERFILECHECK,
  CV_ECLUSTERDANGLINGNODES,
  CV_ECLUSTERDANGLINGINST,
  CV_EINSTANCEBADNODE,
  CV_EINSTANCEDOWN,
  CV_EINSTANCELAYOUT,
  CV_EINSTANCEMISSINGDISK,
  CV_EINSTANCEFAULTYDISK,
  CV_EINSTANCEWRONGNODE,
  CV_EINSTANCESPLITGROUPS,
  CV_EINSTANCEPOLICY,
  CV_ENODEDRBD,
  CV_ENODEDRBDHELPER,
  CV_ENODEFILECHECK,
  CV_ENODEHOOKS,
  CV_ENODEHV,
  CV_ENODELVM,
  CV_ENODEN1,
  CV_ENODENET,
  CV_ENODEOS,
  CV_ENODEORPHANINSTANCE,
  CV_ENODEORPHANLV,
  CV_ENODERPC,
  CV_ENODESSH,
  CV_ENODEVERSION,
  CV_ENODESETUP,
  CV_ENODETIME,
  CV_ENODEOOBPATH,
  CV_ENODEUSERSCRIPTS,
  CV_ENODEFILESTORAGEPATHS,
  CV_ENODEFILESTORAGEPATHUNUSABLE,
  CV_ENODESHAREDFILESTORAGEPATHUNUSABLE,
  ])

CV_ALL_ECODES_STRINGS = \
  compat.UniqueFrozenset(estr for (_, estr, _) in CV_ALL_ECODES)

# Node verify constants
NV_BRIDGES = "bridges"
NV_DRBDHELPER = "drbd-helper"
NV_DRBDVERSION = "drbd-version"
NV_DRBDLIST = "drbd-list"
NV_EXCLUSIVEPVS = "exclusive-pvs"
NV_FILELIST = "filelist"
NV_ACCEPTED_STORAGE_PATHS = "allowed-file-storage-paths"
NV_FILE_STORAGE_PATH = "file-storage-path"
NV_SHARED_FILE_STORAGE_PATH = "shared-file-storage-path"
NV_HVINFO = "hvinfo"
NV_HVPARAMS = "hvparms"
NV_HYPERVISOR = "hypervisor"
NV_INSTANCELIST = "instancelist"
NV_LVLIST = "lvlist"
NV_MASTERIP = "master-ip"
NV_NODELIST = "nodelist"
NV_NODENETTEST = "node-net-test"
NV_NODESETUP = "nodesetup"
NV_OOB_PATHS = "oob-paths"
NV_OSLIST = "oslist"
NV_PVLIST = "pvlist"
NV_TIME = "time"
NV_USERSCRIPTS = "user-scripts"
NV_VERSION = "version"
NV_VGLIST = "vglist"
NV_VMNODES = "vmnodes"

# Instance status
INSTST_RUNNING = "running"
INSTST_ADMINDOWN = "ADMIN_down"
INSTST_ADMINOFFLINE = "ADMIN_offline"
INSTST_NODEOFFLINE = "ERROR_nodeoffline"
INSTST_NODEDOWN = "ERROR_nodedown"
INSTST_WRONGNODE = "ERROR_wrongnode"
INSTST_ERRORUP = "ERROR_up"
INSTST_ERRORDOWN = "ERROR_down"
INSTST_ALL = compat.UniqueFrozenset([
  INSTST_RUNNING,
  INSTST_ADMINDOWN,
  INSTST_ADMINOFFLINE,
  INSTST_NODEOFFLINE,
  INSTST_NODEDOWN,
  INSTST_WRONGNODE,
  INSTST_ERRORUP,
  INSTST_ERRORDOWN,
  ])

# Admin states
ADMINST_UP = "up"
ADMINST_DOWN = "down"
ADMINST_OFFLINE = "offline"
ADMINST_ALL = compat.UniqueFrozenset([
  ADMINST_UP,
  ADMINST_DOWN,
  ADMINST_OFFLINE,
  ])

# Node roles
NR_REGULAR = "R"
NR_MASTER = "M"
NR_MCANDIDATE = "C"
NR_DRAINED = "D"
NR_OFFLINE = "O"
NR_ALL = compat.UniqueFrozenset([
  NR_REGULAR,
  NR_MASTER,
  NR_MCANDIDATE,
  NR_DRAINED,
  NR_OFFLINE,
  ])

# SSL certificate check constants (in days)
SSL_CERT_EXPIRATION_WARN = 30
SSL_CERT_EXPIRATION_ERROR = 7

# Allocator framework constants
IALLOCATOR_VERSION = 2
IALLOCATOR_DIR_IN = "in"
IALLOCATOR_DIR_OUT = "out"
VALID_IALLOCATOR_DIRECTIONS = compat.UniqueFrozenset([
  IALLOCATOR_DIR_IN,
  IALLOCATOR_DIR_OUT,
  ])
IALLOCATOR_MODE_ALLOC = "allocate"
IALLOCATOR_MODE_RELOC = "relocate"
IALLOCATOR_MODE_CHG_GROUP = "change-group"
IALLOCATOR_MODE_NODE_EVAC = "node-evacuate"
IALLOCATOR_MODE_MULTI_ALLOC = "multi-allocate"
VALID_IALLOCATOR_MODES = compat.UniqueFrozenset([
  IALLOCATOR_MODE_ALLOC,
  IALLOCATOR_MODE_RELOC,
  IALLOCATOR_MODE_CHG_GROUP,
  IALLOCATOR_MODE_NODE_EVAC,
  IALLOCATOR_MODE_MULTI_ALLOC,
  ])
IALLOCATOR_SEARCH_PATH = _autoconf.IALLOCATOR_SEARCH_PATH
DEFAULT_IALLOCATOR_SHORTCUT = "."

IALLOCATOR_NEVAC_PRI = "primary-only"
IALLOCATOR_NEVAC_SEC = "secondary-only"
IALLOCATOR_NEVAC_ALL = "all"
IALLOCATOR_NEVAC_MODES = compat.UniqueFrozenset([
  IALLOCATOR_NEVAC_PRI,
  IALLOCATOR_NEVAC_SEC,
  IALLOCATOR_NEVAC_ALL,
  ])

# Node evacuation
NODE_EVAC_PRI = "primary-only"
NODE_EVAC_SEC = "secondary-only"
NODE_EVAC_ALL = "all"
NODE_EVAC_MODES = compat.UniqueFrozenset([
  NODE_EVAC_PRI,
  NODE_EVAC_SEC,
  NODE_EVAC_ALL,
  ])

# Job queue
JOB_QUEUE_VERSION = 1
JOB_QUEUE_SIZE_HARD_LIMIT = 5000
JOB_QUEUE_FILES_PERMS = 0640

JOB_ID_TEMPLATE = r"\d+"
JOB_FILE_RE = re.compile(r"^job-(%s)$" % JOB_ID_TEMPLATE)

# unchanged job return
JOB_NOTCHANGED = "nochange"

# Job status
JOB_STATUS_QUEUED = "queued"
JOB_STATUS_WAITING = "waiting"
JOB_STATUS_CANCELING = "canceling"
JOB_STATUS_RUNNING = "running"
JOB_STATUS_CANCELED = "canceled"
JOB_STATUS_SUCCESS = "success"
JOB_STATUS_ERROR = "error"
JOBS_PENDING = compat.UniqueFrozenset([
  JOB_STATUS_QUEUED,
  JOB_STATUS_WAITING,
  JOB_STATUS_CANCELING,
  ])
JOBS_FINALIZED = compat.UniqueFrozenset([
  JOB_STATUS_CANCELED,
  JOB_STATUS_SUCCESS,
  JOB_STATUS_ERROR,
  ])
JOB_STATUS_ALL = compat.UniqueFrozenset([
  JOB_STATUS_RUNNING,
  ]) | JOBS_PENDING | JOBS_FINALIZED

# OpCode status
# not yet finalized
OP_STATUS_QUEUED = "queued"
OP_STATUS_WAITING = "waiting"
OP_STATUS_CANCELING = "canceling"
OP_STATUS_RUNNING = "running"
# finalized
OP_STATUS_CANCELED = "canceled"
OP_STATUS_SUCCESS = "success"
OP_STATUS_ERROR = "error"
OPS_FINALIZED = compat.UniqueFrozenset([
  OP_STATUS_CANCELED,
  OP_STATUS_SUCCESS,
  OP_STATUS_ERROR,
  ])

# OpCode priority
OP_PRIO_LOWEST = +19
OP_PRIO_HIGHEST = -20

OP_PRIO_LOW = +10
OP_PRIO_NORMAL = 0
OP_PRIO_HIGH = -10

OP_PRIO_SUBMIT_VALID = compat.UniqueFrozenset([
  OP_PRIO_LOW,
  OP_PRIO_NORMAL,
  OP_PRIO_HIGH,
  ])

OP_PRIO_DEFAULT = OP_PRIO_NORMAL

# Lock recalculate mode
LOCKS_REPLACE = "replace"
LOCKS_APPEND = "append"

# Lock timeout (sum) before we should go into blocking acquire (still
# can be reset by priority change); computed as max time (10 hours)
# before we should actually go into blocking acquire given that we
# start from default priority level; in seconds
# TODO
LOCK_ATTEMPTS_TIMEOUT = 10 * 3600 / (OP_PRIO_DEFAULT - OP_PRIO_HIGHEST)
LOCK_ATTEMPTS_MAXWAIT = 15.0
LOCK_ATTEMPTS_MINWAIT = 1.0

# Execution log types
ELOG_MESSAGE = "message"
ELOG_REMOTE_IMPORT = "remote-import"
ELOG_JQUEUE_TEST = "jqueue-test"

# /etc/hosts modification
ETC_HOSTS_ADD = "add"
ETC_HOSTS_REMOVE = "remove"

# Job queue test
JQT_MSGPREFIX = "TESTMSG="
JQT_EXPANDNAMES = "expandnames"
JQT_EXEC = "exec"
JQT_LOGMSG = "logmsg"
JQT_STARTMSG = "startmsg"
JQT_ALL = compat.UniqueFrozenset([
  JQT_EXPANDNAMES,
  JQT_EXEC,
  JQT_LOGMSG,
  JQT_STARTMSG,
  ])

# Query resources
QR_CLUSTER = "cluster"
QR_INSTANCE = "instance"
QR_NODE = "node"
QR_LOCK = "lock"
QR_GROUP = "group"
QR_OS = "os"
QR_JOB = "job"
QR_EXPORT = "export"
QR_NETWORK = "network"
QR_EXTSTORAGE = "extstorage"

#: List of resources which can be queried using L{opcodes.OpQuery}
QR_VIA_OP = compat.UniqueFrozenset([
  QR_CLUSTER,
  QR_INSTANCE,
  QR_NODE,
  QR_GROUP,
  QR_OS,
  QR_EXPORT,
  QR_NETWORK,
  QR_EXTSTORAGE,
  ])

#: List of resources which can be queried using Local UniX Interface
QR_VIA_LUXI = QR_VIA_OP.union([
  QR_LOCK,
  QR_JOB,
  ])

#: List of resources which can be queried using RAPI
QR_VIA_RAPI = QR_VIA_LUXI

# Query field types
QFT_UNKNOWN = "unknown"
QFT_TEXT = "text"
QFT_BOOL = "bool"
QFT_NUMBER = "number"
QFT_UNIT = "unit"
QFT_TIMESTAMP = "timestamp"
QFT_OTHER = "other"

#: All query field types
QFT_ALL = compat.UniqueFrozenset([
  QFT_UNKNOWN,
  QFT_TEXT,
  QFT_BOOL,
  QFT_NUMBER,
  QFT_UNIT,
  QFT_TIMESTAMP,
  QFT_OTHER,
  ])

# Query result field status (don't change or reuse values as they're used by
# clients)
#: Normal field status
RS_NORMAL = 0
#: Unknown field
RS_UNKNOWN = 1
#: No data (e.g. RPC error), can be used instead of L{RS_OFFLINE}
RS_NODATA = 2
#: Value unavailable/unsupported for item; if this field is supported
#: but we cannot get the data for the moment, RS_NODATA or
#: RS_OFFLINE should be used
RS_UNAVAIL = 3
#: Resource marked offline
RS_OFFLINE = 4

RS_ALL = compat.UniqueFrozenset([
  RS_NORMAL,
  RS_UNKNOWN,
  RS_NODATA,
  RS_UNAVAIL,
  RS_OFFLINE,
  ])

#: Dictionary with special field cases and their verbose/terse formatting
RSS_DESCRIPTION = {
  RS_UNKNOWN: ("(unknown)", "??"),
  RS_NODATA: ("(nodata)", "?"),
  RS_OFFLINE: ("(offline)", "*"),
  RS_UNAVAIL: ("(unavail)", "-"),
  }

# max dynamic devices
MAX_NICS = 8
MAX_DISKS = 16

# SSCONF file prefix
SSCONF_FILEPREFIX = "ssconf_"
# SSCONF keys
SS_CLUSTER_NAME = "cluster_name"
SS_CLUSTER_TAGS = "cluster_tags"
SS_FILE_STORAGE_DIR = "file_storage_dir"
SS_SHARED_FILE_STORAGE_DIR = "shared_file_storage_dir"
SS_MASTER_CANDIDATES = "master_candidates"
SS_MASTER_CANDIDATES_IPS = "master_candidates_ips"
SS_MASTER_IP = "master_ip"
SS_MASTER_NETDEV = "master_netdev"
SS_MASTER_NETMASK = "master_netmask"
SS_MASTER_NODE = "master_node"
SS_NODE_LIST = "node_list"
SS_NODE_PRIMARY_IPS = "node_primary_ips"
SS_NODE_SECONDARY_IPS = "node_secondary_ips"
SS_OFFLINE_NODES = "offline_nodes"
SS_ONLINE_NODES = "online_nodes"
SS_PRIMARY_IP_FAMILY = "primary_ip_family"
SS_INSTANCE_LIST = "instance_list"
SS_RELEASE_VERSION = "release_version"
SS_HYPERVISOR_LIST = "hypervisor_list"
SS_MAINTAIN_NODE_HEALTH = "maintain_node_health"
SS_UID_POOL = "uid_pool"
SS_NODEGROUPS = "nodegroups"
SS_NETWORKS = "networks"

# This is not a complete SSCONF key, but the prefix for the hypervisor keys
SS_HVPARAMS_PREF = "hvparams_"

# Hvparams keys:
SS_HVPARAMS_XEN_PVM = SS_HVPARAMS_PREF + HT_XEN_PVM
SS_HVPARAMS_XEN_FAKE = SS_HVPARAMS_PREF + HT_FAKE
SS_HVPARAMS_XEN_HVM = SS_HVPARAMS_PREF + HT_XEN_HVM
SS_HVPARAMS_XEN_KVM = SS_HVPARAMS_PREF + HT_KVM
SS_HVPARAMS_XEN_CHROOT = SS_HVPARAMS_PREF + HT_CHROOT
SS_HVPARAMS_XEN_LXC = SS_HVPARAMS_PREF + HT_LXC

VALID_SS_HVPARAMS_KEYS = compat.UniqueFrozenset([
  SS_HVPARAMS_XEN_PVM,
  SS_HVPARAMS_XEN_FAKE,
  SS_HVPARAMS_XEN_HVM,
  SS_HVPARAMS_XEN_KVM,
  SS_HVPARAMS_XEN_CHROOT,
  SS_HVPARAMS_XEN_LXC,
  ])

SS_FILE_PERMS = 0444

# cluster wide default parameters
DEFAULT_ENABLED_HYPERVISOR = HT_XEN_PVM

HVC_DEFAULTS = {
  HT_XEN_PVM: {
    HV_USE_BOOTLOADER: False,
    HV_BOOTLOADER_PATH: XEN_BOOTLOADER,
    HV_BOOTLOADER_ARGS: "",
    HV_KERNEL_PATH: XEN_KERNEL,
    HV_INITRD_PATH: "",
    HV_ROOT_PATH: "/dev/xvda1",
    HV_KERNEL_ARGS: "ro",
    HV_MIGRATION_PORT: 8002,
    HV_MIGRATION_MODE: HT_MIGRATION_LIVE,
    HV_BLOCKDEV_PREFIX: "sd",
    HV_REBOOT_BEHAVIOR: INSTANCE_REBOOT_ALLOWED,
    HV_CPU_MASK: CPU_PINNING_ALL,
    HV_CPU_CAP: 0,
    HV_CPU_WEIGHT: 256,
    HV_VIF_SCRIPT: "",
    HV_XEN_CMD: XEN_CMD_XM,
    },
  HT_XEN_HVM: {
    HV_BOOT_ORDER: "cd",
    HV_CDROM_IMAGE_PATH: "",
    HV_NIC_TYPE: HT_NIC_RTL8139,
    HV_DISK_TYPE: HT_DISK_PARAVIRTUAL,
    HV_VNC_BIND_ADDRESS: IP4_ADDRESS_ANY,
    HV_VNC_PASSWORD_FILE: pathutils.VNC_PASSWORD_FILE,
    HV_ACPI: True,
    HV_PAE: True,
    HV_KERNEL_PATH: "/usr/lib/xen/boot/hvmloader",
    HV_DEVICE_MODEL: "/usr/lib/xen/bin/qemu-dm",
    HV_MIGRATION_PORT: 8002,
    HV_MIGRATION_MODE: HT_MIGRATION_NONLIVE,
    HV_USE_LOCALTIME: False,
    HV_BLOCKDEV_PREFIX: "hd",
    HV_PASSTHROUGH: "",
    HV_REBOOT_BEHAVIOR: INSTANCE_REBOOT_ALLOWED,
    HV_CPU_MASK: CPU_PINNING_ALL,
    HV_CPU_CAP: 0,
    HV_CPU_WEIGHT: 256,
    HV_VIF_TYPE: HT_HVM_VIF_IOEMU,
<<<<<<< HEAD
    HV_VIF_SCRIPT: "",
    HV_XEN_CMD: XEN_CMD_XM,
=======
    HV_VIRIDIAN: False,
>>>>>>> 0c072225
    },
  HT_KVM: {
    HV_KVM_PATH: KVM_PATH,
    HV_KERNEL_PATH: KVM_KERNEL,
    HV_INITRD_PATH: "",
    HV_KERNEL_ARGS: "ro",
    HV_ROOT_PATH: "/dev/vda1",
    HV_ACPI: True,
    HV_SERIAL_CONSOLE: True,
    HV_SERIAL_SPEED: 38400,
    HV_VNC_BIND_ADDRESS: "",
    HV_VNC_TLS: False,
    HV_VNC_X509: "",
    HV_VNC_X509_VERIFY: False,
    HV_VNC_PASSWORD_FILE: "",
    HV_KVM_SPICE_BIND: "",
    HV_KVM_SPICE_IP_VERSION: IFACE_NO_IP_VERSION_SPECIFIED,
    HV_KVM_SPICE_PASSWORD_FILE: "",
    HV_KVM_SPICE_LOSSLESS_IMG_COMPR: "",
    HV_KVM_SPICE_JPEG_IMG_COMPR: "",
    HV_KVM_SPICE_ZLIB_GLZ_IMG_COMPR: "",
    HV_KVM_SPICE_STREAMING_VIDEO_DETECTION: "",
    HV_KVM_SPICE_AUDIO_COMPR: True,
    HV_KVM_SPICE_USE_TLS: False,
    HV_KVM_SPICE_TLS_CIPHERS: OPENSSL_CIPHERS,
    HV_KVM_SPICE_USE_VDAGENT: True,
    HV_KVM_FLOPPY_IMAGE_PATH: "",
    HV_CDROM_IMAGE_PATH: "",
    HV_KVM_CDROM2_IMAGE_PATH: "",
    HV_BOOT_ORDER: HT_BO_DISK,
    HV_NIC_TYPE: HT_NIC_PARAVIRTUAL,
    HV_DISK_TYPE: HT_DISK_PARAVIRTUAL,
    HV_KVM_CDROM_DISK_TYPE: "",
    HV_USB_MOUSE: "",
    HV_KEYMAP: "",
    HV_MIGRATION_PORT: 8102,
    HV_MIGRATION_BANDWIDTH: 32, # MiB/s
    HV_MIGRATION_DOWNTIME: 30,  # ms
    HV_MIGRATION_MODE: HT_MIGRATION_LIVE,
    HV_USE_LOCALTIME: False,
    HV_DISK_CACHE: HT_CACHE_DEFAULT,
    HV_SECURITY_MODEL: HT_SM_NONE,
    HV_SECURITY_DOMAIN: "",
    HV_KVM_FLAG: "",
    HV_VHOST_NET: False,
    HV_KVM_USE_CHROOT: False,
    HV_MEM_PATH: "",
    HV_REBOOT_BEHAVIOR: INSTANCE_REBOOT_ALLOWED,
    HV_CPU_MASK: CPU_PINNING_ALL,
    HV_CPU_TYPE: "",
    HV_CPU_CORES: 0,
    HV_CPU_THREADS: 0,
    HV_CPU_SOCKETS: 0,
    HV_SOUNDHW: "",
    HV_USB_DEVICES: "",
    HV_VGA: "",
    HV_KVM_EXTRA: "",
    HV_KVM_MACHINE_VERSION: "",
    HV_VNET_HDR: True,
    },
  HT_FAKE: {
    HV_MIGRATION_MODE: HT_MIGRATION_LIVE,
  },
  HT_CHROOT: {
    HV_INIT_SCRIPT: "/ganeti-chroot",
    },
  HT_LXC: {
    HV_CPU_MASK: "",
    },
  }

HVC_GLOBALS = compat.UniqueFrozenset([
  HV_MIGRATION_PORT,
  HV_MIGRATION_BANDWIDTH,
  HV_MIGRATION_MODE,
  HV_XEN_CMD,
  ])

BEC_DEFAULTS = {
  BE_MINMEM: 128,
  BE_MAXMEM: 128,
  BE_VCPUS: 1,
  BE_AUTO_BALANCE: True,
  BE_ALWAYS_FAILOVER: False,
  BE_SPINDLE_USE: 1,
  }

NDC_DEFAULTS = {
  ND_OOB_PROGRAM: "",
  ND_SPINDLE_COUNT: 1,
  ND_EXCLUSIVE_STORAGE: False,
  }

NDC_GLOBALS = compat.UniqueFrozenset([
  ND_EXCLUSIVE_STORAGE,
  ])

DISK_LD_DEFAULTS = {
  LD_DRBD8: {
    LDP_RESYNC_RATE: CLASSIC_DRBD_SYNC_SPEED,
    LDP_BARRIERS: _autoconf.DRBD_BARRIERS,
    LDP_NO_META_FLUSH: _autoconf.DRBD_NO_META_FLUSH,
    LDP_DEFAULT_METAVG: DEFAULT_VG,
    LDP_DISK_CUSTOM: "",
    LDP_NET_CUSTOM: "",
    LDP_PROTOCOL: DRBD_DEFAULT_NET_PROTOCOL,
    LDP_DYNAMIC_RESYNC: False,

    # The default values for the DRBD dynamic resync speed algorithm
    # are taken from the drbsetup 8.3.11 man page, except for
    # c-plan-ahead (that we don't need to set to 0, because we have a
    # separate option to enable it) and for c-max-rate, that we cap to
    # the default value for the static resync rate.
    LDP_PLAN_AHEAD: 20, # ds
    LDP_FILL_TARGET: 0, # sectors
    LDP_DELAY_TARGET: 1, # ds
    LDP_MAX_RATE: CLASSIC_DRBD_SYNC_SPEED, # KiB/s
    LDP_MIN_RATE: 4 * 1024, # KiB/s
    },
  LD_LV: {
    LDP_STRIPES: _autoconf.LVM_STRIPECOUNT
    },
  LD_FILE: {},
  LD_BLOCKDEV: {},
  LD_RBD: {
    LDP_POOL: "rbd"
    },
  LD_EXT: {},
  }

# readability shortcuts
_LV_DEFAULTS = DISK_LD_DEFAULTS[LD_LV]
_DRBD_DEFAULTS = DISK_LD_DEFAULTS[LD_DRBD8]

DISK_DT_DEFAULTS = {
  DT_PLAIN: {
    LV_STRIPES: DISK_LD_DEFAULTS[LD_LV][LDP_STRIPES],
    },
  DT_DRBD8: {
    DRBD_RESYNC_RATE: _DRBD_DEFAULTS[LDP_RESYNC_RATE],
    DRBD_DATA_STRIPES: _LV_DEFAULTS[LDP_STRIPES],
    DRBD_META_STRIPES: _LV_DEFAULTS[LDP_STRIPES],
    DRBD_DISK_BARRIERS: _DRBD_DEFAULTS[LDP_BARRIERS],
    DRBD_META_BARRIERS: _DRBD_DEFAULTS[LDP_NO_META_FLUSH],
    DRBD_DEFAULT_METAVG: _DRBD_DEFAULTS[LDP_DEFAULT_METAVG],
    DRBD_DISK_CUSTOM: _DRBD_DEFAULTS[LDP_DISK_CUSTOM],
    DRBD_NET_CUSTOM: _DRBD_DEFAULTS[LDP_NET_CUSTOM],
    DRBD_PROTOCOL: _DRBD_DEFAULTS[LDP_PROTOCOL],
    DRBD_DYNAMIC_RESYNC: _DRBD_DEFAULTS[LDP_DYNAMIC_RESYNC],
    DRBD_PLAN_AHEAD: _DRBD_DEFAULTS[LDP_PLAN_AHEAD],
    DRBD_FILL_TARGET: _DRBD_DEFAULTS[LDP_FILL_TARGET],
    DRBD_DELAY_TARGET: _DRBD_DEFAULTS[LDP_DELAY_TARGET],
    DRBD_MAX_RATE: _DRBD_DEFAULTS[LDP_MAX_RATE],
    DRBD_MIN_RATE: _DRBD_DEFAULTS[LDP_MIN_RATE],
    },
  DT_DISKLESS: {},
  DT_FILE: {},
  DT_SHARED_FILE: {},
  DT_BLOCK: {},
  DT_RBD: {
    RBD_POOL: DISK_LD_DEFAULTS[LD_RBD][LDP_POOL]
    },
  DT_EXT: {},
  }

# we don't want to export the shortcuts
del _LV_DEFAULTS, _DRBD_DEFAULTS

NICC_DEFAULTS = {
  NIC_MODE: NIC_MODE_BRIDGED,
  NIC_LINK: DEFAULT_BRIDGE,
  }

# All of the following values are quite arbitrarily - there are no
# "good" defaults, these must be customised per-site
ISPECS_MINMAX_DEFAULTS = {
  ISPECS_MIN: {
    ISPEC_MEM_SIZE: 128,
    ISPEC_CPU_COUNT: 1,
    ISPEC_DISK_COUNT: 1,
    ISPEC_DISK_SIZE: 1024,
    ISPEC_NIC_COUNT: 1,
    ISPEC_SPINDLE_USE: 1,
    },
  ISPECS_MAX: {
    ISPEC_MEM_SIZE: 32768,
    ISPEC_CPU_COUNT: 8,
    ISPEC_DISK_COUNT: MAX_DISKS,
    ISPEC_DISK_SIZE: 1024 * 1024,
    ISPEC_NIC_COUNT: MAX_NICS,
    ISPEC_SPINDLE_USE: 12,
    },
  }
IPOLICY_DEFAULTS = {
  ISPECS_MINMAX: [ISPECS_MINMAX_DEFAULTS],
  ISPECS_STD: {
    ISPEC_MEM_SIZE: 128,
    ISPEC_CPU_COUNT: 1,
    ISPEC_DISK_COUNT: 1,
    ISPEC_DISK_SIZE: 1024,
    ISPEC_NIC_COUNT: 1,
    ISPEC_SPINDLE_USE: 1,
    },
  IPOLICY_DTS: list(DISK_TEMPLATES),
  IPOLICY_VCPU_RATIO: 4.0,
  IPOLICY_SPINDLE_RATIO: 32.0,
  }

MASTER_POOL_SIZE_DEFAULT = 10

# Exclusive storage:
# Error margin used to compare physical disks
PART_MARGIN = .01
# Space reserved when creating instance disks
PART_RESERVED = .02

CONFD_PROTOCOL_VERSION = 1

CONFD_REQ_PING = 0
CONFD_REQ_NODE_ROLE_BYNAME = 1
CONFD_REQ_NODE_PIP_BY_INSTANCE_IP = 2
CONFD_REQ_CLUSTER_MASTER = 3
CONFD_REQ_NODE_PIP_LIST = 4
CONFD_REQ_MC_PIP_LIST = 5
CONFD_REQ_INSTANCES_IPS_LIST = 6
CONFD_REQ_NODE_DRBD = 7
CONFD_REQ_NODE_INSTANCES = 8

# Confd request query fields. These are used to narrow down queries.
# These must be strings rather than integers, because json-encoding
# converts them to strings anyway, as they're used as dict-keys.
CONFD_REQQ_LINK = "0"
CONFD_REQQ_IP = "1"
CONFD_REQQ_IPLIST = "2"
CONFD_REQQ_FIELDS = "3"

CONFD_REQFIELD_NAME = "0"
CONFD_REQFIELD_IP = "1"
CONFD_REQFIELD_MNODE_PIP = "2"

CONFD_REQS = compat.UniqueFrozenset([
  CONFD_REQ_PING,
  CONFD_REQ_NODE_ROLE_BYNAME,
  CONFD_REQ_NODE_PIP_BY_INSTANCE_IP,
  CONFD_REQ_CLUSTER_MASTER,
  CONFD_REQ_NODE_PIP_LIST,
  CONFD_REQ_MC_PIP_LIST,
  CONFD_REQ_INSTANCES_IPS_LIST,
  CONFD_REQ_NODE_DRBD,
  ])

CONFD_REPL_STATUS_OK = 0
CONFD_REPL_STATUS_ERROR = 1
CONFD_REPL_STATUS_NOTIMPLEMENTED = 2

CONFD_REPL_STATUSES = compat.UniqueFrozenset([
  CONFD_REPL_STATUS_OK,
  CONFD_REPL_STATUS_ERROR,
  CONFD_REPL_STATUS_NOTIMPLEMENTED,
  ])

(CONFD_NODE_ROLE_MASTER,
 CONFD_NODE_ROLE_CANDIDATE,
 CONFD_NODE_ROLE_OFFLINE,
 CONFD_NODE_ROLE_DRAINED,
 CONFD_NODE_ROLE_REGULAR,
 ) = range(5)

# A few common errors for confd
CONFD_ERROR_UNKNOWN_ENTRY = 1
CONFD_ERROR_INTERNAL = 2
CONFD_ERROR_ARGUMENT = 3

# Each request is "salted" by the current timestamp.
# This constants decides how many seconds of skew to accept.
# TODO: make this a default and allow the value to be more configurable
CONFD_MAX_CLOCK_SKEW = 2 * NODE_MAX_CLOCK_SKEW

# When we haven't reloaded the config for more than this amount of
# seconds, we force a test to see if inotify is betraying us. Using a
# prime number to ensure we get less chance of 'same wakeup' with
# other processes.
CONFD_CONFIG_RELOAD_TIMEOUT = 17

# If we receive more than one update in this amount of microseconds,
# we move to polling every RATELIMIT seconds, rather than relying on
# inotify, to be able to serve more requests.
CONFD_CONFIG_RELOAD_RATELIMIT = 250000

# Magic number prepended to all confd queries.
# This allows us to distinguish different types of confd protocols and handle
# them. For example by changing this we can move the whole payload to be
# compressed, or move away from json.
CONFD_MAGIC_FOURCC = "plj0"

# By default a confd request is sent to the minimum between this number and all
# MCs. 6 was chosen because even in the case of a disastrous 50% response rate,
# we should have enough answers to be able to compare more than one.
CONFD_DEFAULT_REQ_COVERAGE = 6

# Timeout in seconds to expire pending query request in the confd client
# library. We don't actually expect any answer more than 10 seconds after we
# sent a request.
CONFD_CLIENT_EXPIRE_TIMEOUT = 10

# Maximum UDP datagram size.
# On IPv4: 64K - 20 (ip header size) - 8 (udp header size) = 65507
# On IPv6: 64K - 40 (ip6 header size) - 8 (udp header size) = 65487
#   (assuming we can't use jumbo frames)
# We just set this to 60K, which should be enough
MAX_UDP_DATA_SIZE = 61440

# User-id pool minimum/maximum acceptable user-ids.
UIDPOOL_UID_MIN = 0
UIDPOOL_UID_MAX = 2 ** 32 - 1 # Assuming 32 bit user-ids

# Name or path of the pgrep command
PGREP = "pgrep"

# Name of the node group that gets created at cluster init or upgrade
INITIAL_NODE_GROUP_NAME = "default"

# Possible values for NodeGroup.alloc_policy
ALLOC_POLICY_PREFERRED = "preferred"
ALLOC_POLICY_LAST_RESORT = "last_resort"
ALLOC_POLICY_UNALLOCABLE = "unallocable"
VALID_ALLOC_POLICIES = [
  ALLOC_POLICY_PREFERRED,
  ALLOC_POLICY_LAST_RESORT,
  ALLOC_POLICY_UNALLOCABLE,
  ]

# Temporary external/shared storage parameters
BLOCKDEV_DRIVER_MANUAL = "manual"

# qemu-img path, required for ovfconverter
QEMUIMG_PATH = _autoconf.QEMUIMG_PATH

# Whether htools was enabled at compilation time
HTOOLS = _autoconf.HTOOLS
# The hail iallocator
IALLOC_HAIL = "hail"

# Fake opcodes for functions that have hooks attached to them via
# backend.RunLocalHooks
FAKE_OP_MASTER_TURNUP = "OP_CLUSTER_IP_TURNUP"
FAKE_OP_MASTER_TURNDOWN = "OP_CLUSTER_IP_TURNDOWN"

# SSH key types
SSHK_RSA = "rsa"
SSHK_DSA = "dsa"
SSHK_ALL = compat.UniqueFrozenset([SSHK_RSA, SSHK_DSA])

# SSH authorized key types
SSHAK_RSA = "ssh-rsa"
SSHAK_DSS = "ssh-dss"
SSHAK_ALL = compat.UniqueFrozenset([SSHAK_RSA, SSHAK_DSS])

# SSH setup
SSHS_CLUSTER_NAME = "cluster_name"
SSHS_SSH_HOST_KEY = "ssh_host_key"
SSHS_SSH_ROOT_KEY = "ssh_root_key"
SSHS_NODE_DAEMON_CERTIFICATE = "node_daemon_certificate"

#: Key files for SSH daemon
SSH_DAEMON_KEYFILES = {
  SSHK_RSA: (pathutils.SSH_HOST_RSA_PRIV, pathutils.SSH_HOST_RSA_PUB),
  SSHK_DSA: (pathutils.SSH_HOST_DSA_PRIV, pathutils.SSH_HOST_DSA_PUB),
  }

# Node daemon setup
NDS_CLUSTER_NAME = "cluster_name"
NDS_NODE_DAEMON_CERTIFICATE = "node_daemon_certificate"
NDS_SSCONF = "ssconf"
NDS_START_NODE_DAEMON = "start_node_daemon"

# Path generating random UUID
RANDOM_UUID_FILE = "/proc/sys/kernel/random/uuid"

# Regex string for verifying a UUID
UUID_REGEX = "^[a-f0-9]{8}-[a-f0-9]{4}-[a-f0-9]{4}-[a-f0-9]{4}-[a-f0-9]{12}$"

# Auto-repair tag prefixes
AUTO_REPAIR_TAG_PREFIX = "ganeti:watcher:autorepair:"
AUTO_REPAIR_TAG_ENABLED = AUTO_REPAIR_TAG_PREFIX
AUTO_REPAIR_TAG_SUSPENDED = AUTO_REPAIR_TAG_ENABLED + "suspend:"
AUTO_REPAIR_TAG_PENDING = AUTO_REPAIR_TAG_PREFIX + "pending:"
AUTO_REPAIR_TAG_RESULT = AUTO_REPAIR_TAG_PREFIX + "result:"

# Auto-repair levels
AUTO_REPAIR_FIX_STORAGE = "fix-storage"
AUTO_REPAIR_MIGRATE = "migrate"
AUTO_REPAIR_FAILOVER = "failover"
AUTO_REPAIR_REINSTALL = "reinstall"
AUTO_REPAIR_ALL_TYPES = [
  AUTO_REPAIR_FIX_STORAGE,
  AUTO_REPAIR_MIGRATE,
  AUTO_REPAIR_FAILOVER,
  AUTO_REPAIR_REINSTALL,
]

# Auto-repair results
AUTO_REPAIR_SUCCESS = "success"
AUTO_REPAIR_FAILURE = "failure"
AUTO_REPAIR_ENOPERM = "enoperm"
AUTO_REPAIR_ALL_RESULTS = frozenset([
    AUTO_REPAIR_SUCCESS,
    AUTO_REPAIR_FAILURE,
    AUTO_REPAIR_ENOPERM,
])

# The version identifier for builtin data collectors
BUILTIN_DATA_COLLECTOR_VERSION = "B"

# The reason trail opcode parameter name
OPCODE_REASON = "reason"

# The source reasons for the execution of an OpCode
OPCODE_REASON_SRC_CLIENT = "gnt:client"
OPCODE_REASON_SRC_NODED = "gnt:daemon:noded"
OPCODE_REASON_SRC_OPCODE = "gnt:opcode"
OPCODE_REASON_SRC_RLIB2 = "gnt:library:rlib2"
OPCODE_REASON_SRC_USER = "gnt:user"

OPCODE_REASON_SOURCES = compat.UniqueFrozenset([
  OPCODE_REASON_SRC_CLIENT,
  OPCODE_REASON_SRC_NODED,
  OPCODE_REASON_SRC_OPCODE,
  OPCODE_REASON_SRC_RLIB2,
  OPCODE_REASON_SRC_USER,
  ])

DISKSTATS_FILE = "/proc/diskstats"

# Do not re-export imported modules
del re, _vcsversion, _autoconf, socket, pathutils, compat<|MERGE_RESOLUTION|>--- conflicted
+++ resolved
@@ -2103,12 +2103,9 @@
     HV_CPU_CAP: 0,
     HV_CPU_WEIGHT: 256,
     HV_VIF_TYPE: HT_HVM_VIF_IOEMU,
-<<<<<<< HEAD
     HV_VIF_SCRIPT: "",
+    HV_VIRIDIAN: False,
     HV_XEN_CMD: XEN_CMD_XM,
-=======
-    HV_VIRIDIAN: False,
->>>>>>> 0c072225
     },
   HT_KVM: {
     HV_KVM_PATH: KVM_PATH,
