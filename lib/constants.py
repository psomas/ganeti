--- conflicted
+++ resolved
@@ -305,11 +305,8 @@
 HV_ROOT_PATH = "root_path"
 HV_SERIAL_CONSOLE = "serial_console"
 HV_USB_MOUSE = "usb_mouse"
-<<<<<<< HEAD
+HV_DEVICE_MODEL = "device_model"
 HV_INIT_SCRIPT = "init_script"
-=======
-HV_DEVICE_MODEL = "device_model"
->>>>>>> c8e0a534
 
 HVS_PARAMETER_TYPES = {
   HV_BOOT_ORDER: VTYPE_STRING,
@@ -328,11 +325,8 @@
   HV_ROOT_PATH: VTYPE_STRING,
   HV_SERIAL_CONSOLE: VTYPE_BOOL,
   HV_USB_MOUSE: VTYPE_STRING,
-<<<<<<< HEAD
+  HV_DEVICE_MODEL: VTYPE_STRING,
   HV_INIT_SCRIPT: VTYPE_STRING,
-=======
-  HV_DEVICE_MODEL: VTYPE_STRING,
->>>>>>> c8e0a534
   }
 
 HVS_PARAMETERS = frozenset(HVS_PARAMETER_TYPES.keys())
