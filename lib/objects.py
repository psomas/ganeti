#
#

# Copyright (C) 2006, 2007 Google Inc.
#
# This program is free software; you can redistribute it and/or modify
# it under the terms of the GNU General Public License as published by
# the Free Software Foundation; either version 2 of the License, or
# (at your option) any later version.
#
# This program is distributed in the hope that it will be useful, but
# WITHOUT ANY WARRANTY; without even the implied warranty of
# MERCHANTABILITY or FITNESS FOR A PARTICULAR PURPOSE.  See the GNU
# General Public License for more details.
#
# You should have received a copy of the GNU General Public License
# along with this program; if not, write to the Free Software
# Foundation, Inc., 51 Franklin Street, Fifth Floor, Boston, MA
# 02110-1301, USA.


"""Transportable objects for Ganeti.

This module provides small, mostly data-only objects which are safe to
pass to and from external parties.

"""


import ConfigParser
import re
import copy
from cStringIO import StringIO

from ganeti import errors
from ganeti import constants


__all__ = ["ConfigObject", "ConfigData", "NIC", "Disk", "Instance",
           "OS", "Node", "Cluster", "FillDict"]

def FillDict(defaults_dict, custom_dict):
  """Basic function to apply settings on top a default dict.

  @type defaults_dict: dict
  @param defaults_dict: dictionary holding the default values
  @type custom_dict: dict
  @param custom_dict: dictionary holding customized value
  @rtype: dict
  @return: dict with the 'full' values

  """
  ret_dict = copy.deepcopy(defaults_dict)
  ret_dict.update(custom_dict)
  return ret_dict


def UpgradeGroupedParams(target, defaults):
  """Update all groups for the target parameter.

  @type target: dict of dicts
  @param target: {group: {parameter: value}}
  @type defaults: dict
  @param defaults: default parameter values

  """
  if target is None:
    target = {constants.PP_DEFAULT: defaults}
  else:
    for group in target:
      target[group] = FillDict(defaults, target[group])
  return target


class ConfigObject(object):
  """A generic config object.

  It has the following properties:

    - provides somewhat safe recursive unpickling and pickling for its classes
    - unset attributes which are defined in slots are always returned
      as None instead of raising an error

  Classes derived from this must always declare __slots__ (we use many
  config objects and the memory reduction is useful)

  """
  __slots__ = []

  def __init__(self, **kwargs):
    for k, v in kwargs.iteritems():
      setattr(self, k, v)
    self.UpgradeConfig()

  def __getattr__(self, name):
    if name not in self.__slots__:
      raise AttributeError("Invalid object attribute %s.%s" %
                           (type(self).__name__, name))
    return None

  def __setitem__(self, key, value):
    if key not in self.__slots__:
      raise KeyError(key)
    setattr(self, key, value)

  def __getstate__(self):
    state = {}
    for name in self.__slots__:
      if hasattr(self, name):
        state[name] = getattr(self, name)
    return state

  def __setstate__(self, state):
    for name in state:
      if name in self.__slots__:
        setattr(self, name, state[name])

  def ToDict(self):
    """Convert to a dict holding only standard python types.

    The generic routine just dumps all of this object's attributes in
    a dict. It does not work if the class has children who are
    ConfigObjects themselves (e.g. the nics list in an Instance), in
    which case the object should subclass the function in order to
    make sure all objects returned are only standard python types.

    """
    return dict([(k, getattr(self, k, None)) for k in self.__slots__])

  @classmethod
  def FromDict(cls, val):
    """Create an object from a dictionary.

    This generic routine takes a dict, instantiates a new instance of
    the given class, and sets attributes based on the dict content.

    As for `ToDict`, this does not work if the class has children
    who are ConfigObjects themselves (e.g. the nics list in an
    Instance), in which case the object should subclass the function
    and alter the objects.

    """
    if not isinstance(val, dict):
      raise errors.ConfigurationError("Invalid object passed to FromDict:"
                                      " expected dict, got %s" % type(val))
    val_str = dict([(str(k), v) for k, v in val.iteritems()])
    obj = cls(**val_str)
    return obj

  @staticmethod
  def _ContainerToDicts(container):
    """Convert the elements of a container to standard python types.

    This method converts a container with elements derived from
    ConfigData to standard python types. If the container is a dict,
    we don't touch the keys, only the values.

    """
    if isinstance(container, dict):
      ret = dict([(k, v.ToDict()) for k, v in container.iteritems()])
    elif isinstance(container, (list, tuple, set, frozenset)):
      ret = [elem.ToDict() for elem in container]
    else:
      raise TypeError("Invalid type %s passed to _ContainerToDicts" %
                      type(container))
    return ret

  @staticmethod
  def _ContainerFromDicts(source, c_type, e_type):
    """Convert a container from standard python types.

    This method converts a container with standard python types to
    ConfigData objects. If the container is a dict, we don't touch the
    keys, only the values.

    """
    if not isinstance(c_type, type):
      raise TypeError("Container type %s passed to _ContainerFromDicts is"
                      " not a type" % type(c_type))
    if c_type is dict:
      ret = dict([(k, e_type.FromDict(v)) for k, v in source.iteritems()])
    elif c_type in (list, tuple, set, frozenset):
      ret = c_type([e_type.FromDict(elem) for elem in source])
    else:
      raise TypeError("Invalid container type %s passed to"
                      " _ContainerFromDicts" % c_type)
    return ret

  def __repr__(self):
    """Implement __repr__ for ConfigObjects."""
    return repr(self.ToDict())

  def UpgradeConfig(self):
    """Fill defaults for missing configuration values.

    This method will be called at object init time, and its implementation will
    be object dependent.

    """
    pass


class TaggableObject(ConfigObject):
  """An generic class supporting tags.

  """
  __slots__ = ConfigObject.__slots__ + ["tags"]

  @staticmethod
  def ValidateTag(tag):
    """Check if a tag is valid.

    If the tag is invalid, an errors.TagError will be raised. The
    function has no return value.

    """
    if not isinstance(tag, basestring):
      raise errors.TagError("Invalid tag type (not a string)")
    if len(tag) > constants.MAX_TAG_LEN:
      raise errors.TagError("Tag too long (>%d characters)" %
                            constants.MAX_TAG_LEN)
    if not tag:
      raise errors.TagError("Tags cannot be empty")
    if not re.match("^[\w.+*/:-]+$", tag):
      raise errors.TagError("Tag contains invalid characters")

  def GetTags(self):
    """Return the tags list.

    """
    tags = getattr(self, "tags", None)
    if tags is None:
      tags = self.tags = set()
    return tags

  def AddTag(self, tag):
    """Add a new tag.

    """
    self.ValidateTag(tag)
    tags = self.GetTags()
    if len(tags) >= constants.MAX_TAGS_PER_OBJ:
      raise errors.TagError("Too many tags")
    self.GetTags().add(tag)

  def RemoveTag(self, tag):
    """Remove a tag.

    """
    self.ValidateTag(tag)
    tags = self.GetTags()
    try:
      tags.remove(tag)
    except KeyError:
      raise errors.TagError("Tag not found")

  def ToDict(self):
    """Taggable-object-specific conversion to standard python types.

    This replaces the tags set with a list.

    """
    bo = super(TaggableObject, self).ToDict()

    tags = bo.get("tags", None)
    if isinstance(tags, set):
      bo["tags"] = list(tags)
    return bo

  @classmethod
  def FromDict(cls, val):
    """Custom function for instances.

    """
    obj = super(TaggableObject, cls).FromDict(val)
    if hasattr(obj, "tags") and isinstance(obj.tags, list):
      obj.tags = set(obj.tags)
    return obj


class ConfigData(ConfigObject):
  """Top-level config object."""
  __slots__ = ["version", "cluster", "nodes", "instances", "serial_no"]

  def ToDict(self):
    """Custom function for top-level config data.

    This just replaces the list of instances, nodes and the cluster
    with standard python types.

    """
    mydict = super(ConfigData, self).ToDict()
    mydict["cluster"] = mydict["cluster"].ToDict()
    for key in "nodes", "instances":
      mydict[key] = self._ContainerToDicts(mydict[key])

    return mydict

  @classmethod
  def FromDict(cls, val):
    """Custom function for top-level config data

    """
    obj = super(ConfigData, cls).FromDict(val)
    obj.cluster = Cluster.FromDict(obj.cluster)
    obj.nodes = cls._ContainerFromDicts(obj.nodes, dict, Node)
    obj.instances = cls._ContainerFromDicts(obj.instances, dict, Instance)
    return obj


class NIC(ConfigObject):
  """Config object representing a network card."""
  __slots__ = ["mac", "ip", "bridge", "nicparams"]

  @classmethod
  def CheckParameterSyntax(cls, nicparams):
    """Check the given parameters for validity.

    @type nicparams:  dict
    @param nicparams: dictionary with parameter names/value
    @raise errors.ConfigurationError: when a parameter is not valid

    """
    if nicparams[constants.NIC_MODE] not in constants.NIC_VALID_MODES:
      err = "Invalid nic mode: %s" % nicparams[constants.NIC_MODE]
      raise errors.ConfigurationError(err)

    if (nicparams[constants.NIC_MODE] is constants.NIC_MODE_BRIDGED and
        not nicparams[constants.NIC_LINK]):
      err = "Missing bridged nic link"
      raise errors.ConfigurationError(err)

  def UpgradeConfig(self):
    """Fill defaults for missing configuration values.

    """
    if self.nicparams is None:
      self.nicparams = {}
      if self.bridge is not None:
        self.nicparams[constants.NIC_MODE] = constants.NIC_MODE_BRIDGED
        self.nicparams[constants.NIC_LINK] = self.bridge
    # bridge is no longer used it 2.1. The slot is left there to support
    # upgrading, but will be removed in 2.2
    if self.bridge is not None:
      self.bridge = None


class Disk(ConfigObject):
  """Config object representing a block device."""
  __slots__ = ["dev_type", "logical_id", "physical_id",
               "children", "iv_name", "size", "mode"]

  def CreateOnSecondary(self):
    """Test if this device needs to be created on a secondary node."""
    return self.dev_type in (constants.LD_DRBD8, constants.LD_LV)

  def AssembleOnSecondary(self):
    """Test if this device needs to be assembled on a secondary node."""
    return self.dev_type in (constants.LD_DRBD8, constants.LD_LV)

  def OpenOnSecondary(self):
    """Test if this device needs to be opened on a secondary node."""
    return self.dev_type in (constants.LD_LV,)

  def StaticDevPath(self):
    """Return the device path if this device type has a static one.

    Some devices (LVM for example) live always at the same /dev/ path,
    irrespective of their status. For such devices, we return this
    path, for others we return None.

    """
    if self.dev_type == constants.LD_LV:
      return "/dev/%s/%s" % (self.logical_id[0], self.logical_id[1])
    return None

  def ChildrenNeeded(self):
    """Compute the needed number of children for activation.

    This method will return either -1 (all children) or a positive
    number denoting the minimum number of children needed for
    activation (only mirrored devices will usually return >=0).

    Currently, only DRBD8 supports diskless activation (therefore we
    return 0), for all other we keep the previous semantics and return
    -1.

    """
    if self.dev_type == constants.LD_DRBD8:
      return 0
    return -1

  def GetNodes(self, node):
    """This function returns the nodes this device lives on.

    Given the node on which the parent of the device lives on (or, in
    case of a top-level device, the primary node of the devices'
    instance), this function will return a list of nodes on which this
    devices needs to (or can) be assembled.

    """
    if self.dev_type in [constants.LD_LV, constants.LD_FILE]:
      result = [node]
    elif self.dev_type in constants.LDS_DRBD:
      result = [self.logical_id[0], self.logical_id[1]]
      if node not in result:
        raise errors.ConfigurationError("DRBD device passed unknown node")
    else:
      raise errors.ProgrammerError("Unhandled device type %s" % self.dev_type)
    return result

  def ComputeNodeTree(self, parent_node):
    """Compute the node/disk tree for this disk and its children.

    This method, given the node on which the parent disk lives, will
    return the list of all (node, disk) pairs which describe the disk
    tree in the most compact way. For example, a drbd/lvm stack
    will be returned as (primary_node, drbd) and (secondary_node, drbd)
    which represents all the top-level devices on the nodes.

    """
    my_nodes = self.GetNodes(parent_node)
    result = [(node, self) for node in my_nodes]
    if not self.children:
      # leaf device
      return result
    for node in my_nodes:
      for child in self.children:
        child_result = child.ComputeNodeTree(node)
        if len(child_result) == 1:
          # child (and all its descendants) is simple, doesn't split
          # over multiple hosts, so we don't need to describe it, our
          # own entry for this node describes it completely
          continue
        else:
          # check if child nodes differ from my nodes; note that
          # subdisk can differ from the child itself, and be instead
          # one of its descendants
          for subnode, subdisk in child_result:
            if subnode not in my_nodes:
              result.append((subnode, subdisk))
            # otherwise child is under our own node, so we ignore this
            # entry (but probably the other results in the list will
            # be different)
    return result

  def RecordGrow(self, amount):
    """Update the size of this disk after growth.

    This method recurses over the disks's children and updates their
    size correspondigly. The method needs to be kept in sync with the
    actual algorithms from bdev.

    """
    if self.dev_type == constants.LD_LV:
      self.size += amount
    elif self.dev_type == constants.LD_DRBD8:
      if self.children:
        self.children[0].RecordGrow(amount)
      self.size += amount
    else:
      raise errors.ProgrammerError("Disk.RecordGrow called for unsupported"
                                   " disk type %s" % self.dev_type)

  def SetPhysicalID(self, target_node, nodes_ip):
    """Convert the logical ID to the physical ID.

    This is used only for drbd, which needs ip/port configuration.

    The routine descends down and updates its children also, because
    this helps when the only the top device is passed to the remote
    node.

    Arguments:
      - target_node: the node we wish to configure for
      - nodes_ip: a mapping of node name to ip

    The target_node must exist in in nodes_ip, and must be one of the
    nodes in the logical ID for each of the DRBD devices encountered
    in the disk tree.

    """
    if self.children:
      for child in self.children:
        child.SetPhysicalID(target_node, nodes_ip)

    if self.logical_id is None and self.physical_id is not None:
      return
    if self.dev_type in constants.LDS_DRBD:
      pnode, snode, port, pminor, sminor, secret = self.logical_id
      if target_node not in (pnode, snode):
        raise errors.ConfigurationError("DRBD device not knowing node %s" %
                                        target_node)
      pnode_ip = nodes_ip.get(pnode, None)
      snode_ip = nodes_ip.get(snode, None)
      if pnode_ip is None or snode_ip is None:
        raise errors.ConfigurationError("Can't find primary or secondary node"
                                        " for %s" % str(self))
      p_data = (pnode_ip, port)
      s_data = (snode_ip, port)
      if pnode == target_node:
        self.physical_id = p_data + s_data + (pminor, secret)
      else: # it must be secondary, we tested above
        self.physical_id = s_data + p_data + (sminor, secret)
    else:
      self.physical_id = self.logical_id
    return

  def ToDict(self):
    """Disk-specific conversion to standard python types.

    This replaces the children lists of objects with lists of
    standard python types.

    """
    bo = super(Disk, self).ToDict()

    for attr in ("children",):
      alist = bo.get(attr, None)
      if alist:
        bo[attr] = self._ContainerToDicts(alist)
    return bo

  @classmethod
  def FromDict(cls, val):
    """Custom function for Disks

    """
    obj = super(Disk, cls).FromDict(val)
    if obj.children:
      obj.children = cls._ContainerFromDicts(obj.children, list, Disk)
    if obj.logical_id and isinstance(obj.logical_id, list):
      obj.logical_id = tuple(obj.logical_id)
    if obj.physical_id and isinstance(obj.physical_id, list):
      obj.physical_id = tuple(obj.physical_id)
    if obj.dev_type in constants.LDS_DRBD:
      # we need a tuple of length six here
      if len(obj.logical_id) < 6:
        obj.logical_id += (None,) * (6 - len(obj.logical_id))
    return obj

  def __str__(self):
    """Custom str() formatter for disks.

    """
    if self.dev_type == constants.LD_LV:
      val =  "<LogicalVolume(/dev/%s/%s" % self.logical_id
    elif self.dev_type in constants.LDS_DRBD:
      node_a, node_b, port, minor_a, minor_b = self.logical_id[:5]
      val = "<DRBD8("
      if self.physical_id is None:
        phy = "unconfigured"
      else:
        phy = ("configured as %s:%s %s:%s" %
               (self.physical_id[0], self.physical_id[1],
                self.physical_id[2], self.physical_id[3]))

      val += ("hosts=%s/%d-%s/%d, port=%s, %s, " %
              (node_a, minor_a, node_b, minor_b, port, phy))
      if self.children and self.children.count(None) == 0:
        val += "backend=%s, metadev=%s" % (self.children[0], self.children[1])
      else:
        val += "no local storage"
    else:
      val = ("<Disk(type=%s, logical_id=%s, physical_id=%s, children=%s" %
             (self.dev_type, self.logical_id, self.physical_id, self.children))
    if self.iv_name is None:
      val += ", not visible"
    else:
      val += ", visible as /dev/%s" % self.iv_name
    if isinstance(self.size, int):
      val += ", size=%dm)>" % self.size
    else:
      val += ", size='%s')>" % (self.size,)
    return val

  def Verify(self):
    """Checks that this disk is correctly configured.

    """
<<<<<<< HEAD
    errs = []
    if self.mode not in constants.DISK_ACCESS_SET:
      errs.append("Disk access mode '%s' is invalid" % (self.mode, ))
    return errs
=======
    all_errors = []
    if self.mode not in constants.DISK_ACCESS_SET:
      all_errors.append("Disk access mode '%s' is invalid" % (self.mode, ))
    return all_errors
>>>>>>> fba15943


class Instance(TaggableObject):
  """Config object representing an instance."""
  __slots__ = TaggableObject.__slots__ + [
    "name",
    "primary_node",
    "os",
    "hypervisor",
    "hvparams",
    "beparams",
    "admin_up",
    "nics",
    "disks",
    "disk_template",
    "network_port",
    "serial_no",
    ]

  def _ComputeSecondaryNodes(self):
    """Compute the list of secondary nodes.

    This is a simple wrapper over _ComputeAllNodes.

    """
    all_nodes = set(self._ComputeAllNodes())
    all_nodes.discard(self.primary_node)
    return tuple(all_nodes)

  secondary_nodes = property(_ComputeSecondaryNodes, None, None,
                             "List of secondary nodes")

  def _ComputeAllNodes(self):
    """Compute the list of all nodes.

    Since the data is already there (in the drbd disks), keeping it as
    a separate normal attribute is redundant and if not properly
    synchronised can cause problems. Thus it's better to compute it
    dynamically.

    """
    def _Helper(nodes, device):
      """Recursively computes nodes given a top device."""
      if device.dev_type in constants.LDS_DRBD:
        nodea, nodeb = device.logical_id[:2]
        nodes.add(nodea)
        nodes.add(nodeb)
      if device.children:
        for child in device.children:
          _Helper(nodes, child)

    all_nodes = set()
    all_nodes.add(self.primary_node)
    for device in self.disks:
      _Helper(all_nodes, device)
    return tuple(all_nodes)

  all_nodes = property(_ComputeAllNodes, None, None,
                       "List of all nodes of the instance")

  def MapLVsByNode(self, lvmap=None, devs=None, node=None):
    """Provide a mapping of nodes to LVs this instance owns.

    This function figures out what logical volumes should belong on
    which nodes, recursing through a device tree.

    @param lvmap: optional dictionary to receive the
        'node' : ['lv', ...] data.

    @return: None if lvmap arg is given, otherwise, a dictionary
        of the form { 'nodename' : ['volume1', 'volume2', ...], ... }

    """
    if node == None:
      node = self.primary_node

    if lvmap is None:
      lvmap = { node : [] }
      ret = lvmap
    else:
      if not node in lvmap:
        lvmap[node] = []
      ret = None

    if not devs:
      devs = self.disks

    for dev in devs:
      if dev.dev_type == constants.LD_LV:
        lvmap[node].append(dev.logical_id[1])

      elif dev.dev_type in constants.LDS_DRBD:
        if dev.children:
          self.MapLVsByNode(lvmap, dev.children, dev.logical_id[0])
          self.MapLVsByNode(lvmap, dev.children, dev.logical_id[1])

      elif dev.children:
        self.MapLVsByNode(lvmap, dev.children, node)

    return ret

  def FindDisk(self, idx):
    """Find a disk given having a specified index.

    This is just a wrapper that does validation of the index.

    @type idx: int
    @param idx: the disk index
    @rtype: L{Disk}
    @return: the corresponding disk
    @raise errors.OpPrereqError: when the given index is not valid

    """
    try:
      idx = int(idx)
      return self.disks[idx]
    except ValueError, err:
      raise errors.OpPrereqError("Invalid disk index: '%s'" % str(err))
    except IndexError:
      raise errors.OpPrereqError("Invalid disk index: %d (instace has disks"
                                 " 0 to %d" % (idx, len(self.disks)))

  def ToDict(self):
    """Instance-specific conversion to standard python types.

    This replaces the children lists of objects with lists of standard
    python types.

    """
    bo = super(Instance, self).ToDict()

    for attr in "nics", "disks":
      alist = bo.get(attr, None)
      if alist:
        nlist = self._ContainerToDicts(alist)
      else:
        nlist = []
      bo[attr] = nlist
    return bo

  @classmethod
  def FromDict(cls, val):
    """Custom function for instances.

    """
    obj = super(Instance, cls).FromDict(val)
    obj.nics = cls._ContainerFromDicts(obj.nics, list, NIC)
    obj.disks = cls._ContainerFromDicts(obj.disks, list, Disk)
    return obj


class OS(ConfigObject):
  """Config object representing an operating system."""
  __slots__ = [
    "name",
    "path",
    "api_versions",
    "create_script",
    "export_script",
    "import_script",
    "rename_script",
    ]


class Node(TaggableObject):
  """Config object representing a node."""
  __slots__ = TaggableObject.__slots__ + [
    "name",
    "primary_ip",
    "secondary_ip",
    "serial_no",
    "master_candidate",
    "offline",
    "drained",
    ]


class Cluster(TaggableObject):
  """Config object representing the cluster."""
  __slots__ = TaggableObject.__slots__ + [
    "serial_no",
    "rsahostkeypub",
    "highest_used_port",
    "tcpudp_port_pool",
    "mac_prefix",
    "volume_group_name",
    "default_bridge",
    "default_hypervisor",
    "master_node",
    "master_ip",
    "master_netdev",
    "cluster_name",
    "file_storage_dir",
    "enabled_hypervisors",
    "hvparams",
    "beparams",
    "nicparams",
    "candidate_pool_size",
    "modify_etc_hosts",
    ]

  def UpgradeConfig(self):
    """Fill defaults for missing configuration values.

    """
    if self.hvparams is None:
      self.hvparams = constants.HVC_DEFAULTS
    else:
      for hypervisor in self.hvparams:
        self.hvparams[hypervisor] = FillDict(
            constants.HVC_DEFAULTS[hypervisor], self.hvparams[hypervisor])

    self.beparams = UpgradeGroupedParams(self.beparams,
                                         constants.BEC_DEFAULTS)
    migrate_default_bridge = not self.nicparams
    self.nicparams = UpgradeGroupedParams(self.nicparams,
                                          constants.NICC_DEFAULTS)
    if migrate_default_bridge:
      self.nicparams[constants.PP_DEFAULT][constants.NIC_LINK] = \
        self.default_bridge

    if self.modify_etc_hosts is None:
      self.modify_etc_hosts = True

    # default_bridge is no longer used it 2.1. The slot is left there to
    # support auto-upgrading, but will be removed in 2.2
    if self.default_bridge is not None:
      self.default_bridge = None

  def ToDict(self):
    """Custom function for cluster.

    """
    mydict = super(Cluster, self).ToDict()
    mydict["tcpudp_port_pool"] = list(self.tcpudp_port_pool)
    return mydict

  @classmethod
  def FromDict(cls, val):
    """Custom function for cluster.

    """
    obj = super(Cluster, cls).FromDict(val)
    if not isinstance(obj.tcpudp_port_pool, set):
      obj.tcpudp_port_pool = set(obj.tcpudp_port_pool)
    return obj

  def FillHV(self, instance):
    """Fill an instance's hvparams dict.

    @type instance: L{objects.Instance}
    @param instance: the instance parameter to fill
    @rtype: dict
    @return: a copy of the instance's hvparams with missing keys filled from
        the cluster defaults

    """
    return FillDict(self.hvparams.get(instance.hypervisor, {}),
                         instance.hvparams)

  def FillBE(self, instance):
    """Fill an instance's beparams dict.

    @type instance: L{objects.Instance}
    @param instance: the instance parameter to fill
    @rtype: dict
    @return: a copy of the instance's beparams with missing keys filled from
        the cluster defaults

    """
    return FillDict(self.beparams.get(constants.PP_DEFAULT, {}),
                          instance.beparams)


class SerializableConfigParser(ConfigParser.SafeConfigParser):
  """Simple wrapper over ConfigParse that allows serialization.

  This class is basically ConfigParser.SafeConfigParser with two
  additional methods that allow it to serialize/unserialize to/from a
  buffer.

  """
  def Dumps(self):
    """Dump this instance and return the string representation."""
    buf = StringIO()
    self.write(buf)
    return buf.getvalue()

  @staticmethod
  def Loads(data):
    """Load data from a string."""
    buf = StringIO(data)
    cfp = SerializableConfigParser()
    cfp.readfp(buf)
    return cfp<|MERGE_RESOLUTION|>--- conflicted
+++ resolved
@@ -578,17 +578,10 @@
     """Checks that this disk is correctly configured.
 
     """
-<<<<<<< HEAD
-    errs = []
-    if self.mode not in constants.DISK_ACCESS_SET:
-      errs.append("Disk access mode '%s' is invalid" % (self.mode, ))
-    return errs
-=======
     all_errors = []
     if self.mode not in constants.DISK_ACCESS_SET:
       all_errors.append("Disk access mode '%s' is invalid" % (self.mode, ))
     return all_errors
->>>>>>> fba15943
 
 
 class Instance(TaggableObject):
