#
#

# Copyright (C) 2006, 2007, 2008, 2009, 2010, 2011 Google Inc.
#
# This program is free software; you can redistribute it and/or modify
# it under the terms of the GNU General Public License as published by
# the Free Software Foundation; either version 2 of the License, or
# (at your option) any later version.
#
# This program is distributed in the hope that it will be useful, but
# WITHOUT ANY WARRANTY; without even the implied warranty of
# MERCHANTABILITY or FITNESS FOR A PARTICULAR PURPOSE.  See the GNU
# General Public License for more details.
#
# You should have received a copy of the GNU General Public License
# along with this program; if not, write to the Free Software
# Foundation, Inc., 51 Franklin Street, Fifth Floor, Boston, MA
# 02110-1301, USA.


"""OpCodes module

This module implements the data structures which define the cluster
operations - the so-called opcodes.

Every operation which modifies the cluster state is expressed via
opcodes.

"""

# this are practically structures, so disable the message about too
# few public methods:
# pylint: disable-msg=R0903

import logging
import re
import operator

from ganeti import constants
from ganeti import errors
from ganeti import ht


# Common opcode attributes

#: output fields for a query operation
_POutputFields = ("output_fields", ht.NoDefault, ht.TListOf(ht.TNonEmptyString),
                  "Selected output fields")

#: the shutdown timeout
_PShutdownTimeout = \
  ("shutdown_timeout", constants.DEFAULT_SHUTDOWN_TIMEOUT, ht.TPositiveInt,
   "How long to wait for instance to shut down")

#: the force parameter
_PForce = ("force", False, ht.TBool, "Whether to force the operation")

#: a required instance name (for single-instance LUs)
_PInstanceName = ("instance_name", ht.NoDefault, ht.TNonEmptyString,
                  "Instance name")

#: Whether to ignore offline nodes
_PIgnoreOfflineNodes = ("ignore_offline_nodes", False, ht.TBool,
                        "Whether to ignore offline nodes")

#: a required node name (for single-node LUs)
_PNodeName = ("node_name", ht.NoDefault, ht.TNonEmptyString, "Node name")

#: a required node group name (for single-group LUs)
_PGroupName = ("group_name", ht.NoDefault, ht.TNonEmptyString, "Group name")

#: Migration type (live/non-live)
_PMigrationMode = ("mode", None,
                   ht.TOr(ht.TNone, ht.TElemOf(constants.HT_MIGRATION_MODES)),
                   "Migration mode")

#: Obsolete 'live' migration mode (boolean)
_PMigrationLive = ("live", None, ht.TMaybeBool,
                   "Legacy setting for live migration, do not use")

#: Tag type
_PTagKind = ("kind", ht.NoDefault, ht.TElemOf(constants.VALID_TAG_TYPES), None)

#: List of tag strings
_PTags = ("tags", ht.NoDefault, ht.TListOf(ht.TNonEmptyString), None)

_PForceVariant = ("force_variant", False, ht.TBool,
                  "Whether to force an unknown OS variant")

_PWaitForSync = ("wait_for_sync", True, ht.TBool,
                 "Whether to wait for the disk to synchronize")

_PIgnoreConsistency = ("ignore_consistency", False, ht.TBool,
                       "Whether to ignore disk consistency")

_PStorageName = ("name", ht.NoDefault, ht.TMaybeString, "Storage name")

_PUseLocking = ("use_locking", False, ht.TBool,
                "Whether to use synchronization")

_PNameCheck = ("name_check", True, ht.TBool, "Whether to check name")

_PNodeGroupAllocPolicy = \
  ("alloc_policy", None,
   ht.TOr(ht.TNone, ht.TElemOf(constants.VALID_ALLOC_POLICIES)),
   "Instance allocation policy")

_PGroupNodeParams = ("ndparams", None, ht.TMaybeDict,
                     "Default node parameters for group")

_PQueryWhat = ("what", ht.NoDefault, ht.TElemOf(constants.QR_VIA_OP),
               "Resource(s) to query for")

_PIpCheckDoc = "Whether to ensure instance's IP address is inactive"

#: OP_ID conversion regular expression
_OPID_RE = re.compile("([a-z])([A-Z])")

#: Utility function for L{OpClusterSetParams}
_TestClusterOsList = ht.TOr(ht.TNone,
  ht.TListOf(ht.TAnd(ht.TList, ht.TIsLength(2),
    ht.TMap(ht.WithDesc("GetFirstItem")(operator.itemgetter(0)),
            ht.TElemOf(constants.DDMS_VALUES)))))


# TODO: Generate check from constants.INIC_PARAMS_TYPES
#: Utility function for testing NIC definitions
_TestNicDef = ht.TDictOf(ht.TElemOf(constants.INIC_PARAMS),
                         ht.TOr(ht.TNone, ht.TNonEmptyString))


def _NameToId(name):
  """Convert an opcode class name to an OP_ID.

  @type name: string
  @param name: the class name, as OpXxxYyy
  @rtype: string
  @return: the name in the OP_XXXX_YYYY format

  """
  if not name.startswith("Op"):
    return None
  # Note: (?<=[a-z])(?=[A-Z]) would be ideal, since it wouldn't
  # consume any input, and hence we would just have all the elements
  # in the list, one by one; but it seems that split doesn't work on
  # non-consuming input, hence we have to process the input string a
  # bit
  name = _OPID_RE.sub(r"\1,\2", name)
  elems = name.split(",")
  return "_".join(n.upper() for n in elems)


def RequireFileStorage():
  """Checks that file storage is enabled.

  While it doesn't really fit into this module, L{utils} was deemed too large
  of a dependency to be imported for just one or two functions.

  @raise errors.OpPrereqError: when file storage is disabled

  """
  if not constants.ENABLE_FILE_STORAGE:
    raise errors.OpPrereqError("File storage disabled at configure time",
                               errors.ECODE_INVAL)


def RequireSharedFileStorage():
  """Checks that shared file storage is enabled.

  While it doesn't really fit into this module, L{utils} was deemed too large
  of a dependency to be imported for just one or two functions.

  @raise errors.OpPrereqError: when shared file storage is disabled

  """
  if not constants.ENABLE_SHARED_FILE_STORAGE:
    raise errors.OpPrereqError("Shared file storage disabled at"
                               " configure time", errors.ECODE_INVAL)


@ht.WithDesc("CheckFileStorage")
def _CheckFileStorage(value):
  """Ensures file storage is enabled if used.

  """
  if value == constants.DT_FILE:
    RequireFileStorage()
  elif value == constants.DT_SHARED_FILE:
    RequireSharedFileStorage()
  return True


_CheckDiskTemplate = ht.TAnd(ht.TElemOf(constants.DISK_TEMPLATES),
                             _CheckFileStorage)


def _CheckStorageType(storage_type):
  """Ensure a given storage type is valid.

  """
  if storage_type not in constants.VALID_STORAGE_TYPES:
    raise errors.OpPrereqError("Unknown storage type: %s" % storage_type,
                               errors.ECODE_INVAL)
  if storage_type == constants.ST_FILE:
    RequireFileStorage()
  return True


#: Storage type parameter
_PStorageType = ("storage_type", ht.NoDefault, _CheckStorageType,
                 "Storage type")


class _AutoOpParamSlots(type):
  """Meta class for opcode definitions.

  """
  def __new__(mcs, name, bases, attrs):
    """Called when a class should be created.

    @param mcs: The meta class
    @param name: Name of created class
    @param bases: Base classes
    @type attrs: dict
    @param attrs: Class attributes

    """
    assert "__slots__" not in attrs, \
      "Class '%s' defines __slots__ when it should use OP_PARAMS" % name
    assert "OP_ID" not in attrs, "Class '%s' defining OP_ID" % name

    attrs["OP_ID"] = _NameToId(name)

    # Always set OP_PARAMS to avoid duplicates in BaseOpCode.GetAllParams
    params = attrs.setdefault("OP_PARAMS", [])

    # Use parameter names as slots
    slots = [pname for (pname, _, _, _) in params]

    assert "OP_DSC_FIELD" not in attrs or attrs["OP_DSC_FIELD"] in slots, \
      "Class '%s' uses unknown field in OP_DSC_FIELD" % name

    attrs["__slots__"] = slots

    return type.__new__(mcs, name, bases, attrs)


class BaseOpCode(object):
  """A simple serializable object.

  This object serves as a parent class for OpCode without any custom
  field handling.

  """
  # pylint: disable-msg=E1101
  # as OP_ID is dynamically defined
  __metaclass__ = _AutoOpParamSlots

  def __init__(self, **kwargs):
    """Constructor for BaseOpCode.

    The constructor takes only keyword arguments and will set
    attributes on this object based on the passed arguments. As such,
    it means that you should not pass arguments which are not in the
    __slots__ attribute for this class.

    """
    slots = self._all_slots()
    for key in kwargs:
      if key not in slots:
        raise TypeError("Object %s doesn't support the parameter '%s'" %
                        (self.__class__.__name__, key))
      setattr(self, key, kwargs[key])

  def __getstate__(self):
    """Generic serializer.

    This method just returns the contents of the instance as a
    dictionary.

    @rtype:  C{dict}
    @return: the instance attributes and their values

    """
    state = {}
    for name in self._all_slots():
      if hasattr(self, name):
        state[name] = getattr(self, name)
    return state

  def __setstate__(self, state):
    """Generic unserializer.

    This method just restores from the serialized state the attributes
    of the current instance.

    @param state: the serialized opcode data
    @type state:  C{dict}

    """
    if not isinstance(state, dict):
      raise ValueError("Invalid data to __setstate__: expected dict, got %s" %
                       type(state))

    for name in self._all_slots():
      if name not in state and hasattr(self, name):
        delattr(self, name)

    for name in state:
      setattr(self, name, state[name])

  @classmethod
  def _all_slots(cls):
    """Compute the list of all declared slots for a class.

    """
    slots = []
    for parent in cls.__mro__:
      slots.extend(getattr(parent, "__slots__", []))
    return slots

  @classmethod
  def GetAllParams(cls):
    """Compute list of all parameters for an opcode.

    """
    slots = []
    for parent in cls.__mro__:
      slots.extend(getattr(parent, "OP_PARAMS", []))
    return slots

  def Validate(self, set_defaults):
    """Validate opcode parameters, optionally setting default values.

    @type set_defaults: bool
    @param set_defaults: Whether to set default values
    @raise errors.OpPrereqError: When a parameter value doesn't match
                                 requirements

    """
    for (attr_name, default, test, _) in self.GetAllParams():
      assert test == ht.NoType or callable(test)

      if not hasattr(self, attr_name):
        if default == ht.NoDefault:
          raise errors.OpPrereqError("Required parameter '%s.%s' missing" %
                                     (self.OP_ID, attr_name),
                                     errors.ECODE_INVAL)
        elif set_defaults:
          if callable(default):
            dval = default()
          else:
            dval = default
          setattr(self, attr_name, dval)

      if test == ht.NoType:
        # no tests here
        continue

      if set_defaults or hasattr(self, attr_name):
        attr_val = getattr(self, attr_name)
        if not test(attr_val):
          logging.error("OpCode %s, parameter %s, has invalid type %s/value %s",
                        self.OP_ID, attr_name, type(attr_val), attr_val)
          raise errors.OpPrereqError("Parameter '%s.%s' fails validation" %
                                     (self.OP_ID, attr_name),
                                     errors.ECODE_INVAL)


class OpCode(BaseOpCode):
  """Abstract OpCode.

  This is the root of the actual OpCode hierarchy. All clases derived
  from this class should override OP_ID.

  @cvar OP_ID: The ID of this opcode. This should be unique amongst all
               children of this class.
  @cvar OP_DSC_FIELD: The name of a field whose value will be included in the
                      string returned by Summary(); see the docstring of that
                      method for details).
  @cvar OP_PARAMS: List of opcode attributes, the default values they should
                   get if not already defined, and types they must match.
  @cvar WITH_LU: Boolean that specifies whether this should be included in
      mcpu's dispatch table
  @ivar dry_run: Whether the LU should be run in dry-run mode, i.e. just
                 the check steps
  @ivar priority: Opcode priority for queue

  """
  # pylint: disable-msg=E1101
  # as OP_ID is dynamically defined
  WITH_LU = True
  OP_PARAMS = [
    ("dry_run", None, ht.TMaybeBool, "Run checks only, don't execute"),
    ("debug_level", None, ht.TOr(ht.TNone, ht.TPositiveInt), "Debug level"),
    ("priority", constants.OP_PRIO_DEFAULT,
     ht.TElemOf(constants.OP_PRIO_SUBMIT_VALID), "Opcode priority"),
    ]

  def __getstate__(self):
    """Specialized getstate for opcodes.

    This method adds to the state dictionary the OP_ID of the class,
    so that on unload we can identify the correct class for
    instantiating the opcode.

    @rtype:   C{dict}
    @return:  the state as a dictionary

    """
    data = BaseOpCode.__getstate__(self)
    data["OP_ID"] = self.OP_ID
    return data

  @classmethod
  def LoadOpCode(cls, data):
    """Generic load opcode method.

    The method identifies the correct opcode class from the dict-form
    by looking for a OP_ID key, if this is not found, or its value is
    not available in this module as a child of this class, we fail.

    @type data:  C{dict}
    @param data: the serialized opcode

    """
    if not isinstance(data, dict):
      raise ValueError("Invalid data to LoadOpCode (%s)" % type(data))
    if "OP_ID" not in data:
      raise ValueError("Invalid data to LoadOpcode, missing OP_ID")
    op_id = data["OP_ID"]
    op_class = None
    if op_id in OP_MAPPING:
      op_class = OP_MAPPING[op_id]
    else:
      raise ValueError("Invalid data to LoadOpCode: OP_ID %s unsupported" %
                       op_id)
    op = op_class()
    new_data = data.copy()
    del new_data["OP_ID"]
    op.__setstate__(new_data)
    return op

  def Summary(self):
    """Generates a summary description of this opcode.

    The summary is the value of the OP_ID attribute (without the "OP_"
    prefix), plus the value of the OP_DSC_FIELD attribute, if one was
    defined; this field should allow to easily identify the operation
    (for an instance creation job, e.g., it would be the instance
    name).

    """
    assert self.OP_ID is not None and len(self.OP_ID) > 3
    # all OP_ID start with OP_, we remove that
    txt = self.OP_ID[3:]
    field_name = getattr(self, "OP_DSC_FIELD", None)
    if field_name:
      field_value = getattr(self, field_name, None)
      if isinstance(field_value, (list, tuple)):
        field_value = ",".join(str(i) for i in field_value)
      txt = "%s(%s)" % (txt, field_value)
    return txt


# cluster opcodes

class OpClusterPostInit(OpCode):
  """Post cluster initialization.

  This opcode does not touch the cluster at all. Its purpose is to run hooks
  after the cluster has been initialized.

  """


class OpClusterDestroy(OpCode):
  """Destroy the cluster.

  This opcode has no other parameters. All the state is irreversibly
  lost after the execution of this opcode.

  """


class OpClusterQuery(OpCode):
  """Query cluster information."""


class OpClusterVerify(OpCode):
  """Verify the cluster state.

  @type skip_checks: C{list}
  @ivar skip_checks: steps to be skipped from the verify process; this
                     needs to be a subset of
                     L{constants.VERIFY_OPTIONAL_CHECKS}; currently
                     only L{constants.VERIFY_NPLUSONE_MEM} can be passed

  """
  OP_PARAMS = [
    ("skip_checks", ht.EmptyList,
     ht.TListOf(ht.TElemOf(constants.VERIFY_OPTIONAL_CHECKS)), None),
    ("verbose", False, ht.TBool, None),
    ("error_codes", False, ht.TBool, None),
    ("debug_simulate_errors", False, ht.TBool, None),
    ]


class OpClusterVerifyDisks(OpCode):
  """Verify the cluster disks.

  Parameters: none

  Result: a tuple of four elements:
    - list of node names with bad data returned (unreachable, etc.)
    - dict of node names with broken volume groups (values: error msg)
    - list of instances with degraded disks (that should be activated)
    - dict of instances with missing logical volumes (values: (node, vol)
      pairs with details about the missing volumes)

  In normal operation, all lists should be empty. A non-empty instance
  list (3rd element of the result) is still ok (errors were fixed) but
  non-empty node list means some node is down, and probably there are
  unfixable drbd errors.

  Note that only instances that are drbd-based are taken into
  consideration. This might need to be revisited in the future.

  """


class OpClusterRepairDiskSizes(OpCode):
  """Verify the disk sizes of the instances and fixes configuration
  mimatches.

  Parameters: optional instances list, in case we want to restrict the
  checks to only a subset of the instances.

  Result: a list of tuples, (instance, disk, new-size) for changed
  configurations.

  In normal operation, the list should be empty.

  @type instances: list
  @ivar instances: the list of instances to check, or empty for all instances

  """
  OP_PARAMS = [
    ("instances", ht.EmptyList, ht.TListOf(ht.TNonEmptyString), None),
    ]


class OpClusterConfigQuery(OpCode):
  """Query cluster configuration values."""
  OP_PARAMS = [
    _POutputFields
    ]


class OpClusterRename(OpCode):
  """Rename the cluster.

  @type name: C{str}
  @ivar name: The new name of the cluster. The name and/or the master IP
              address will be changed to match the new name and its IP
              address.

  """
  OP_DSC_FIELD = "name"
  OP_PARAMS = [
    ("name", ht.NoDefault, ht.TNonEmptyString, None),
    ]


class OpClusterSetParams(OpCode):
  """Change the parameters of the cluster.

  @type vg_name: C{str} or C{None}
  @ivar vg_name: The new volume group name or None to disable LVM usage.

  """
  OP_PARAMS = [
    ("vg_name", None, ht.TMaybeString, "Volume group name"),
    ("enabled_hypervisors", None,
     ht.TOr(ht.TAnd(ht.TListOf(ht.TElemOf(constants.HYPER_TYPES)), ht.TTrue),
            ht.TNone),
     "List of enabled hypervisors"),
    ("hvparams", None, ht.TOr(ht.TDictOf(ht.TNonEmptyString, ht.TDict),
                              ht.TNone),
     "Cluster-wide hypervisor parameter defaults, hypervisor-dependent"),
    ("beparams", None, ht.TOr(ht.TDict, ht.TNone),
     "Cluster-wide backend parameter defaults"),
    ("os_hvp", None, ht.TOr(ht.TDictOf(ht.TNonEmptyString, ht.TDict),
                            ht.TNone),
     "Cluster-wide per-OS hypervisor parameter defaults"),
    ("osparams", None, ht.TOr(ht.TDictOf(ht.TNonEmptyString, ht.TDict),
                              ht.TNone),
     "Cluster-wide OS parameter defaults"),
    ("candidate_pool_size", None, ht.TOr(ht.TStrictPositiveInt, ht.TNone),
     "Master candidate pool size"),
    ("uid_pool", None, ht.NoType,
     "Set UID pool, must be list of lists describing UID ranges (two items,"
     " start and end inclusive)"),
    ("add_uids", None, ht.NoType,
     "Extend UID pool, must be list of lists describing UID ranges (two"
     " items, start and end inclusive) to be added"),
    ("remove_uids", None, ht.NoType,
     "Shrink UID pool, must be list of lists describing UID ranges (two"
     " items, start and end inclusive) to be removed"),
    ("maintain_node_health", None, ht.TMaybeBool,
     "Whether to automatically maintain node health"),
    ("prealloc_wipe_disks", None, ht.TMaybeBool,
     "Whether to wipe disks before allocating them to instances"),
    ("nicparams", None, ht.TMaybeDict, "Cluster-wide NIC parameter defaults"),
    ("ndparams", None, ht.TMaybeDict, "Cluster-wide node parameter defaults"),
    ("drbd_helper", None, ht.TOr(ht.TString, ht.TNone), "DRBD helper program"),
    ("default_iallocator", None, ht.TOr(ht.TString, ht.TNone),
     "Default iallocator for cluster"),
    ("master_netdev", None, ht.TOr(ht.TString, ht.TNone),
     "Master network device"),
    ("reserved_lvs", None, ht.TOr(ht.TListOf(ht.TNonEmptyString), ht.TNone),
     "List of reserved LVs"),
    ("hidden_os", None, _TestClusterOsList,
     "Modify list of hidden operating systems. Each modification must have"
     " two items, the operation and the OS name. The operation can be"
     " ``%s`` or ``%s``." % (constants.DDM_ADD, constants.DDM_REMOVE)),
    ("blacklisted_os", None, _TestClusterOsList,
     "Modify list of blacklisted operating systems. Each modification must have"
     " two items, the operation and the OS name. The operation can be"
     " ``%s`` or ``%s``." % (constants.DDM_ADD, constants.DDM_REMOVE)),
    ]


class OpClusterRedistConf(OpCode):
  """Force a full push of the cluster configuration.

  """


class OpQuery(OpCode):
  """Query for resources/items.

  @ivar what: Resources to query for, must be one of L{constants.QR_VIA_OP}
  @ivar fields: List of fields to retrieve
  @ivar filter: Query filter

  """
  OP_PARAMS = [
    _PQueryWhat,
    ("fields", ht.NoDefault, ht.TListOf(ht.TNonEmptyString),
     "Requested fields"),
    ("filter", None, ht.TOr(ht.TNone,
                            ht.TListOf(ht.TOr(ht.TNonEmptyString, ht.TList))),
     "Query filter"),
    ]


class OpQueryFields(OpCode):
  """Query for available resource/item fields.

  @ivar what: Resources to query for, must be one of L{constants.QR_VIA_OP}
  @ivar fields: List of fields to retrieve

  """
  OP_PARAMS = [
    _PQueryWhat,
    ("fields", None, ht.TOr(ht.TNone, ht.TListOf(ht.TNonEmptyString)),
     "Requested fields; if not given, all are returned"),
    ]


class OpOobCommand(OpCode):
  """Interact with OOB."""
  OP_PARAMS = [
    ("node_names", ht.EmptyList, ht.TListOf(ht.TNonEmptyString),
     "List of nodes to run the OOB command against"),
    ("command", None, ht.TElemOf(constants.OOB_COMMANDS),
     "OOB command to be run"),
    ("timeout", constants.OOB_TIMEOUT, ht.TInt,
     "Timeout before the OOB helper will be terminated"),
    ("ignore_status", False, ht.TBool,
     "Ignores the node offline status for power off"),
    ("power_delay", constants.OOB_POWER_DELAY, ht.TPositiveFloat,
     "Time in seconds to wait between powering on nodes"),
    ]


# node opcodes

class OpNodeRemove(OpCode):
  """Remove a node.

  @type node_name: C{str}
  @ivar node_name: The name of the node to remove. If the node still has
                   instances on it, the operation will fail.

  """
  OP_DSC_FIELD = "node_name"
  OP_PARAMS = [
    _PNodeName,
    ]


class OpNodeAdd(OpCode):
  """Add a node to the cluster.

  @type node_name: C{str}
  @ivar node_name: The name of the node to add. This can be a short name,
                   but it will be expanded to the FQDN.
  @type primary_ip: IP address
  @ivar primary_ip: The primary IP of the node. This will be ignored when the
                    opcode is submitted, but will be filled during the node
                    add (so it will be visible in the job query).
  @type secondary_ip: IP address
  @ivar secondary_ip: The secondary IP of the node. This needs to be passed
                      if the cluster has been initialized in 'dual-network'
                      mode, otherwise it must not be given.
  @type readd: C{bool}
  @ivar readd: Whether to re-add an existing node to the cluster. If
               this is not passed, then the operation will abort if the node
               name is already in the cluster; use this parameter to 'repair'
               a node that had its configuration broken, or was reinstalled
               without removal from the cluster.
  @type group: C{str}
  @ivar group: The node group to which this node will belong.
  @type vm_capable: C{bool}
  @ivar vm_capable: The vm_capable node attribute
  @type master_capable: C{bool}
  @ivar master_capable: The master_capable node attribute

  """
  OP_DSC_FIELD = "node_name"
  OP_PARAMS = [
    _PNodeName,
    ("primary_ip", None, ht.NoType, "Primary IP address"),
    ("secondary_ip", None, ht.TMaybeString, "Secondary IP address"),
    ("readd", False, ht.TBool, "Whether node is re-added to cluster"),
    ("group", None, ht.TMaybeString, "Initial node group"),
    ("master_capable", None, ht.TMaybeBool,
     "Whether node can become master or master candidate"),
    ("vm_capable", None, ht.TMaybeBool,
     "Whether node can host instances"),
    ("ndparams", None, ht.TMaybeDict, "Node parameters"),
    ]


class OpNodeQuery(OpCode):
  """Compute the list of nodes."""
  OP_PARAMS = [
    _POutputFields,
    _PUseLocking,
    ("names", ht.EmptyList, ht.TListOf(ht.TNonEmptyString),
     "Empty list to query all nodes, node names otherwise"),
    ]


class OpNodeQueryvols(OpCode):
  """Get list of volumes on node."""
  OP_PARAMS = [
    _POutputFields,
    ("nodes", ht.EmptyList, ht.TListOf(ht.TNonEmptyString),
     "Empty list to query all nodes, node names otherwise"),
    ]


class OpNodeQueryStorage(OpCode):
  """Get information on storage for node(s)."""
  OP_PARAMS = [
    _POutputFields,
    _PStorageType,
    ("nodes", ht.EmptyList, ht.TListOf(ht.TNonEmptyString), "List of nodes"),
    ("name", None, ht.TMaybeString, "Storage name"),
    ]


class OpNodeModifyStorage(OpCode):
  """Modifies the properies of a storage unit"""
  OP_PARAMS = [
    _PNodeName,
    _PStorageType,
    _PStorageName,
    ("changes", ht.NoDefault, ht.TDict, "Requested changes"),
    ]


class OpRepairNodeStorage(OpCode):
  """Repairs the volume group on a node."""
  OP_DSC_FIELD = "node_name"
  OP_PARAMS = [
    _PNodeName,
    _PStorageType,
    _PStorageName,
    _PIgnoreConsistency,
    ]


class OpNodeSetParams(OpCode):
  """Change the parameters of a node."""
  OP_DSC_FIELD = "node_name"
  OP_PARAMS = [
    _PNodeName,
    _PForce,
    ("master_candidate", None, ht.TMaybeBool,
     "Whether the node should become a master candidate"),
    ("offline", None, ht.TMaybeBool,
     "Whether the node should be marked as offline"),
    ("drained", None, ht.TMaybeBool,
     "Whether the node should be marked as drained"),
    ("auto_promote", False, ht.TBool,
     "Whether node(s) should be promoted to master candidate if necessary"),
    ("master_capable", None, ht.TMaybeBool,
     "Denote whether node can become master or master candidate"),
    ("vm_capable", None, ht.TMaybeBool,
     "Denote whether node can host instances"),
    ("secondary_ip", None, ht.TMaybeString,
     "Change node's secondary IP address"),
    ("ndparams", None, ht.TMaybeDict, "Set node parameters"),
    ("powered", None, ht.TMaybeBool,
     "Whether the node should be marked as powered"),
    ]


class OpNodePowercycle(OpCode):
  """Tries to powercycle a node."""
  OP_DSC_FIELD = "node_name"
  OP_PARAMS = [
    _PNodeName,
    _PForce,
    ]


class OpNodeMigrate(OpCode):
  """Migrate all instances from a node."""
  OP_DSC_FIELD = "node_name"
  OP_PARAMS = [
    _PNodeName,
    _PMigrationMode,
    _PMigrationLive,
    ("iallocator", None, ht.TMaybeString,
     "Iallocator for deciding the target node for shared-storage instances"),
    ]


class OpNodeEvacStrategy(OpCode):
  """Compute the evacuation strategy for a list of nodes."""
  OP_DSC_FIELD = "nodes"
  OP_PARAMS = [
    ("nodes", ht.NoDefault, ht.TListOf(ht.TNonEmptyString), None),
    ("remote_node", None, ht.TMaybeString, None),
    ("iallocator", None, ht.TMaybeString, None),
    ]


# instance opcodes

class OpInstanceCreate(OpCode):
  """Create an instance.

  @ivar instance_name: Instance name
  @ivar mode: Instance creation mode (one of L{constants.INSTANCE_CREATE_MODES})
  @ivar source_handshake: Signed handshake from source (remote import only)
  @ivar source_x509_ca: Source X509 CA in PEM format (remote import only)
  @ivar source_instance_name: Previous name of instance (remote import only)
  @ivar source_shutdown_timeout: Shutdown timeout used for source instance
    (remote import only)

  """
  OP_DSC_FIELD = "instance_name"
  OP_PARAMS = [
    _PInstanceName,
    _PForceVariant,
    _PWaitForSync,
    _PNameCheck,
    ("beparams", ht.EmptyDict, ht.TDict, "Backend parameters for instance"),
    ("disks", ht.NoDefault,
     # TODO: Generate check from constants.IDISK_PARAMS_TYPES
     ht.TListOf(ht.TDictOf(ht.TElemOf(constants.IDISK_PARAMS),
                           ht.TOr(ht.TNonEmptyString, ht.TInt))),
     "Disk descriptions, for example ``[{\"%s\": 100}, {\"%s\": 5}]``;"
     " each disk definition must contain a ``%s`` value and"
     " can contain an optional ``%s`` value denoting the disk access mode"
     " (%s)" %
     (constants.IDISK_SIZE, constants.IDISK_SIZE, constants.IDISK_SIZE,
      constants.IDISK_MODE,
      " or ".join("``%s``" % i for i in sorted(constants.DISK_ACCESS_SET)))),
    ("disk_template", ht.NoDefault, _CheckDiskTemplate, "Disk template"),
    ("file_driver", None, ht.TOr(ht.TNone, ht.TElemOf(constants.FILE_DRIVER)),
     "Driver for file-backed disks"),
    ("file_storage_dir", None, ht.TMaybeString,
     "Directory for storing file-backed disks"),
    ("hvparams", ht.EmptyDict, ht.TDict,
     "Hypervisor parameters for instance, hypervisor-dependent"),
    ("hypervisor", None, ht.TMaybeString, "Hypervisor"),
    ("iallocator", None, ht.TMaybeString,
     "Iallocator for deciding which node(s) to use"),
    ("identify_defaults", False, ht.TBool,
     "Reset instance parameters to default if equal"),
    ("ip_check", True, ht.TBool, _PIpCheckDoc),
    ("mode", ht.NoDefault, ht.TElemOf(constants.INSTANCE_CREATE_MODES),
     "Instance creation mode"),
    ("nics", ht.NoDefault, ht.TListOf(_TestNicDef),
     "List of NIC (network interface) definitions, for example"
     " ``[{}, {}, {\"%s\": \"198.51.100.4\"}]``; each NIC definition can"
     " contain the optional values %s" %
     (constants.INIC_IP,
      ", ".join("``%s``" % i for i in sorted(constants.INIC_PARAMS)))),
    ("no_install", None, ht.TMaybeBool,
     "Do not install the OS (will disable automatic start)"),
    ("osparams", ht.EmptyDict, ht.TDict, "OS parameters for instance"),
    ("os_type", None, ht.TMaybeString, "Operating system"),
    ("pnode", None, ht.TMaybeString, "Primary node"),
    ("snode", None, ht.TMaybeString, "Secondary node"),
    ("source_handshake", None, ht.TOr(ht.TList, ht.TNone),
     "Signed handshake from source (remote import only)"),
    ("source_instance_name", None, ht.TMaybeString,
     "Source instance name (remote import only)"),
    ("source_shutdown_timeout", constants.DEFAULT_SHUTDOWN_TIMEOUT,
     ht.TPositiveInt,
     "How long source instance was given to shut down (remote import only)"),
    ("source_x509_ca", None, ht.TMaybeString,
     "Source X509 CA in PEM format (remote import only)"),
    ("src_node", None, ht.TMaybeString, "Source node for import"),
    ("src_path", None, ht.TMaybeString, "Source directory for import"),
    ("start", True, ht.TBool, "Whether to start instance after creation"),
    ]


class OpInstanceReinstall(OpCode):
  """Reinstall an instance's OS."""
  OP_DSC_FIELD = "instance_name"
  OP_PARAMS = [
    _PInstanceName,
    _PForceVariant,
    ("os_type", None, ht.TMaybeString, "Instance operating system"),
    ("osparams", None, ht.TMaybeDict, "Temporary OS parameters"),
    ]


class OpInstanceRemove(OpCode):
  """Remove an instance."""
  OP_DSC_FIELD = "instance_name"
  OP_PARAMS = [
    _PInstanceName,
    _PShutdownTimeout,
    ("ignore_failures", False, ht.TBool,
     "Whether to ignore failures during removal"),
    ]


class OpInstanceRename(OpCode):
  """Rename an instance."""
  OP_PARAMS = [
    _PInstanceName,
    _PNameCheck,
    ("new_name", ht.NoDefault, ht.TNonEmptyString, "New instance name"),
    ("ip_check", False, ht.TBool, _PIpCheckDoc),
    ]


class OpInstanceStartup(OpCode):
  """Startup an instance."""
  OP_DSC_FIELD = "instance_name"
  OP_PARAMS = [
    _PInstanceName,
    _PForce,
    _PIgnoreOfflineNodes,
    ("hvparams", ht.EmptyDict, ht.TDict,
     "Temporary hypervisor parameters, hypervisor-dependent"),
    ("beparams", ht.EmptyDict, ht.TDict, "Temporary backend parameters"),
    ]


class OpInstanceShutdown(OpCode):
  """Shutdown an instance."""
  OP_DSC_FIELD = "instance_name"
  OP_PARAMS = [
    _PInstanceName,
    _PIgnoreOfflineNodes,
    ("timeout", constants.DEFAULT_SHUTDOWN_TIMEOUT, ht.TPositiveInt,
     "How long to wait for instance to shut down"),
    ]


class OpInstanceReboot(OpCode):
  """Reboot an instance."""
  OP_DSC_FIELD = "instance_name"
  OP_PARAMS = [
    _PInstanceName,
    _PShutdownTimeout,
    ("ignore_secondaries", False, ht.TBool,
     "Whether to start the instance even if secondary disks are failing"),
    ("reboot_type", ht.NoDefault, ht.TElemOf(constants.REBOOT_TYPES),
     "How to reboot instance"),
    ]


class OpInstanceReplaceDisks(OpCode):
  """Replace the disks of an instance."""
  OP_DSC_FIELD = "instance_name"
  OP_PARAMS = [
    _PInstanceName,
    ("mode", ht.NoDefault, ht.TElemOf(constants.REPLACE_MODES),
     "Replacement mode"),
    ("disks", ht.EmptyList, ht.TListOf(ht.TPositiveInt),
     "Disk indexes"),
    ("remote_node", None, ht.TMaybeString, "New secondary node"),
    ("iallocator", None, ht.TMaybeString,
     "Iallocator for deciding new secondary node"),
    ("early_release", False, ht.TBool,
     "Whether to release locks as soon as possible"),
    ]


class OpInstanceFailover(OpCode):
  """Failover an instance."""
  OP_DSC_FIELD = "instance_name"
  OP_PARAMS = [
    _PInstanceName,
    _PShutdownTimeout,
    _PIgnoreConsistency,
    ("iallocator", None, ht.TMaybeString,
     "Iallocator for deciding the target node for shared-storage instances"),
    ("target_node", None, ht.TMaybeString,
     "Target node for shared-storage instances"),
    ]


class OpInstanceMigrate(OpCode):
  """Migrate an instance.

  This migrates (without shutting down an instance) to its secondary
  node.

  @ivar instance_name: the name of the instance
  @ivar mode: the migration mode (live, non-live or None for auto)

  """
  OP_DSC_FIELD = "instance_name"
  OP_PARAMS = [
    _PInstanceName,
    _PMigrationMode,
    _PMigrationLive,
    ("cleanup", False, ht.TBool,
     "Whether a previously failed migration should be cleaned up"),
    ("iallocator", None, ht.TMaybeString,
     "Iallocator for deciding the target node for shared-storage instances"),
    ("target_node", None, ht.TMaybeString,
     "Target node for shared-storage instances"),
    ("allow_failover", False, ht.TBool,
     "Whether we can fallback to failover if migration is not possible"),
    ]


class OpInstanceMove(OpCode):
  """Move an instance.

  This move (with shutting down an instance and data copying) to an
  arbitrary node.

  @ivar instance_name: the name of the instance
  @ivar target_node: the destination node

  """
  OP_DSC_FIELD = "instance_name"
  OP_PARAMS = [
    _PInstanceName,
    _PShutdownTimeout,
    ("target_node", ht.NoDefault, ht.TNonEmptyString, "Target node"),
    ]


class OpInstanceConsole(OpCode):
  """Connect to an instance's console."""
  OP_DSC_FIELD = "instance_name"
  OP_PARAMS = [
    _PInstanceName
    ]


class OpInstanceActivateDisks(OpCode):
  """Activate an instance's disks."""
  OP_DSC_FIELD = "instance_name"
  OP_PARAMS = [
    _PInstanceName,
    ("ignore_size", False, ht.TBool, "Whether to ignore recorded size"),
    ]


class OpInstanceDeactivateDisks(OpCode):
  """Deactivate an instance's disks."""
  OP_DSC_FIELD = "instance_name"
  OP_PARAMS = [
    _PInstanceName,
    _PForce,
    ]


class OpInstanceRecreateDisks(OpCode):
  """Deactivate an instance's disks."""
  OP_DSC_FIELD = "instance_name"
  OP_PARAMS = [
    _PInstanceName,
    ("disks", ht.EmptyList, ht.TListOf(ht.TPositiveInt),
     "List of disk indexes"),
    ]


class OpInstanceQuery(OpCode):
  """Compute the list of instances."""
  OP_PARAMS = [
    _POutputFields,
    _PUseLocking,
    ("names", ht.EmptyList, ht.TListOf(ht.TNonEmptyString),
     "Empty list to query all instances, instance names otherwise"),
    ]


class OpInstanceQueryData(OpCode):
  """Compute the run-time status of instances."""
  OP_PARAMS = [
<<<<<<< HEAD
    ("instances", ht.EmptyList, ht.TListOf(ht.TNonEmptyString), None),
    ("static", False, ht.TBool, None),
=======
    ("instances", ht.EmptyList, ht.TListOf(ht.TNonEmptyString)),
    ("static", False, ht.TBool),
    ("use_locking", False, ht.TBool),
>>>>>>> 76ae1d65
    ]


class OpInstanceSetParams(OpCode):
  """Change the parameters of an instance."""
  OP_DSC_FIELD = "instance_name"
  OP_PARAMS = [
    _PInstanceName,
    _PForce,
    _PForceVariant,
    # TODO: Use _TestNicDef
    ("nics", ht.EmptyList, ht.TList,
     "List of NIC changes. Each item is of the form ``(op, settings)``."
     " ``op`` can be ``%s`` to add a new NIC with the specified settings,"
     " ``%s`` to remove the last NIC or a number to modify the settings"
     " of the NIC with that index." %
     (constants.DDM_ADD, constants.DDM_REMOVE)),
    ("disks", ht.EmptyList, ht.TList, "List of disk changes. See ``nics``."),
    ("beparams", ht.EmptyDict, ht.TDict, "Per-instance backend parameters"),
    ("hvparams", ht.EmptyDict, ht.TDict,
     "Per-instance hypervisor parameters, hypervisor-dependent"),
    ("disk_template", None, ht.TOr(ht.TNone, _CheckDiskTemplate),
     "Disk template for instance"),
    ("remote_node", None, ht.TMaybeString,
     "Secondary node (used when changing disk template)"),
    ("os_name", None, ht.TMaybeString,
     "Change instance's OS name. Does not reinstall the instance."),
    ("osparams", None, ht.TMaybeDict, "Per-instance OS parameters"),
    ]


class OpInstanceGrowDisk(OpCode):
  """Grow a disk of an instance."""
  OP_DSC_FIELD = "instance_name"
  OP_PARAMS = [
    _PInstanceName,
    _PWaitForSync,
    ("disk", ht.NoDefault, ht.TInt, "Disk index"),
    ("amount", ht.NoDefault, ht.TInt,
     "Amount of disk space to add (megabytes)"),
    ]


# Node group opcodes

class OpGroupAdd(OpCode):
  """Add a node group to the cluster."""
  OP_DSC_FIELD = "group_name"
  OP_PARAMS = [
    _PGroupName,
    _PNodeGroupAllocPolicy,
    _PGroupNodeParams,
    ]


class OpGroupAssignNodes(OpCode):
  """Assign nodes to a node group."""
  OP_DSC_FIELD = "group_name"
  OP_PARAMS = [
    _PGroupName,
    _PForce,
    ("nodes", ht.NoDefault, ht.TListOf(ht.TNonEmptyString),
     "List of nodes to assign"),
    ]


class OpGroupQuery(OpCode):
  """Compute the list of node groups."""
  OP_PARAMS = [
    _POutputFields,
    ("names", ht.EmptyList, ht.TListOf(ht.TNonEmptyString),
     "Empty list to query all groups, group names otherwise"),
    ]


class OpGroupSetParams(OpCode):
  """Change the parameters of a node group."""
  OP_DSC_FIELD = "group_name"
  OP_PARAMS = [
    _PGroupName,
    _PNodeGroupAllocPolicy,
    _PGroupNodeParams,
    ]


class OpGroupRemove(OpCode):
  """Remove a node group from the cluster."""
  OP_DSC_FIELD = "group_name"
  OP_PARAMS = [
    _PGroupName,
    ]


class OpGroupRename(OpCode):
  """Rename a node group in the cluster."""
  OP_PARAMS = [
    _PGroupName,
    ("new_name", ht.NoDefault, ht.TNonEmptyString, "New group name"),
    ]


# OS opcodes
class OpOsDiagnose(OpCode):
  """Compute the list of guest operating systems."""
  OP_PARAMS = [
    _POutputFields,
    ("names", ht.EmptyList, ht.TListOf(ht.TNonEmptyString),
     "Which operating systems to diagnose"),
    ]


# Exports opcodes
class OpBackupQuery(OpCode):
  """Compute the list of exported images."""
  OP_PARAMS = [
    _PUseLocking,
    ("nodes", ht.EmptyList, ht.TListOf(ht.TNonEmptyString),
     "Empty list to query all nodes, node names otherwise"),
    ]


class OpBackupPrepare(OpCode):
  """Prepares an instance export.

  @ivar instance_name: Instance name
  @ivar mode: Export mode (one of L{constants.EXPORT_MODES})

  """
  OP_DSC_FIELD = "instance_name"
  OP_PARAMS = [
    _PInstanceName,
    ("mode", ht.NoDefault, ht.TElemOf(constants.EXPORT_MODES),
     "Export mode"),
    ]


class OpBackupExport(OpCode):
  """Export an instance.

  For local exports, the export destination is the node name. For remote
  exports, the export destination is a list of tuples, each consisting of
  hostname/IP address, port, HMAC and HMAC salt. The HMAC is calculated using
  the cluster domain secret over the value "${index}:${hostname}:${port}". The
  destination X509 CA must be a signed certificate.

  @ivar mode: Export mode (one of L{constants.EXPORT_MODES})
  @ivar target_node: Export destination
  @ivar x509_key_name: X509 key to use (remote export only)
  @ivar destination_x509_ca: Destination X509 CA in PEM format (remote export
                             only)

  """
  OP_DSC_FIELD = "instance_name"
  OP_PARAMS = [
    _PInstanceName,
    _PShutdownTimeout,
    # TODO: Rename target_node as it changes meaning for different export modes
    # (e.g. "destination")
    ("target_node", ht.NoDefault, ht.TOr(ht.TNonEmptyString, ht.TList),
     "Destination information, depends on export mode"),
    ("shutdown", True, ht.TBool, "Whether to shutdown instance before export"),
    ("remove_instance", False, ht.TBool,
     "Whether to remove instance after export"),
    ("ignore_remove_failures", False, ht.TBool,
     "Whether to ignore failures while removing instances"),
    ("mode", constants.EXPORT_MODE_LOCAL, ht.TElemOf(constants.EXPORT_MODES),
     "Export mode"),
    ("x509_key_name", None, ht.TOr(ht.TList, ht.TNone),
     "Name of X509 key (remote export only)"),
    ("destination_x509_ca", None, ht.TMaybeString,
     "Destination X509 CA (remote export only)"),
    ]


class OpBackupRemove(OpCode):
  """Remove an instance's export."""
  OP_DSC_FIELD = "instance_name"
  OP_PARAMS = [
    _PInstanceName,
    ]


# Tags opcodes
class OpTagsGet(OpCode):
  """Returns the tags of the given object."""
  OP_DSC_FIELD = "name"
  OP_PARAMS = [
    _PTagKind,
    # Name is only meaningful for nodes and instances
    ("name", ht.NoDefault, ht.TMaybeString, None),
    ]


class OpTagsSearch(OpCode):
  """Searches the tags in the cluster for a given pattern."""
  OP_DSC_FIELD = "pattern"
  OP_PARAMS = [
    ("pattern", ht.NoDefault, ht.TNonEmptyString, None),
    ]


class OpTagsSet(OpCode):
  """Add a list of tags on a given object."""
  OP_PARAMS = [
    _PTagKind,
    _PTags,
    # Name is only meaningful for nodes and instances
    ("name", ht.NoDefault, ht.TMaybeString, None),
    ]


class OpTagsDel(OpCode):
  """Remove a list of tags from a given object."""
  OP_PARAMS = [
    _PTagKind,
    _PTags,
    # Name is only meaningful for nodes and instances
    ("name", ht.NoDefault, ht.TMaybeString, None),
    ]

# Test opcodes
class OpTestDelay(OpCode):
  """Sleeps for a configured amount of time.

  This is used just for debugging and testing.

  Parameters:
    - duration: the time to sleep
    - on_master: if true, sleep on the master
    - on_nodes: list of nodes in which to sleep

  If the on_master parameter is true, it will execute a sleep on the
  master (before any node sleep).

  If the on_nodes list is not empty, it will sleep on those nodes
  (after the sleep on the master, if that is enabled).

  As an additional feature, the case of duration < 0 will be reported
  as an execution error, so this opcode can be used as a failure
  generator. The case of duration == 0 will not be treated specially.

  """
  OP_DSC_FIELD = "duration"
  OP_PARAMS = [
    ("duration", ht.NoDefault, ht.TFloat, None),
    ("on_master", True, ht.TBool, None),
    ("on_nodes", ht.EmptyList, ht.TListOf(ht.TNonEmptyString), None),
    ("repeat", 0, ht.TPositiveInt, None),
    ]


class OpTestAllocator(OpCode):
  """Allocator framework testing.

  This opcode has two modes:
    - gather and return allocator input for a given mode (allocate new
      or replace secondary) and a given instance definition (direction
      'in')
    - run a selected allocator for a given operation (as above) and
      return the allocator output (direction 'out')

  """
  OP_DSC_FIELD = "allocator"
  OP_PARAMS = [
    ("direction", ht.NoDefault,
     ht.TElemOf(constants.VALID_IALLOCATOR_DIRECTIONS), None),
    ("mode", ht.NoDefault, ht.TElemOf(constants.VALID_IALLOCATOR_MODES), None),
    ("name", ht.NoDefault, ht.TNonEmptyString, None),
    ("nics", ht.NoDefault, ht.TOr(ht.TNone, ht.TListOf(
     ht.TDictOf(ht.TElemOf(["mac", "ip", "bridge"]),
                ht.TOr(ht.TNone, ht.TNonEmptyString)))), None),
    ("disks", ht.NoDefault, ht.TOr(ht.TNone, ht.TList), None),
    ("hypervisor", None, ht.TMaybeString, None),
    ("allocator", None, ht.TMaybeString, None),
    ("tags", ht.EmptyList, ht.TListOf(ht.TNonEmptyString), None),
    ("mem_size", None, ht.TOr(ht.TNone, ht.TPositiveInt), None),
    ("vcpus", None, ht.TOr(ht.TNone, ht.TPositiveInt), None),
    ("os", None, ht.TMaybeString, None),
    ("disk_template", None, ht.TMaybeString, None),
    ("evac_nodes", None, ht.TOr(ht.TNone, ht.TListOf(ht.TNonEmptyString)),
     None),
    ]


class OpTestJqueue(OpCode):
  """Utility opcode to test some aspects of the job queue.

  """
  OP_PARAMS = [
    ("notify_waitlock", False, ht.TBool, None),
    ("notify_exec", False, ht.TBool, None),
    ("log_messages", ht.EmptyList, ht.TListOf(ht.TString), None),
    ("fail", False, ht.TBool, None),
    ]


class OpTestDummy(OpCode):
  """Utility opcode used by unittests.

  """
  OP_PARAMS = [
    ("result", ht.NoDefault, ht.NoType, None),
    ("messages", ht.NoDefault, ht.NoType, None),
    ("fail", ht.NoDefault, ht.NoType, None),
    ("submit_jobs", None, ht.NoType, None),
    ]
  WITH_LU = False


def _GetOpList():
  """Returns list of all defined opcodes.

  Does not eliminate duplicates by C{OP_ID}.

  """
  return [v for v in globals().values()
          if (isinstance(v, type) and issubclass(v, OpCode) and
              hasattr(v, "OP_ID") and v is not OpCode)]


OP_MAPPING = dict((v.OP_ID, v) for v in _GetOpList())<|MERGE_RESOLUTION|>--- conflicted
+++ resolved
@@ -1119,14 +1119,12 @@
 class OpInstanceQueryData(OpCode):
   """Compute the run-time status of instances."""
   OP_PARAMS = [
-<<<<<<< HEAD
-    ("instances", ht.EmptyList, ht.TListOf(ht.TNonEmptyString), None),
-    ("static", False, ht.TBool, None),
-=======
-    ("instances", ht.EmptyList, ht.TListOf(ht.TNonEmptyString)),
-    ("static", False, ht.TBool),
-    ("use_locking", False, ht.TBool),
->>>>>>> 76ae1d65
+    _PUseLocking,
+    ("instances", ht.EmptyList, ht.TListOf(ht.TNonEmptyString),
+     "Instance names"),
+    ("static", False, ht.TBool,
+     "Whether to only return configuration data without querying"
+     " nodes"),
     ]
 
 
