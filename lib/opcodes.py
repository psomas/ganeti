--- conflicted
+++ resolved
@@ -81,13 +81,11 @@
 #: Ignore consistency
 _PIgnoreConsistency = ("ignore_consistency", False, ht.TBool)
 
-<<<<<<< HEAD
 #: Do not remember instance state changes
 _PNoRemember = ("no_remember", False, ht.TBool)
-=======
+
 #: a required network name
 _PNetworkName = ("network_name", ht.NoDefault, ht.TNonEmptyString)
->>>>>>> 713aaa8a
 
 #: OP_ID conversion regular expression
 _OPID_RE = re.compile("([a-z])([A-Z])")
