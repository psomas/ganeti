--- conflicted
+++ resolved
@@ -1633,13 +1633,10 @@
     ("wait_for_sync", True, ht.TBool,
      "Whether to wait for the disk to synchronize, when changing template"),
     ("offline", None, ht.TMaybeBool, "Whether to mark instance as offline"),
-<<<<<<< HEAD
     ("conflicts_check", True, ht.TBool, "Check for conflicting IPs"),
     ("hotplug", None, ht.TMaybeBool, "Whether to hotplug devices"),
-=======
     ("allow_arbit_params", None, ht.TMaybeBool,
      "Whether to allow the passing of arbitrary parameters to --disk(s)"),
->>>>>>> 7c88c7af
     ]
   OP_RESULT = _TSetParamsResult
 
