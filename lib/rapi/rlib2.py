#
#

# Copyright (C) 2006, 2007, 2008, 2009, 2010, 2011 Google Inc.
#
# This program is free software; you can redistribute it and/or modify
# it under the terms of the GNU General Public License as published by
# the Free Software Foundation; either version 2 of the License, or
# (at your option) any later version.
#
# This program is distributed in the hope that it will be useful, but
# WITHOUT ANY WARRANTY; without even the implied warranty of
# MERCHANTABILITY or FITNESS FOR A PARTICULAR PURPOSE.  See the GNU
# General Public License for more details.
#
# You should have received a copy of the GNU General Public License
# along with this program; if not, write to the Free Software
# Foundation, Inc., 51 Franklin Street, Fifth Floor, Boston, MA
# 02110-1301, USA.


"""Remote API version 2 baserlib.library.

  PUT or POST?
  ============

  According to RFC2616 the main difference between PUT and POST is that
  POST can create new resources but PUT can only create the resource the
  URI was pointing to on the PUT request.

  To be in context of this module for instance creation POST on
  /2/instances is legitim while PUT would be not, due to it does create a
  new entity and not just replace /2/instances with it.

  So when adding new methods, if they are operating on the URI entity itself,
  PUT should be prefered over POST.

"""

# pylint: disable-msg=C0103

# C0103: Invalid name, since the R_* names are not conforming

from ganeti import opcodes
from ganeti import http
from ganeti import constants
from ganeti import cli
from ganeti import rapi
from ganeti import ht
from ganeti.rapi import baserlib


_COMMON_FIELDS = ["ctime", "mtime", "uuid", "serial_no", "tags"]
I_FIELDS = ["name", "admin_state", "os",
            "pnode", "snodes",
            "disk_template",
            "nic.ips", "nic.macs", "nic.modes", "nic.links", "nic.bridges",
            "network_port",
            "disk.sizes", "disk_usage",
            "beparams", "hvparams",
            "oper_state", "oper_ram", "oper_vcpus", "status",
            "custom_hvparams", "custom_beparams", "custom_nicparams",
            ] + _COMMON_FIELDS

N_FIELDS = ["name", "offline", "master_candidate", "drained",
            "dtotal", "dfree",
            "mtotal", "mnode", "mfree",
            "pinst_cnt", "sinst_cnt",
            "ctotal", "cnodes", "csockets",
            "pip", "sip", "role",
            "pinst_list", "sinst_list",
            "master_capable", "vm_capable",
            "group.uuid",
            ] + _COMMON_FIELDS

G_FIELDS = ["name", "uuid",
            "alloc_policy",
            "node_cnt", "node_list",
            "ctime", "mtime", "serial_no",
            ]  # "tags" is missing to be able to use _COMMON_FIELDS here.

_NR_DRAINED = "drained"
_NR_MASTER_CANDIATE = "master-candidate"
_NR_MASTER = "master"
_NR_OFFLINE = "offline"
_NR_REGULAR = "regular"

_NR_MAP = {
  constants.NR_MASTER: _NR_MASTER,
  constants.NR_MCANDIDATE: _NR_MASTER_CANDIATE,
  constants.NR_DRAINED: _NR_DRAINED,
  constants.NR_OFFLINE: _NR_OFFLINE,
  constants.NR_REGULAR: _NR_REGULAR,
  }

assert frozenset(_NR_MAP.keys()) == constants.NR_ALL

# Request data version field
_REQ_DATA_VERSION = "__version__"

# Feature string for instance creation request data version 1
_INST_CREATE_REQV1 = "instance-create-reqv1"

# Feature string for instance reinstall request version 1
_INST_REINSTALL_REQV1 = "instance-reinstall-reqv1"

# Timeout for /2/jobs/[job_id]/wait. Gives job up to 10 seconds to change.
_WFJC_TIMEOUT = 10


class R_version(baserlib.R_Generic):
  """/version resource.

  This resource should be used to determine the remote API version and
  to adapt clients accordingly.

  """
  @staticmethod
  def GET():
    """Returns the remote API version.

    """
    return constants.RAPI_VERSION


class R_2_info(baserlib.R_Generic):
  """/2/info resource.

  """
  @staticmethod
  def GET():
    """Returns cluster information.

    """
    client = baserlib.GetClient()
    return client.QueryClusterInfo()


class R_2_features(baserlib.R_Generic):
  """/2/features resource.

  """
  @staticmethod
  def GET():
    """Returns list of optional RAPI features implemented.

    """
    return [_INST_CREATE_REQV1, _INST_REINSTALL_REQV1]


class R_2_os(baserlib.R_Generic):
  """/2/os resource.

  """
  @staticmethod
  def GET():
    """Return a list of all OSes.

    Can return error 500 in case of a problem.

    Example: ["debian-etch"]

    """
    cl = baserlib.GetClient()
    op = opcodes.OpOsDiagnose(output_fields=["name", "variants"], names=[])
    job_id = baserlib.SubmitJob([op], cl)
    # we use custom feedback function, instead of print we log the status
    result = cli.PollJob(job_id, cl, feedback_fn=baserlib.FeedbackFn)
    diagnose_data = result[0]

    if not isinstance(diagnose_data, list):
      raise http.HttpBadGateway(message="Can't get OS list")

    os_names = []
    for (name, variants) in diagnose_data:
      os_names.extend(cli.CalculateOSNames(name, variants))

    return os_names


class R_2_redist_config(baserlib.R_Generic):
  """/2/redistribute-config resource.

  """
  @staticmethod
  def PUT():
    """Redistribute configuration to all nodes.

    """
    return baserlib.SubmitJob([opcodes.OpClusterRedistConf()])


class R_2_cluster_modify(baserlib.R_Generic):
  """/2/modify resource.

  """
  def PUT(self):
    """Modifies cluster parameters.

    @return: a job id

    """
    op = baserlib.FillOpcode(opcodes.OpClusterSetParams, self.request_body,
                             None)

    return baserlib.SubmitJob([op])


class R_2_jobs(baserlib.R_Generic):
  """/2/jobs resource.

  """
  @staticmethod
  def GET():
    """Returns a dictionary of jobs.

    @return: a dictionary with jobs id and uri.

    """
    fields = ["id"]
    cl = baserlib.GetClient()
    # Convert the list of lists to the list of ids
    result = [job_id for [job_id] in cl.QueryJobs(None, fields)]
    return baserlib.BuildUriList(result, "/2/jobs/%s",
                                 uri_fields=("id", "uri"))


class R_2_jobs_id(baserlib.R_Generic):
  """/2/jobs/[job_id] resource.

  """
  def GET(self):
    """Returns a job status.

    @return: a dictionary with job parameters.
        The result includes:
            - id: job ID as a number
            - status: current job status as a string
            - ops: involved OpCodes as a list of dictionaries for each
              opcodes in the job
            - opstatus: OpCodes status as a list
            - opresult: OpCodes results as a list of lists

    """
    fields = ["id", "ops", "status", "summary",
              "opstatus", "opresult", "oplog",
              "received_ts", "start_ts", "end_ts",
              ]
    job_id = self.items[0]
    result = baserlib.GetClient().QueryJobs([job_id, ], fields)[0]
    if result is None:
      raise http.HttpNotFound()
    return baserlib.MapFields(fields, result)

  def DELETE(self):
    """Cancel not-yet-started job.

    """
    job_id = self.items[0]
    result = baserlib.GetClient().CancelJob(job_id)
    return result


class R_2_jobs_id_wait(baserlib.R_Generic):
  """/2/jobs/[job_id]/wait resource.

  """
  # WaitForJobChange provides access to sensitive information and blocks
  # machine resources (it's a blocking RAPI call), hence restricting access.
  GET_ACCESS = [rapi.RAPI_ACCESS_WRITE]

  def GET(self):
    """Waits for job changes.

    """
    job_id = self.items[0]

    fields = self.getBodyParameter("fields")
    prev_job_info = self.getBodyParameter("previous_job_info", None)
    prev_log_serial = self.getBodyParameter("previous_log_serial", None)

    if not isinstance(fields, list):
      raise http.HttpBadRequest("The 'fields' parameter should be a list")

    if not (prev_job_info is None or isinstance(prev_job_info, list)):
      raise http.HttpBadRequest("The 'previous_job_info' parameter should"
                                " be a list")

    if not (prev_log_serial is None or
            isinstance(prev_log_serial, (int, long))):
      raise http.HttpBadRequest("The 'previous_log_serial' parameter should"
                                " be a number")

    client = baserlib.GetClient()
    result = client.WaitForJobChangeOnce(job_id, fields,
                                         prev_job_info, prev_log_serial,
                                         timeout=_WFJC_TIMEOUT)
    if not result:
      raise http.HttpNotFound()

    if result == constants.JOB_NOTCHANGED:
      # No changes
      return None

    (job_info, log_entries) = result

    return {
      "job_info": job_info,
      "log_entries": log_entries,
      }


class R_2_nodes(baserlib.R_Generic):
  """/2/nodes resource.

  """
  def GET(self):
    """Returns a list of all nodes.

    """
    client = baserlib.GetClient()

    if self.useBulk():
      bulkdata = client.QueryNodes([], N_FIELDS, False)
      return baserlib.MapBulkFields(bulkdata, N_FIELDS)
    else:
      nodesdata = client.QueryNodes([], ["name"], False)
      nodeslist = [row[0] for row in nodesdata]
      return baserlib.BuildUriList(nodeslist, "/2/nodes/%s",
                                   uri_fields=("id", "uri"))


class R_2_nodes_name(baserlib.R_Generic):
  """/2/nodes/[node_name] resource.

  """
  def GET(self):
    """Send information about a node.

    """
    node_name = self.items[0]
    client = baserlib.GetClient()

    result = baserlib.HandleItemQueryErrors(client.QueryNodes,
                                            names=[node_name], fields=N_FIELDS,
                                            use_locking=self.useLocking())

    return baserlib.MapFields(N_FIELDS, result[0])


class R_2_nodes_name_role(baserlib.R_Generic):
  """ /2/nodes/[node_name]/role resource.

  """
  def GET(self):
    """Returns the current node role.

    @return: Node role

    """
    node_name = self.items[0]
    client = baserlib.GetClient()
    result = client.QueryNodes(names=[node_name], fields=["role"],
                               use_locking=self.useLocking())

    return _NR_MAP[result[0][0]]

  def PUT(self):
    """Sets the node role.

    @return: a job id

    """
    if not isinstance(self.request_body, basestring):
      raise http.HttpBadRequest("Invalid body contents, not a string")

    node_name = self.items[0]
    role = self.request_body

    if role == _NR_REGULAR:
      candidate = False
      offline = False
      drained = False

    elif role == _NR_MASTER_CANDIATE:
      candidate = True
      offline = drained = None

    elif role == _NR_DRAINED:
      drained = True
      candidate = offline = None

    elif role == _NR_OFFLINE:
      offline = True
      candidate = drained = None

    else:
      raise http.HttpBadRequest("Can't set '%s' role" % role)

    op = opcodes.OpNodeSetParams(node_name=node_name,
                                 master_candidate=candidate,
                                 offline=offline,
                                 drained=drained,
                                 force=bool(self.useForce()))

    return baserlib.SubmitJob([op])


class R_2_nodes_name_evacuate(baserlib.R_Generic):
  """/2/nodes/[node_name]/evacuate resource.

  """
  def POST(self):
    """Evacuate all secondary instances off a node.

    """
    node_name = self.items[0]
    remote_node = self._checkStringVariable("remote_node", default=None)
    iallocator = self._checkStringVariable("iallocator", default=None)
    early_r = bool(self._checkIntVariable("early_release", default=0))
    dry_run = bool(self.dryRun())

    cl = baserlib.GetClient()

    op = opcodes.OpNodeEvacStrategy(nodes=[node_name],
                                    iallocator=iallocator,
                                    remote_node=remote_node)

    job_id = baserlib.SubmitJob([op], cl)
    # we use custom feedback function, instead of print we log the status
    result = cli.PollJob(job_id, cl, feedback_fn=baserlib.FeedbackFn)

    jobs = []
    for iname, node in result[0]:
      if dry_run:
        jid = None
      else:
        op = opcodes.OpInstanceReplaceDisks(instance_name=iname,
                                            remote_node=node, disks=[],
                                            mode=constants.REPLACE_DISK_CHG,
                                            early_release=early_r)
        jid = baserlib.SubmitJob([op])
      jobs.append((jid, iname, node))

    return jobs


class R_2_nodes_name_migrate(baserlib.R_Generic):
  """/2/nodes/[node_name]/migrate resource.

  """
  def POST(self):
    """Migrate all primary instances from a node.

    """
    node_name = self.items[0]

    if "live" in self.queryargs and "mode" in self.queryargs:
      raise http.HttpBadRequest("Only one of 'live' and 'mode' should"
                                " be passed")
    elif "live" in self.queryargs:
      if self._checkIntVariable("live", default=1):
        mode = constants.HT_MIGRATION_LIVE
      else:
        mode = constants.HT_MIGRATION_NONLIVE
    else:
      mode = self._checkStringVariable("mode", default=None)

    op = opcodes.OpNodeMigrate(node_name=node_name, mode=mode)

    return baserlib.SubmitJob([op])


class R_2_nodes_name_storage(baserlib.R_Generic):
  """/2/nodes/[node_name]/storage resource.

  """
  # LUNodeQueryStorage acquires locks, hence restricting access to GET
  GET_ACCESS = [rapi.RAPI_ACCESS_WRITE]

  def GET(self):
    node_name = self.items[0]

    storage_type = self._checkStringVariable("storage_type", None)
    if not storage_type:
      raise http.HttpBadRequest("Missing the required 'storage_type'"
                                " parameter")

    output_fields = self._checkStringVariable("output_fields", None)
    if not output_fields:
      raise http.HttpBadRequest("Missing the required 'output_fields'"
                                " parameter")

    op = opcodes.OpNodeQueryStorage(nodes=[node_name],
                                    storage_type=storage_type,
                                    output_fields=output_fields.split(","))
    return baserlib.SubmitJob([op])


class R_2_nodes_name_storage_modify(baserlib.R_Generic):
  """/2/nodes/[node_name]/storage/modify resource.

  """
  def PUT(self):
    node_name = self.items[0]

    storage_type = self._checkStringVariable("storage_type", None)
    if not storage_type:
      raise http.HttpBadRequest("Missing the required 'storage_type'"
                                " parameter")

    name = self._checkStringVariable("name", None)
    if not name:
      raise http.HttpBadRequest("Missing the required 'name'"
                                " parameter")

    changes = {}

    if "allocatable" in self.queryargs:
      changes[constants.SF_ALLOCATABLE] = \
        bool(self._checkIntVariable("allocatable", default=1))

    op = opcodes.OpNodeModifyStorage(node_name=node_name,
                                     storage_type=storage_type,
                                     name=name,
                                     changes=changes)
    return baserlib.SubmitJob([op])


class R_2_nodes_name_storage_repair(baserlib.R_Generic):
  """/2/nodes/[node_name]/storage/repair resource.

  """
  def PUT(self):
    node_name = self.items[0]

    storage_type = self._checkStringVariable("storage_type", None)
    if not storage_type:
      raise http.HttpBadRequest("Missing the required 'storage_type'"
                                " parameter")

    name = self._checkStringVariable("name", None)
    if not name:
      raise http.HttpBadRequest("Missing the required 'name'"
                                " parameter")

    op = opcodes.OpRepairNodeStorage(node_name=node_name,
                                     storage_type=storage_type,
                                     name=name)
    return baserlib.SubmitJob([op])


def _ParseCreateGroupRequest(data, dry_run):
  """Parses a request for creating a node group.

  @rtype: L{opcodes.OpGroupAdd}
  @return: Group creation opcode

  """
  override = {
    "dry_run": dry_run,
    }

  rename = {
    "name": "group_name",
    }

  return baserlib.FillOpcode(opcodes.OpGroupAdd, data, override,
                             rename=rename)


class R_2_groups(baserlib.R_Generic):
  """/2/groups resource.

  """
  def GET(self):
    """Returns a list of all node groups.

    """
    client = baserlib.GetClient()

    if self.useBulk():
      bulkdata = client.QueryGroups([], G_FIELDS, False)
      return baserlib.MapBulkFields(bulkdata, G_FIELDS)
    else:
      data = client.QueryGroups([], ["name"], False)
      groupnames = [row[0] for row in data]
      return baserlib.BuildUriList(groupnames, "/2/groups/%s",
                                   uri_fields=("name", "uri"))

  def POST(self):
    """Create a node group.

    @return: a job id

    """
    baserlib.CheckType(self.request_body, dict, "Body contents")
    op = _ParseCreateGroupRequest(self.request_body, self.dryRun())
    return baserlib.SubmitJob([op])


class R_2_groups_name(baserlib.R_Generic):
  """/2/groups/[group_name] resource.

  """
  def GET(self):
    """Send information about a node group.

    """
    group_name = self.items[0]
    client = baserlib.GetClient()

    result = baserlib.HandleItemQueryErrors(client.QueryGroups,
                                            names=[group_name], fields=G_FIELDS,
                                            use_locking=self.useLocking())

    return baserlib.MapFields(G_FIELDS, result[0])

  def DELETE(self):
    """Delete a node group.

    """
    op = opcodes.OpGroupRemove(group_name=self.items[0],
                               dry_run=bool(self.dryRun()))

    return baserlib.SubmitJob([op])


def _ParseModifyGroupRequest(name, data):
  """Parses a request for modifying a node group.

  @rtype: L{opcodes.OpGroupSetParams}
  @return: Group modify opcode

  """
  return baserlib.FillOpcode(opcodes.OpGroupSetParams, data, {
    "group_name": name,
    })



class R_2_groups_name_modify(baserlib.R_Generic):
  """/2/groups/[group_name]/modify resource.

  """
  def PUT(self):
    """Changes some parameters of node group.

    @return: a job id

    """
    baserlib.CheckType(self.request_body, dict, "Body contents")

    op = _ParseModifyGroupRequest(self.items[0], self.request_body)

    return baserlib.SubmitJob([op])


def _ParseRenameGroupRequest(name, data, dry_run):
  """Parses a request for renaming a node group.

  @type name: string
  @param name: name of the node group to rename
  @type data: dict
  @param data: the body received by the rename request
  @type dry_run: bool
  @param dry_run: whether to perform a dry run

  @rtype: L{opcodes.OpGroupRename}
  @return: Node group rename opcode

  """
  return baserlib.FillOpcode(opcodes.OpGroupRename, data, {
    "group_name": name,
    "dry_run": dry_run,
    })


class R_2_groups_name_rename(baserlib.R_Generic):
  """/2/groups/[group_name]/rename resource.

  """
  def PUT(self):
    """Changes the name of a node group.

    @return: a job id

    """
    baserlib.CheckType(self.request_body, dict, "Body contents")
    op = _ParseRenameGroupRequest(self.items[0], self.request_body,
                                  self.dryRun())
    return baserlib.SubmitJob([op])


class R_2_groups_name_assign_nodes(baserlib.R_Generic):
  """/2/groups/[group_name]/assign-nodes resource.

  """
  def PUT(self):
    """Assigns nodes to a group.

    @return: a job id

    """
    op = baserlib.FillOpcode(opcodes.OpGroupAssignNodes, self.request_body, {
      "group_name": self.items[0],
      "dry_run": self.dryRun(),
      "force": self.useForce(),
      })

    return baserlib.SubmitJob([op])


def _ParseInstanceCreateRequestVersion1(data, dry_run):
  """Parses an instance creation request version 1.

  @rtype: L{opcodes.OpInstanceCreate}
  @return: Instance creation opcode

  """
  override = {
    "dry_run": dry_run,
    }

  rename = {
    "os": "os_type",
    "name": "instance_name",
    }

  return baserlib.FillOpcode(opcodes.OpInstanceCreate, data, override,
                             rename=rename)


class R_2_instances(baserlib.R_Generic):
  """/2/instances resource.

  """
  def GET(self):
    """Returns a list of all available instances.

    """
    client = baserlib.GetClient()

    use_locking = self.useLocking()
    if self.useBulk():
      bulkdata = client.QueryInstances([], I_FIELDS, use_locking)
      return baserlib.MapBulkFields(bulkdata, I_FIELDS)
    else:
      instancesdata = client.QueryInstances([], ["name"], use_locking)
      instanceslist = [row[0] for row in instancesdata]
      return baserlib.BuildUriList(instanceslist, "/2/instances/%s",
                                   uri_fields=("id", "uri"))

  def POST(self):
    """Create an instance.

    @return: a job id

    """
    if not isinstance(self.request_body, dict):
      raise http.HttpBadRequest("Invalid body contents, not a dictionary")

    # Default to request data version 0
    data_version = self.getBodyParameter(_REQ_DATA_VERSION, 0)

    if data_version == 0:
      raise http.HttpBadRequest("Instance creation request version 0 is no"
                                " longer supported")
    elif data_version == 1:
      data = self.request_body.copy()
      # Remove "__version__"
      data.pop(_REQ_DATA_VERSION, None)
      op = _ParseInstanceCreateRequestVersion1(data, self.dryRun())
    else:
      raise http.HttpBadRequest("Unsupported request data version %s" %
                                data_version)

    return baserlib.SubmitJob([op])


class R_2_instances_name(baserlib.R_Generic):
  """/2/instances/[instance_name] resource.

  """
  def GET(self):
    """Send information about an instance.

    """
    client = baserlib.GetClient()
    instance_name = self.items[0]

    result = baserlib.HandleItemQueryErrors(client.QueryInstances,
                                            names=[instance_name],
                                            fields=I_FIELDS,
                                            use_locking=self.useLocking())

    return baserlib.MapFields(I_FIELDS, result[0])

  def DELETE(self):
    """Delete an instance.

    """
    op = opcodes.OpInstanceRemove(instance_name=self.items[0],
                                  ignore_failures=False,
                                  dry_run=bool(self.dryRun()))
    return baserlib.SubmitJob([op])


class R_2_instances_name_info(baserlib.R_Generic):
  """/2/instances/[instance_name]/info resource.

  """
  def GET(self):
    """Request detailed instance information.

    """
    instance_name = self.items[0]
    static = bool(self._checkIntVariable("static", default=0))

    op = opcodes.OpInstanceQueryData(instances=[instance_name],
                                     static=static)
    return baserlib.SubmitJob([op])


class R_2_instances_name_reboot(baserlib.R_Generic):
  """/2/instances/[instance_name]/reboot resource.

  Implements an instance reboot.

  """
  def POST(self):
    """Reboot an instance.

    The URI takes type=[hard|soft|full] and
    ignore_secondaries=[False|True] parameters.

    """
    instance_name = self.items[0]
    reboot_type = self.queryargs.get('type',
                                     [constants.INSTANCE_REBOOT_HARD])[0]
    ignore_secondaries = bool(self._checkIntVariable('ignore_secondaries'))
    op = opcodes.OpInstanceReboot(instance_name=instance_name,
                                  reboot_type=reboot_type,
                                  ignore_secondaries=ignore_secondaries,
                                  dry_run=bool(self.dryRun()))

    return baserlib.SubmitJob([op])


class R_2_instances_name_startup(baserlib.R_Generic):
  """/2/instances/[instance_name]/startup resource.

  Implements an instance startup.

  """
  def PUT(self):
    """Startup an instance.

    The URI takes force=[False|True] parameter to start the instance
    if even if secondary disks are failing.

    """
    instance_name = self.items[0]
    force_startup = bool(self._checkIntVariable('force'))
    no_remember = bool(self._checkIntVariable('no_remember'))
    op = opcodes.OpInstanceStartup(instance_name=instance_name,
                                   force=force_startup,
                                   dry_run=bool(self.dryRun()),
                                   no_remember=no_remember)

    return baserlib.SubmitJob([op])


def _ParseShutdownInstanceRequest(name, data, dry_run):
  """Parses a request for an instance shutdown.

  @rtype: L{opcodes.OpInstanceShutdown}
  @return: Instance shutdown opcode

  """
  return baserlib.FillOpcode(opcodes.OpInstanceShutdown, data, {
    "instance_name": name,
    "dry_run": dry_run,
    })


class R_2_instances_name_shutdown(baserlib.R_Generic):
  """/2/instances/[instance_name]/shutdown resource.

  Implements an instance shutdown.

  """
  def PUT(self):
    """Shutdown an instance.

    @return: a job id

    """
<<<<<<< HEAD
    baserlib.CheckType(self.request_body, dict, "Body contents")

    op = _ParseShutdownInstanceRequest(self.items[0], self.request_body,
                                       bool(self.dryRun()))
=======
    instance_name = self.items[0]
    no_remember = bool(self._checkIntVariable('no_remember'))
    op = opcodes.OpInstanceShutdown(instance_name=instance_name,
                                    dry_run=bool(self.dryRun()),
                                    no_remember=no_remember)
>>>>>>> 8ac5c5d7

    return baserlib.SubmitJob([op])


def _ParseInstanceReinstallRequest(name, data):
  """Parses a request for reinstalling an instance.

  """
  if not isinstance(data, dict):
    raise http.HttpBadRequest("Invalid body contents, not a dictionary")

  ostype = baserlib.CheckParameter(data, "os", default=None)
  start = baserlib.CheckParameter(data, "start", exptype=bool,
                                  default=True)
  osparams = baserlib.CheckParameter(data, "osparams", default=None)

  ops = [
    opcodes.OpInstanceShutdown(instance_name=name),
    opcodes.OpInstanceReinstall(instance_name=name, os_type=ostype,
                                osparams=osparams),
    ]

  if start:
    ops.append(opcodes.OpInstanceStartup(instance_name=name, force=False))

  return ops


class R_2_instances_name_reinstall(baserlib.R_Generic):
  """/2/instances/[instance_name]/reinstall resource.

  Implements an instance reinstall.

  """
  def POST(self):
    """Reinstall an instance.

    The URI takes os=name and nostartup=[0|1] optional
    parameters. By default, the instance will be started
    automatically.

    """
    if self.request_body:
      if self.queryargs:
        raise http.HttpBadRequest("Can't combine query and body parameters")

      body = self.request_body
    elif self.queryargs:
      # Legacy interface, do not modify/extend
      body = {
        "os": self._checkStringVariable("os"),
        "start": not self._checkIntVariable("nostartup"),
        }
    else:
      body = {}

    ops = _ParseInstanceReinstallRequest(self.items[0], body)

    return baserlib.SubmitJob(ops)


def _ParseInstanceReplaceDisksRequest(name, data):
  """Parses a request for an instance export.

  @rtype: L{opcodes.OpInstanceReplaceDisks}
  @return: Instance export opcode

  """
  override = {
    "instance_name": name,
    }

  # Parse disks
  try:
    raw_disks = data["disks"]
  except KeyError:
    pass
  else:
    if not ht.TListOf(ht.TInt)(raw_disks): # pylint: disable-msg=E1102
      # Backwards compatibility for strings of the format "1, 2, 3"
      try:
        data["disks"] = [int(part) for part in raw_disks.split(",")]
      except (TypeError, ValueError), err:
        raise http.HttpBadRequest("Invalid disk index passed: %s" % str(err))

  return baserlib.FillOpcode(opcodes.OpInstanceReplaceDisks, data, override)


class R_2_instances_name_replace_disks(baserlib.R_Generic):
  """/2/instances/[instance_name]/replace-disks resource.

  """
  def POST(self):
    """Replaces disks on an instance.

    """
    op = _ParseInstanceReplaceDisksRequest(self.items[0], self.request_body)

    return baserlib.SubmitJob([op])


class R_2_instances_name_activate_disks(baserlib.R_Generic):
  """/2/instances/[instance_name]/activate-disks resource.

  """
  def PUT(self):
    """Activate disks for an instance.

    The URI might contain ignore_size to ignore current recorded size.

    """
    instance_name = self.items[0]
    ignore_size = bool(self._checkIntVariable('ignore_size'))

    op = opcodes.OpInstanceActivateDisks(instance_name=instance_name,
                                         ignore_size=ignore_size)

    return baserlib.SubmitJob([op])


class R_2_instances_name_deactivate_disks(baserlib.R_Generic):
  """/2/instances/[instance_name]/deactivate-disks resource.

  """
  def PUT(self):
    """Deactivate disks for an instance.

    """
    instance_name = self.items[0]

    op = opcodes.OpInstanceDeactivateDisks(instance_name=instance_name)

    return baserlib.SubmitJob([op])


class R_2_instances_name_prepare_export(baserlib.R_Generic):
  """/2/instances/[instance_name]/prepare-export resource.

  """
  def PUT(self):
    """Prepares an export for an instance.

    @return: a job id

    """
    instance_name = self.items[0]
    mode = self._checkStringVariable("mode")

    op = opcodes.OpBackupPrepare(instance_name=instance_name,
                                 mode=mode)

    return baserlib.SubmitJob([op])


def _ParseExportInstanceRequest(name, data):
  """Parses a request for an instance export.

  @rtype: L{opcodes.OpBackupExport}
  @return: Instance export opcode

  """
  # Rename "destination" to "target_node"
  try:
    data["target_node"] = data.pop("destination")
  except KeyError:
    pass

  return baserlib.FillOpcode(opcodes.OpBackupExport, data, {
    "instance_name": name,
    })


class R_2_instances_name_export(baserlib.R_Generic):
  """/2/instances/[instance_name]/export resource.

  """
  def PUT(self):
    """Exports an instance.

    @return: a job id

    """
    if not isinstance(self.request_body, dict):
      raise http.HttpBadRequest("Invalid body contents, not a dictionary")

    op = _ParseExportInstanceRequest(self.items[0], self.request_body)

    return baserlib.SubmitJob([op])


def _ParseMigrateInstanceRequest(name, data):
  """Parses a request for an instance migration.

  @rtype: L{opcodes.OpInstanceMigrate}
  @return: Instance migration opcode

  """
  return baserlib.FillOpcode(opcodes.OpInstanceMigrate, data, {
    "instance_name": name,
    })


class R_2_instances_name_migrate(baserlib.R_Generic):
  """/2/instances/[instance_name]/migrate resource.

  """
  def PUT(self):
    """Migrates an instance.

    @return: a job id

    """
    baserlib.CheckType(self.request_body, dict, "Body contents")

    op = _ParseMigrateInstanceRequest(self.items[0], self.request_body)

    return baserlib.SubmitJob([op])


def _ParseRenameInstanceRequest(name, data):
  """Parses a request for renaming an instance.

  @rtype: L{opcodes.OpInstanceRename}
  @return: Instance rename opcode

  """
  return baserlib.FillOpcode(opcodes.OpInstanceRename, data, {
    "instance_name": name,
    })


class R_2_instances_name_rename(baserlib.R_Generic):
  """/2/instances/[instance_name]/rename resource.

  """
  def PUT(self):
    """Changes the name of an instance.

    @return: a job id

    """
    baserlib.CheckType(self.request_body, dict, "Body contents")

    op = _ParseRenameInstanceRequest(self.items[0], self.request_body)

    return baserlib.SubmitJob([op])


def _ParseModifyInstanceRequest(name, data):
  """Parses a request for modifying an instance.

  @rtype: L{opcodes.OpInstanceSetParams}
  @return: Instance modify opcode

  """
  return baserlib.FillOpcode(opcodes.OpInstanceSetParams, data, {
    "instance_name": name,
    })


class R_2_instances_name_modify(baserlib.R_Generic):
  """/2/instances/[instance_name]/modify resource.

  """
  def PUT(self):
    """Changes some parameters of an instance.

    @return: a job id

    """
    baserlib.CheckType(self.request_body, dict, "Body contents")

    op = _ParseModifyInstanceRequest(self.items[0], self.request_body)

    return baserlib.SubmitJob([op])


class R_2_instances_name_disk_grow(baserlib.R_Generic):
  """/2/instances/[instance_name]/disk/[disk_index]/grow resource.

  """
  def POST(self):
    """Increases the size of an instance disk.

    @return: a job id

    """
    op = baserlib.FillOpcode(opcodes.OpInstanceGrowDisk, self.request_body, {
      "instance_name": self.items[0],
      "disk": int(self.items[1]),
      })

    return baserlib.SubmitJob([op])


class R_2_instances_name_console(baserlib.R_Generic):
  """/2/instances/[instance_name]/console resource.

  """
  GET_ACCESS = [rapi.RAPI_ACCESS_WRITE]

  def GET(self):
    """Request information for connecting to instance's console.

    @return: Serialized instance console description, see
             L{objects.InstanceConsole}

    """
    client = baserlib.GetClient()

    ((console, ), ) = client.QueryInstances([self.items[0]], ["console"], False)

    if console is None:
      raise http.HttpServiceUnavailable("Instance console unavailable")

    assert isinstance(console, dict)
    return console


def _GetQueryFields(args):
  """

  """
  try:
    fields = args["fields"]
  except KeyError:
    raise http.HttpBadRequest("Missing 'fields' query argument")

  return _SplitQueryFields(fields[0])


def _SplitQueryFields(fields):
  """

  """
  return [i.strip() for i in fields.split(",")]


class R_2_query(baserlib.R_Generic):
  """/2/query/[resource] resource.

  """
  # Results might contain sensitive information
  GET_ACCESS = [rapi.RAPI_ACCESS_WRITE]

  def _Query(self, fields, filter_):
    return baserlib.GetClient().Query(self.items[0], fields, filter_).ToDict()

  def GET(self):
    """Returns resource information.

    @return: Query result, see L{objects.QueryResponse}

    """
    return self._Query(_GetQueryFields(self.queryargs), None)

  def PUT(self):
    """Submits job querying for resources.

    @return: Query result, see L{objects.QueryResponse}

    """
    body = self.request_body

    baserlib.CheckType(body, dict, "Body contents")

    try:
      fields = body["fields"]
    except KeyError:
      fields = _GetQueryFields(self.queryargs)

    return self._Query(fields, self.request_body.get("filter", None))


class R_2_query_fields(baserlib.R_Generic):
  """/2/query/[resource]/fields resource.

  """
  def GET(self):
    """Retrieves list of available fields for a resource.

    @return: List of serialized L{objects.QueryFieldDefinition}

    """
    try:
      raw_fields = self.queryargs["fields"]
    except KeyError:
      fields = None
    else:
      fields = _SplitQueryFields(raw_fields[0])

    return baserlib.GetClient().QueryFields(self.items[0], fields).ToDict()


class _R_Tags(baserlib.R_Generic):
  """ Quasiclass for tagging resources

  Manages tags. When inheriting this class you must define the
  TAG_LEVEL for it.

  """
  TAG_LEVEL = None

  def __init__(self, items, queryargs, req):
    """A tag resource constructor.

    We have to override the default to sort out cluster naming case.

    """
    baserlib.R_Generic.__init__(self, items, queryargs, req)

    if self.TAG_LEVEL == constants.TAG_CLUSTER:
      self.name = None
    else:
      self.name = items[0]

  def GET(self):
    """Returns a list of tags.

    Example: ["tag1", "tag2", "tag3"]

    """
    # pylint: disable-msg=W0212
    return baserlib._Tags_GET(self.TAG_LEVEL, name=self.name)

  def PUT(self):
    """Add a set of tags.

    The request as a list of strings should be PUT to this URI. And
    you'll have back a job id.

    """
    # pylint: disable-msg=W0212
    if 'tag' not in self.queryargs:
      raise http.HttpBadRequest("Please specify tag(s) to add using the"
                                " the 'tag' parameter")
    return baserlib._Tags_PUT(self.TAG_LEVEL,
                              self.queryargs['tag'], name=self.name,
                              dry_run=bool(self.dryRun()))

  def DELETE(self):
    """Delete a tag.

    In order to delete a set of tags, the DELETE
    request should be addressed to URI like:
    /tags?tag=[tag]&tag=[tag]

    """
    # pylint: disable-msg=W0212
    if 'tag' not in self.queryargs:
      # no we not gonna delete all tags
      raise http.HttpBadRequest("Cannot delete all tags - please specify"
                                " tag(s) using the 'tag' parameter")
    return baserlib._Tags_DELETE(self.TAG_LEVEL,
                                 self.queryargs['tag'],
                                 name=self.name,
                                 dry_run=bool(self.dryRun()))


class R_2_instances_name_tags(_R_Tags):
  """ /2/instances/[instance_name]/tags resource.

  Manages per-instance tags.

  """
  TAG_LEVEL = constants.TAG_INSTANCE


class R_2_nodes_name_tags(_R_Tags):
  """ /2/nodes/[node_name]/tags resource.

  Manages per-node tags.

  """
  TAG_LEVEL = constants.TAG_NODE


class R_2_groups_name_tags(_R_Tags):
  """ /2/groups/[group_name]/tags resource.

  Manages per-nodegroup tags.

  """
  TAG_LEVEL = constants.TAG_NODEGROUP


class R_2_tags(_R_Tags):
  """ /2/tags resource.

  Manages cluster tags.

  """
  TAG_LEVEL = constants.TAG_CLUSTER<|MERGE_RESOLUTION|>--- conflicted
+++ resolved
@@ -871,7 +871,7 @@
     return baserlib.SubmitJob([op])
 
 
-def _ParseShutdownInstanceRequest(name, data, dry_run):
+def _ParseShutdownInstanceRequest(name, data, dry_run, no_remember):
   """Parses a request for an instance shutdown.
 
   @rtype: L{opcodes.OpInstanceShutdown}
@@ -881,6 +881,7 @@
   return baserlib.FillOpcode(opcodes.OpInstanceShutdown, data, {
     "instance_name": name,
     "dry_run": dry_run,
+    "no_remember": no_remember,
     })
 
 
@@ -896,18 +897,11 @@
     @return: a job id
 
     """
-<<<<<<< HEAD
     baserlib.CheckType(self.request_body, dict, "Body contents")
 
+    no_remember = bool(self._checkIntVariable('no_remember'))
     op = _ParseShutdownInstanceRequest(self.items[0], self.request_body,
-                                       bool(self.dryRun()))
-=======
-    instance_name = self.items[0]
-    no_remember = bool(self._checkIntVariable('no_remember'))
-    op = opcodes.OpInstanceShutdown(instance_name=instance_name,
-                                    dry_run=bool(self.dryRun()),
-                                    no_remember=no_remember)
->>>>>>> 8ac5c5d7
+                                       bool(self.dryRun()), no_remember)
 
     return baserlib.SubmitJob([op])
 
