--- conflicted
+++ resolved
@@ -49,46 +49,7 @@
 SSCONF_LOCK_TIMEOUT = 10
 
 #: Valid ssconf keys
-<<<<<<< HEAD
 _VALID_KEYS = constants.VALID_SS_KEYS
-=======
-_VALID_KEYS = compat.UniqueFrozenset([
-  constants.SS_CLUSTER_NAME,
-  constants.SS_CLUSTER_TAGS,
-  constants.SS_FILE_STORAGE_DIR,
-  constants.SS_SHARED_FILE_STORAGE_DIR,
-  constants.SS_GLUSTER_STORAGE_DIR,
-  constants.SS_MASTER_CANDIDATES,
-  constants.SS_MASTER_CANDIDATES_IPS,
-  constants.SS_MASTER_CANDIDATES_CERTS,
-  constants.SS_MASTER_IP,
-  constants.SS_MASTER_NETDEV,
-  constants.SS_MASTER_NETMASK,
-  constants.SS_MASTER_NODE,
-  constants.SS_NODE_LIST,
-  constants.SS_NODE_PRIMARY_IPS,
-  constants.SS_NODE_SECONDARY_IPS,
-  constants.SS_NODE_VM_CAPABLE,
-  constants.SS_OFFLINE_NODES,
-  constants.SS_ONLINE_NODES,
-  constants.SS_PRIMARY_IP_FAMILY,
-  constants.SS_INSTANCE_LIST,
-  constants.SS_RELEASE_VERSION,
-  constants.SS_HYPERVISOR_LIST,
-  constants.SS_MAINTAIN_NODE_HEALTH,
-  constants.SS_UID_POOL,
-  constants.SS_NODEGROUPS,
-  constants.SS_NETWORKS,
-  constants.SS_HVPARAMS_XEN_PVM,
-  constants.SS_HVPARAMS_XEN_FAKE,
-  constants.SS_HVPARAMS_XEN_HVM,
-  constants.SS_HVPARAMS_XEN_KVM,
-  constants.SS_HVPARAMS_XEN_CHROOT,
-  constants.SS_HVPARAMS_XEN_LXC,
-  constants.SS_ENABLED_USER_SHUTDOWN,
-  constants.SS_SSH_PORTS,
-  ])
->>>>>>> 7f850407
 
 #: Maximum size for ssconf files
 _MAX_SIZE = 128 * 1024
