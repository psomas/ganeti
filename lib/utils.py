--- conflicted
+++ resolved
@@ -73,14 +73,13 @@
 
 _RANDOM_UUID_FILE = "/proc/sys/kernel/random/uuid"
 
-<<<<<<< HEAD
 HEX_CHAR_RE = r"[a-zA-Z0-9]"
 VALID_X509_SIGNATURE_SALT = re.compile("^%s+$" % HEX_CHAR_RE, re.S)
 X509_SIGNATURE = re.compile(r"^%s:\s*(?P<salt>%s+)/(?P<sign>%s+)$" %
                             (re.escape(constants.X509_CERT_SIGNATURE_HEADER),
                              HEX_CHAR_RE, HEX_CHAR_RE),
                             re.S | re.I)
-=======
+
 # Structure definition for getsockopt(SOL_SOCKET, SO_PEERCRED, ...):
 # struct ucred { pid_t pid; uid_t uid; gid_t gid; };
 #
@@ -92,7 +91,6 @@
 # "blksize_t, pid_t, and ssize_t shall be signed integer types"
 _STRUCT_UCRED = "iII"
 _STRUCT_UCRED_SIZE = struct.calcsize(_STRUCT_UCRED)
->>>>>>> f93f2016
 
 
 class RunResult(object):
