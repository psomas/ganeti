--- conflicted
+++ resolved
@@ -2,12 +2,9 @@
 {-# LANGUAGE FlexibleContexts #-}
 {-# LANGUAGE MultiParamTypeClasses #-}
 {-# LANGUAGE TypeFamilies #-}
-<<<<<<< HEAD
 {-# LANGUAGE DeriveFunctor #-}
-=======
 {-# LANGUAGE UndecidableInstances #-}
 {-# LANGUAGE CPP #-}
->>>>>>> 7f038218
 
 {-
 
