{-| Implementation of cluster-wide logic.

This module holds all pure cluster-logic; I\/O related functionality
goes into the /Main/ module for the individual binaries.

-}

{-

Copyright (C) 2009, 2010, 2011, 2012, 2013 Google Inc.
All rights reserved.

Redistribution and use in source and binary forms, with or without
modification, are permitted provided that the following conditions are
met:

1. Redistributions of source code must retain the above copyright notice,
this list of conditions and the following disclaimer.

2. Redistributions in binary form must reproduce the above copyright
notice, this list of conditions and the following disclaimer in the
documentation and/or other materials provided with the distribution.

THIS SOFTWARE IS PROVIDED BY THE COPYRIGHT HOLDERS AND CONTRIBUTORS "AS
IS" AND ANY EXPRESS OR IMPLIED WARRANTIES, INCLUDING, BUT NOT LIMITED
TO, THE IMPLIED WARRANTIES OF MERCHANTABILITY AND FITNESS FOR A PARTICULAR
PURPOSE ARE DISCLAIMED. IN NO EVENT SHALL THE COPYRIGHT HOLDER OR
CONTRIBUTORS BE LIABLE FOR ANY DIRECT, INDIRECT, INCIDENTAL, SPECIAL,
EXEMPLARY, OR CONSEQUENTIAL DAMAGES (INCLUDING, BUT NOT LIMITED TO,
PROCUREMENT OF SUBSTITUTE GOODS OR SERVICES; LOSS OF USE, DATA, OR
PROFITS; OR BUSINESS INTERRUPTION) HOWEVER CAUSED AND ON ANY THEORY OF
LIABILITY, WHETHER IN CONTRACT, STRICT LIABILITY, OR TORT (INCLUDING
NEGLIGENCE OR OTHERWISE) ARISING IN ANY WAY OUT OF THE USE OF THIS
SOFTWARE, EVEN IF ADVISED OF THE POSSIBILITY OF SUCH DAMAGE.

-}

module Ganeti.HTools.Cluster
  (
    -- * Types
    AllocDetails(..)
  , AllocSolution(..)
  , EvacSolution(..)
  , Table(..)
  , CStats(..)
  , AllocNodes
  , AllocResult
  , AllocMethod
  , AllocSolutionList
  -- * Generic functions
  , totalResources
  , computeAllocationDelta
  -- * First phase functions
  , computeBadItems
  -- * Second phase functions
  , printSolutionLine
  , formatCmds
  , involvedNodes
  , getMoves
  , splitJobs
  -- * Display functions
  , printNodes
  , printInsts
  -- * Balacing functions
  , doNextBalance
  , tryBalance
  , compCV
  , compCVNodes
  , compDetailedCV
  , printStats
  , iMoveToJob
  -- * IAllocator functions
  , genAllocNodes
  , tryAlloc
  , tryGroupAlloc
  , tryMGAlloc
  , tryNodeEvac
  , tryChangeGroup
  , collapseFailures
  , allocList
  -- * Allocation functions
  , iterateAlloc
  , tieredAlloc
  -- * Node group functions
  , instanceGroup
  , findSplitInstances
  , splitCluster
  ) where

import Control.Applicative ((<$>), liftA2)
import Control.Arrow ((&&&))
import Control.Monad (unless)
import qualified Data.IntSet as IntSet
import Data.List
import Data.Maybe (fromJust, fromMaybe, isJust, isNothing)
import Data.Ord (comparing)
import Text.Printf (printf)

import Ganeti.BasicTypes
import Ganeti.HTools.AlgorithmParams (AlgorithmOptions(..), defaultOptions)
import qualified Ganeti.HTools.Container as Container
import qualified Ganeti.HTools.Instance as Instance
import qualified Ganeti.HTools.Nic as Nic
import qualified Ganeti.HTools.Node as Node
import qualified Ganeti.HTools.Group as Group
import Ganeti.HTools.Types
import Ganeti.Compat
import qualified Ganeti.OpCodes as OpCodes
import Ganeti.Utils
import Ganeti.Utils.Statistics
import Ganeti.Types (EvacMode(..), mkNonEmpty)

-- * Types

-- | Allocation details for an instance, specifying
-- required number of nodes, and
-- an optional group (name) to allocate to
data AllocDetails = AllocDetails Int (Maybe String)
                    deriving (Show)

-- | Allocation\/relocation solution.
data AllocSolution = AllocSolution
  { asFailures :: [FailMode]              -- ^ Failure counts
  , asAllocs   :: Int                     -- ^ Good allocation count
  , asSolution :: Maybe Node.AllocElement -- ^ The actual allocation result
  , asLog      :: [String]                -- ^ Informational messages
  }

-- | Node evacuation/group change iallocator result type. This result
-- type consists of actual opcodes (a restricted subset) that are
-- transmitted back to Ganeti.
data EvacSolution = EvacSolution
  { esMoved   :: [(Idx, Gdx, [Ndx])]  -- ^ Instances moved successfully
  , esFailed  :: [(Idx, String)]      -- ^ Instances which were not
                                      -- relocated
  , esOpCodes :: [[OpCodes.OpCode]]   -- ^ List of jobs
  } deriving (Show)

-- | Allocation results, as used in 'iterateAlloc' and 'tieredAlloc'.
type AllocResult = (FailStats, Node.List, Instance.List,
                    [Instance.Instance], [CStats])

-- | Type alias for easier handling.
type AllocSolutionList = [(Instance.Instance, AllocSolution)]

-- | A type denoting the valid allocation mode/pairs.
--
-- For a one-node allocation, this will be a @Left ['Ndx']@, whereas
-- for a two-node allocation, this will be a @Right [('Ndx',
-- ['Ndx'])]@. In the latter case, the list is basically an
-- association list, grouped by primary node and holding the potential
-- secondary nodes in the sub-list.
type AllocNodes = Either [Ndx] [(Ndx, [Ndx])]

-- | The empty solution we start with when computing allocations.
emptyAllocSolution :: AllocSolution
emptyAllocSolution = AllocSolution { asFailures = [], asAllocs = 0
                                   , asSolution = Nothing, asLog = [] }

-- | The empty evac solution.
emptyEvacSolution :: EvacSolution
emptyEvacSolution = EvacSolution { esMoved = []
                                 , esFailed = []
                                 , esOpCodes = []
                                 }

-- | The complete state for the balancing solution.
data Table = Table Node.List Instance.List Score [Placement]
             deriving (Show)

-- | Cluster statistics data type.
data CStats = CStats
  { csFmem :: Integer -- ^ Cluster free mem
  , csFdsk :: Integer -- ^ Cluster free disk
  , csFspn :: Integer -- ^ Cluster free spindles
  , csAmem :: Integer -- ^ Cluster allocatable mem
  , csAdsk :: Integer -- ^ Cluster allocatable disk
  , csAcpu :: Integer -- ^ Cluster allocatable cpus
  , csMmem :: Integer -- ^ Max node allocatable mem
  , csMdsk :: Integer -- ^ Max node allocatable disk
  , csMcpu :: Integer -- ^ Max node allocatable cpu
  , csImem :: Integer -- ^ Instance used mem
  , csIdsk :: Integer -- ^ Instance used disk
  , csIspn :: Integer -- ^ Instance used spindles
  , csIcpu :: Integer -- ^ Instance used cpu
  , csTmem :: Double  -- ^ Cluster total mem
  , csTdsk :: Double  -- ^ Cluster total disk
  , csTspn :: Double  -- ^ Cluster total spindles
  , csTcpu :: Double  -- ^ Cluster total cpus
  , csVcpu :: Integer -- ^ Cluster total virtual cpus
  , csNcpu :: Double  -- ^ Equivalent to 'csIcpu' but in terms of
                      -- physical CPUs, i.e. normalised used phys CPUs
  , csXmem :: Integer -- ^ Unnacounted for mem
  , csNmem :: Integer -- ^ Node own memory
  , csScore :: Score  -- ^ The cluster score
  , csNinst :: Int    -- ^ The total number of instances
  } deriving (Show)

-- | A simple type for allocation functions.
type AllocMethod =  Node.List           -- ^ Node list
                 -> Instance.List       -- ^ Instance list
                 -> Maybe Int           -- ^ Optional allocation limit
                 -> Instance.Instance   -- ^ Instance spec for allocation
                 -> AllocNodes          -- ^ Which nodes we should allocate on
                 -> [Instance.Instance] -- ^ Allocated instances
                 -> [CStats]            -- ^ Running cluster stats
                 -> Result AllocResult  -- ^ Allocation result

-- | A simple type for the running solution of evacuations.
type EvacInnerState =
  Either String (Node.List, Instance.Instance, Score, Ndx)

-- * Utility functions

-- | Verifies the N+1 status and return the affected nodes.
verifyN1 :: [Node.Node] -> [Node.Node]
verifyN1 = filter Node.failN1

{-| Computes the pair of bad nodes and instances.

The bad node list is computed via a simple 'verifyN1' check, and the
bad instance list is the list of primary and secondary instances of
those nodes.

-}
computeBadItems :: Node.List -> Instance.List ->
                   ([Node.Node], [Instance.Instance])
computeBadItems nl il =
  let bad_nodes = verifyN1 $ getOnline nl
      bad_instances = map (`Container.find` il) .
                      sort . nub $
                      concatMap (\ n -> Node.sList n ++ Node.pList n) bad_nodes
  in
    (bad_nodes, bad_instances)

-- | Extracts the node pairs for an instance. This can fail if the
-- instance is single-homed. FIXME: this needs to be improved,
-- together with the general enhancement for handling non-DRBD moves.
instanceNodes :: Node.List -> Instance.Instance ->
                 (Ndx, Ndx, Node.Node, Node.Node)
instanceNodes nl inst =
  let old_pdx = Instance.pNode inst
      old_sdx = Instance.sNode inst
      old_p = Container.find old_pdx nl
      old_s = Container.find old_sdx nl
  in (old_pdx, old_sdx, old_p, old_s)

-- | Zero-initializer for the CStats type.
emptyCStats :: CStats
emptyCStats = CStats 0 0 0 0 0 0 0 0 0 0 0 0 0 0 0 0 0 0 0 0 0 0 0

-- | Update stats with data from a new node.
updateCStats :: CStats -> Node.Node -> CStats
updateCStats cs node =
  let CStats { csFmem = x_fmem, csFdsk = x_fdsk,
               csAmem = x_amem, csAcpu = x_acpu, csAdsk = x_adsk,
               csMmem = x_mmem, csMdsk = x_mdsk, csMcpu = x_mcpu,
               csImem = x_imem, csIdsk = x_idsk, csIcpu = x_icpu,
               csTmem = x_tmem, csTdsk = x_tdsk, csTcpu = x_tcpu,
               csVcpu = x_vcpu, csNcpu = x_ncpu,
               csXmem = x_xmem, csNmem = x_nmem, csNinst = x_ninst,
               csFspn = x_fspn, csIspn = x_ispn, csTspn = x_tspn
             }
        = cs
      inc_amem = Node.fMem node - Node.rMem node
      inc_amem' = if inc_amem > 0 then inc_amem else 0
      inc_adsk = Node.availDisk node
      inc_imem = truncate (Node.tMem node) - Node.nMem node
                 - Node.xMem node - Node.fMem node
      inc_icpu = Node.uCpu node
      inc_idsk = truncate (Node.tDsk node) - Node.fDsk node
      inc_ispn = Node.tSpindles node - Node.fSpindles node
      inc_vcpu = Node.hiCpu node
      inc_acpu = Node.availCpu node
      inc_ncpu = fromIntegral (Node.uCpu node) /
                 iPolicyVcpuRatio (Node.iPolicy node)
  in cs { csFmem = x_fmem + fromIntegral (Node.fMem node)
        , csFdsk = x_fdsk + fromIntegral (Node.fDsk node)
        , csFspn = x_fspn + fromIntegral (Node.fSpindles node)
        , csAmem = x_amem + fromIntegral inc_amem'
        , csAdsk = x_adsk + fromIntegral inc_adsk
        , csAcpu = x_acpu + fromIntegral inc_acpu
        , csMmem = max x_mmem (fromIntegral inc_amem')
        , csMdsk = max x_mdsk (fromIntegral inc_adsk)
        , csMcpu = max x_mcpu (fromIntegral inc_acpu)
        , csImem = x_imem + fromIntegral inc_imem
        , csIdsk = x_idsk + fromIntegral inc_idsk
        , csIspn = x_ispn + fromIntegral inc_ispn
        , csIcpu = x_icpu + fromIntegral inc_icpu
        , csTmem = x_tmem + Node.tMem node
        , csTdsk = x_tdsk + Node.tDsk node
        , csTspn = x_tspn + fromIntegral (Node.tSpindles node)
        , csTcpu = x_tcpu + Node.tCpu node
        , csVcpu = x_vcpu + fromIntegral inc_vcpu
        , csNcpu = x_ncpu + inc_ncpu
        , csXmem = x_xmem + fromIntegral (Node.xMem node)
        , csNmem = x_nmem + fromIntegral (Node.nMem node)
        , csNinst = x_ninst + length (Node.pList node)
        }

-- | Compute the total free disk and memory in the cluster.
totalResources :: Node.List -> CStats
totalResources nl =
  let cs = foldl' updateCStats emptyCStats . Container.elems $ nl
  in cs { csScore = compCV nl }

-- | Compute the delta between two cluster state.
--
-- This is used when doing allocations, to understand better the
-- available cluster resources. The return value is a triple of the
-- current used values, the delta that was still allocated, and what
-- was left unallocated.
computeAllocationDelta :: CStats -> CStats -> AllocStats
computeAllocationDelta cini cfin =
  let CStats {csImem = i_imem, csIdsk = i_idsk, csIcpu = i_icpu,
              csNcpu = i_ncpu, csIspn = i_ispn } = cini
      CStats {csImem = f_imem, csIdsk = f_idsk, csIcpu = f_icpu,
              csTmem = t_mem, csTdsk = t_dsk, csVcpu = f_vcpu,
              csNcpu = f_ncpu, csTcpu = f_tcpu,
              csIspn = f_ispn, csTspn = t_spn } = cfin
      rini = AllocInfo { allocInfoVCpus = fromIntegral i_icpu
                       , allocInfoNCpus = i_ncpu
                       , allocInfoMem   = fromIntegral i_imem
                       , allocInfoDisk  = fromIntegral i_idsk
                       , allocInfoSpn   = fromIntegral i_ispn
                       }
      rfin = AllocInfo { allocInfoVCpus = fromIntegral (f_icpu - i_icpu)
                       , allocInfoNCpus = f_ncpu - i_ncpu
                       , allocInfoMem   = fromIntegral (f_imem - i_imem)
                       , allocInfoDisk  = fromIntegral (f_idsk - i_idsk)
                       , allocInfoSpn   = fromIntegral (f_ispn - i_ispn)
                       }
      runa = AllocInfo { allocInfoVCpus = fromIntegral (f_vcpu - f_icpu)
                       , allocInfoNCpus = f_tcpu - f_ncpu
                       , allocInfoMem   = truncate t_mem - fromIntegral f_imem
                       , allocInfoDisk  = truncate t_dsk - fromIntegral f_idsk
                       , allocInfoSpn   = truncate t_spn - fromIntegral f_ispn
                       }
  in (rini, rfin, runa)

-- | The names and weights of the individual elements in the CV list, together
-- with their statistical accumulation function and a bit to decide whether it
-- is a statistics for online nodes.
detailedCVInfoExt :: [((Double, String), ([Double] -> Statistics, Bool))]
detailedCVInfoExt = [ ((1,  "free_mem_cv"), (getStdDevStatistics, True))
                    , ((1,  "free_disk_cv"), (getStdDevStatistics, True))
                    , ((1,  "n1_cnt"), (getSumStatistics, True))
                    , ((1,  "reserved_mem_cv"), (getStdDevStatistics, True))
                    , ((4,  "offline_all_cnt"), (getSumStatistics, False))
                    , ((16, "offline_pri_cnt"), (getSumStatistics, False))
                    , ((1,  "vcpu_ratio_cv"), (getStdDevStatistics, True))
                    , ((1,  "cpu_load_cv"), (getStdDevStatistics, True))
                    , ((1,  "mem_load_cv"), (getStdDevStatistics, True))
                    , ((1,  "disk_load_cv"), (getStdDevStatistics, True))
                    , ((1,  "net_load_cv"), (getStdDevStatistics, True))
                    , ((2,  "pri_tags_score"), (getSumStatistics, True))
                    , ((1,  "spindles_cv"), (getStdDevStatistics, True))
                    ]

-- | The names and weights of the individual elements in the CV list.
detailedCVInfo :: [(Double, String)]
detailedCVInfo = map fst detailedCVInfoExt

-- | Holds the weights used by 'compCVNodes' for each metric.
detailedCVWeights :: [Double]
detailedCVWeights = map fst detailedCVInfo

-- | The aggregation functions for the weights
detailedCVAggregation :: [([Double] -> Statistics, Bool)]
detailedCVAggregation = map snd detailedCVInfoExt

-- | The bit vector describing which parts of the statistics are
-- for online nodes.
detailedCVOnlineStatus :: [Bool]
detailedCVOnlineStatus = map snd detailedCVAggregation

-- | Compute statistical measures of a single node.
compDetailedCVNode :: Node.Node -> [Double]
compDetailedCVNode node =
  let mem = Node.pMem node
      dsk = Node.pDsk node
      n1 = fromIntegral
           $ if Node.failN1 node
               then length (Node.sList node) + length (Node.pList node)
               else 0
      res = Node.pRem node
      ipri = fromIntegral . length $ Node.pList node
      isec = fromIntegral . length $ Node.sList node
      ioff = ipri + isec
      cpu = Node.pCpuEff node
      DynUtil c1 m1 d1 nn1 = Node.utilLoad node
      DynUtil c2 m2 d2 nn2 = Node.utilPool node
      (c_load, m_load, d_load, n_load) = (c1/c2, m1/m2, d1/d2, nn1/nn2)
      pri_tags = fromIntegral $ Node.conflictingPrimaries node
      spindles = Node.instSpindles node / Node.hiSpindles node
  in [ mem, dsk, n1, res, ioff, ipri, cpu
     , c_load, m_load, d_load, n_load
     , pri_tags, spindles
     ]

-- | Compute the statistics of a cluster.
compClusterStatistics :: [Node.Node] -> [Statistics]
compClusterStatistics all_nodes =
  let (offline, nodes) = partition Node.offline all_nodes
      offline_values = transpose (map compDetailedCVNode offline)
                       ++ repeat []
      -- transpose of an empty list is empty and not k times the empty list, as
      -- would be the transpose of a 0 x k matrix
      online_values = transpose $ map compDetailedCVNode nodes
      aggregate (f, True) (onNodes, _) = f onNodes
      aggregate (f, False) (_, offNodes) = f offNodes
  in zipWith aggregate detailedCVAggregation
       $ zip online_values offline_values

-- | Update a cluster statistics by replacing the contribution of one
-- node by that of another.
updateClusterStatistics :: [Statistics]
                           -> (Node.Node, Node.Node) -> [Statistics]
updateClusterStatistics stats (old, new) =
  let update = zip (compDetailedCVNode old) (compDetailedCVNode new)
      online = not $ Node.offline old
      updateStat forOnline stat upd = if forOnline == online
                                        then updateStatistics stat upd
                                        else stat
  in zipWith3 updateStat detailedCVOnlineStatus stats update

-- | Update a cluster statistics twice.
updateClusterStatisticsTwice :: [Statistics]
                                -> (Node.Node, Node.Node)
                                -> (Node.Node, Node.Node)
                                -> [Statistics]
updateClusterStatisticsTwice s a =
  updateClusterStatistics (updateClusterStatistics s a)

-- | Compute cluster statistics
compDetailedCV :: [Node.Node] -> [Double]
compDetailedCV = map getStatisticValue . compClusterStatistics

-- | Compute the cluster score from its statistics
compCVfromStats :: [Statistics] -> Double
compCVfromStats = sum . zipWith (*) detailedCVWeights . map getStatisticValue

-- | Compute the /total/ variance.
compCVNodes :: [Node.Node] -> Double
compCVNodes = sum . zipWith (*) detailedCVWeights . compDetailedCV

-- | Wrapper over 'compCVNodes' for callers that have a 'Node.List'.
compCV :: Node.List -> Double
compCV = compCVNodes . Container.elems

-- | Compute online nodes from a 'Node.List'.
getOnline :: Node.List -> [Node.Node]
getOnline = filter (not . Node.offline) . Container.elems

-- * Balancing functions

-- | Compute best table. Note that the ordering of the arguments is important.
compareTables :: Table -> Table -> Table
compareTables a@(Table _ _ a_cv _) b@(Table _ _ b_cv _ ) =
  if a_cv > b_cv then b else a

-- | Applies an instance move to a given node list and instance.
applyMoveEx :: Bool -- ^ whether to ignore soft errors
               -> Node.List -> Instance.Instance
               -> IMove -> OpResult (Node.List, Instance.Instance, Ndx, Ndx)
-- Failover (f)
applyMoveEx force nl inst Failover =
  let (old_pdx, old_sdx, old_p, old_s) = instanceNodes nl inst
      int_p = Node.removePri old_p inst
      int_s = Node.removeSec old_s inst
<<<<<<< HEAD
      new_nl = do -- OpResult
        Node.checkMigration old_p old_s
        new_p <- Node.addPriEx (Node.offline old_p || force) int_s inst
        new_s <- Node.addSec int_p inst old_sdx
=======
      new_nl = do -- Maybe monad
        new_p <- Node.addPriEx (Node.offline old_p) int_s inst
        new_s <- Node.addSecExEx (Node.offline old_p) (Node.offline old_p)
                   int_p inst old_sdx
>>>>>>> 3eec3aaa
        let new_inst = Instance.setBoth inst old_sdx old_pdx
        return (Container.addTwo old_pdx new_s old_sdx new_p nl,
                new_inst, old_sdx, old_pdx)
  in new_nl

-- Failover to any (fa)
applyMoveEx force nl inst (FailoverToAny new_pdx) = do
  let (old_pdx, old_sdx, old_pnode, _) = instanceNodes nl inst
      new_pnode = Container.find new_pdx nl
      force_failover = Node.offline old_pnode || force
  Node.checkMigration old_pnode new_pnode
  new_pnode' <- Node.addPriEx force_failover new_pnode inst
  let old_pnode' = Node.removePri old_pnode inst
      inst' = Instance.setPri inst new_pdx
      nl' = Container.addTwo old_pdx old_pnode' new_pdx new_pnode' nl
  return (nl', inst', new_pdx, old_sdx)

-- Replace the primary (f:, r:np, f)
applyMoveEx force nl inst (ReplacePrimary new_pdx) =
  let (old_pdx, old_sdx, old_p, old_s) = instanceNodes nl inst
      tgt_n = Container.find new_pdx nl
      int_p = Node.removePri old_p inst
      int_s = Node.removeSec old_s inst
      force_p = Node.offline old_p || force
      new_nl = do -- OpResult
                  -- check that the current secondary can host the instance
                  -- during the migration
        Node.checkMigration old_p old_s
        Node.checkMigration old_s tgt_n
        tmp_s <- Node.addPriEx force_p int_s inst
        let tmp_s' = Node.removePri tmp_s inst
        new_p <- Node.addPriEx force_p tgt_n inst
        new_s <- Node.addSecEx force_p tmp_s' inst new_pdx
        let new_inst = Instance.setPri inst new_pdx
        return (Container.add new_pdx new_p $
                Container.addTwo old_pdx int_p old_sdx new_s nl,
                new_inst, new_pdx, old_sdx)
  in new_nl

-- Replace the secondary (r:ns)
applyMoveEx force nl inst (ReplaceSecondary new_sdx) =
  let old_pdx = Instance.pNode inst
      old_sdx = Instance.sNode inst
      old_s = Container.find old_sdx nl
      tgt_n = Container.find new_sdx nl
      int_s = Node.removeSec old_s inst
      force_s = Node.offline old_s || force
      new_inst = Instance.setSec inst new_sdx
      new_nl = Node.addSecEx force_s tgt_n inst old_pdx >>=
               \new_s -> return (Container.addTwo new_sdx
                                 new_s old_sdx int_s nl,
                                 new_inst, old_pdx, new_sdx)
  in new_nl

-- Replace the secondary and failover (r:np, f)
applyMoveEx force nl inst (ReplaceAndFailover new_pdx) =
  let (old_pdx, old_sdx, old_p, old_s) = instanceNodes nl inst
      tgt_n = Container.find new_pdx nl
      int_p = Node.removePri old_p inst
      int_s = Node.removeSec old_s inst
      force_s = Node.offline old_s || force
      new_nl = do -- OpResult
        Node.checkMigration old_p tgt_n
        new_p <- Node.addPriEx force tgt_n inst
        new_s <- Node.addSecEx force_s int_p inst new_pdx
        let new_inst = Instance.setBoth inst new_pdx old_pdx
        return (Container.add new_pdx new_p $
                Container.addTwo old_pdx new_s old_sdx int_s nl,
                new_inst, new_pdx, old_pdx)
  in new_nl

-- Failver and replace the secondary (f, r:ns)
applyMoveEx force nl inst (FailoverAndReplace new_sdx) =
  let (old_pdx, old_sdx, old_p, old_s) = instanceNodes nl inst
      tgt_n = Container.find new_sdx nl
      int_p = Node.removePri old_p inst
      int_s = Node.removeSec old_s inst
      force_p = Node.offline old_p || force
      new_nl = do -- OpResult
        Node.checkMigration old_p old_s
        new_p <- Node.addPriEx force_p int_s inst
        new_s <- Node.addSecEx force_p tgt_n inst old_sdx
        let new_inst = Instance.setBoth inst old_sdx new_sdx
        return (Container.add new_sdx new_s $
                Container.addTwo old_sdx new_p old_pdx int_p nl,
                new_inst, old_sdx, new_sdx)
  in new_nl

-- | Tries to allocate an instance on one given node.
allocateOnSingle :: AlgorithmOptions
                 -> Node.List -> Instance.Instance -> Ndx
                 -> OpResult Node.AllocElement
allocateOnSingle opts nl inst new_pdx =
  let p = Container.find new_pdx nl
      new_inst = Instance.setBoth inst new_pdx Node.noSecondary
      force = algIgnoreSoftErrors opts
  in do
    Instance.instMatchesPolicy inst (Node.iPolicy p) (Node.exclStorage p)
    new_p <- Node.addPriEx force p inst
    let new_nl = Container.add new_pdx new_p nl
        new_score = compCV new_nl
    return (new_nl, new_inst, [new_p], new_score)

-- | Tries to allocate an instance on a given pair of nodes.
allocateOnPair :: AlgorithmOptions
               -> [Statistics]
               -> Node.List -> Instance.Instance -> Ndx -> Ndx
               -> OpResult Node.AllocElement
allocateOnPair opts stats nl inst new_pdx new_sdx =
  let tgt_p = Container.find new_pdx nl
      tgt_s = Container.find new_sdx nl
      force = algIgnoreSoftErrors opts
  in do
    Instance.instMatchesPolicy inst (Node.iPolicy tgt_p)
      (Node.exclStorage tgt_p)
    new_p <- Node.addPriEx force tgt_p inst
    new_s <- Node.addSec tgt_s inst new_pdx
    let new_inst = Instance.setBoth inst new_pdx new_sdx
        new_nl = Container.addTwo new_pdx new_p new_sdx new_s nl
        new_stats = updateClusterStatisticsTwice stats
                      (tgt_p, new_p) (tgt_s, new_s)
    return (new_nl, new_inst, [new_p, new_s], compCVfromStats new_stats)

-- | Tries to perform an instance move and returns the best table
-- between the original one and the new one.
checkSingleStep :: Bool -- ^ Whether to unconditionally ignore soft errors
                -> Table -- ^ The original table
                -> Instance.Instance -- ^ The instance to move
                -> Table -- ^ The current best table
                -> IMove -- ^ The move to apply
                -> Table -- ^ The final best table
checkSingleStep force ini_tbl target cur_tbl move =
  let Table ini_nl ini_il _ ini_plc = ini_tbl
      tmp_resu = applyMoveEx force ini_nl target move
  in case tmp_resu of
       Bad _ -> cur_tbl
       Ok (upd_nl, new_inst, pri_idx, sec_idx) ->
         let tgt_idx = Instance.idx target
             upd_cvar = compCV upd_nl
             upd_il = Container.add tgt_idx new_inst ini_il
             upd_plc = (tgt_idx, pri_idx, sec_idx, move, upd_cvar):ini_plc
             upd_tbl = Table upd_nl upd_il upd_cvar upd_plc
         in compareTables cur_tbl upd_tbl

-- | Given the status of the current secondary as a valid new node and
-- the current candidate target node, generate the possible moves for
-- a instance.
possibleMoves :: MirrorType -- ^ The mirroring type of the instance
              -> Bool       -- ^ Whether the secondary node is a valid new node
              -> Bool       -- ^ Whether we can change the primary node
              -> (Bool, Bool) -- ^ Whether migration is restricted and whether
                              -- the instance primary is offline
              -> Ndx        -- ^ Target node candidate
              -> [IMove]    -- ^ List of valid result moves

possibleMoves MirrorNone _ _ _ _ = []

possibleMoves MirrorExternal _ False _  _ = []

possibleMoves MirrorExternal _ True _ tdx =
  [ FailoverToAny tdx ]

possibleMoves MirrorInternal _ False _ tdx =
  [ ReplaceSecondary tdx ]

possibleMoves MirrorInternal _ _ (True, False) tdx =
  [ ReplaceSecondary tdx
  ]

possibleMoves MirrorInternal True True (False, _) tdx =
  [ ReplaceSecondary tdx
  , ReplaceAndFailover tdx
  , ReplacePrimary tdx
  , FailoverAndReplace tdx
  ]

possibleMoves MirrorInternal True True (True, True) tdx =
  [ ReplaceSecondary tdx
  , ReplaceAndFailover tdx
  , FailoverAndReplace tdx
  ]

possibleMoves MirrorInternal False True _ tdx =
  [ ReplaceSecondary tdx
  , ReplaceAndFailover tdx
  ]

-- | Compute the best move for a given instance.
checkInstanceMove ::  AlgorithmOptions -- ^ Algorithmic options for balancing
                  -> [Ndx]             -- ^ Allowed target node indices
                  -> Table             -- ^ Original table
                  -> Instance.Instance -- ^ Instance to move
                  -> Table             -- ^ Best new table for this instance
checkInstanceMove opts nodes_idx ini_tbl@(Table nl _ _ _) target =
  let force = algIgnoreSoftErrors opts
      disk_moves = algDiskMoves opts
      inst_moves = algInstanceMoves opts
      rest_mig = algRestrictedMigration opts
      opdx = Instance.pNode target
      osdx = Instance.sNode target
      bad_nodes = [opdx, osdx]
      nodes = filter (`notElem` bad_nodes) nodes_idx
      mir_type = Instance.mirrorType target
      use_secondary = elem osdx nodes_idx && inst_moves
      aft_failover = if mir_type == MirrorInternal && use_secondary
                       -- if drbd and allowed to failover
                       then checkSingleStep force ini_tbl target ini_tbl
                              Failover
                       else ini_tbl
      primary_drained = Node.offline
                        . flip Container.find nl
                        $ Instance.pNode target
      all_moves =
        if disk_moves
          then concatMap (possibleMoves mir_type use_secondary inst_moves
                          (rest_mig, primary_drained))
               nodes
          else []
    in
      -- iterate over the possible nodes for this instance
      foldl' (checkSingleStep force ini_tbl target) aft_failover all_moves

-- | Compute the best next move.
checkMove :: AlgorithmOptions       -- ^ Algorithmic options for balancing
             -> [Ndx]               -- ^ Allowed target node indices
             -> Table               -- ^ The current solution
             -> [Instance.Instance] -- ^ List of instances still to move
             -> Table               -- ^ The new solution
checkMove opts nodes_idx ini_tbl victims =
  let Table _ _ _ ini_plc = ini_tbl
      -- we're using rwhnf from the Control.Parallel.Strategies
      -- package; we don't need to use rnf as that would force too
      -- much evaluation in single-threaded cases, and in
      -- multi-threaded case the weak head normal form is enough to
      -- spark the evaluation
      tables = parMap rwhnf (checkInstanceMove opts nodes_idx ini_tbl)
               victims
      -- iterate over all instances, computing the best move
      best_tbl = foldl' compareTables ini_tbl tables
      Table _ _ _ best_plc = best_tbl
  in if length best_plc == length ini_plc
       then ini_tbl -- no advancement
       else best_tbl

-- | Check if we are allowed to go deeper in the balancing.
doNextBalance :: Table     -- ^ The starting table
              -> Int       -- ^ Remaining length
              -> Score     -- ^ Score at which to stop
              -> Bool      -- ^ The resulting table and commands
doNextBalance ini_tbl max_rounds min_score =
  let Table _ _ ini_cv ini_plc = ini_tbl
      ini_plc_len = length ini_plc
  in (max_rounds < 0 || ini_plc_len < max_rounds) && ini_cv > min_score

-- | Run a balance move.
tryBalance :: AlgorithmOptions  -- ^ Algorithmic options for balancing
              -> Table          -- ^ The starting table
              -> Maybe Table    -- ^ The resulting table and commands
tryBalance opts ini_tbl =
    let evac_mode = algEvacMode opts
        mg_limit = algMinGainLimit opts
        min_gain = algMinGain opts
        Table ini_nl ini_il ini_cv _ = ini_tbl
        all_inst = Container.elems ini_il
        all_nodes = Container.elems ini_nl
        (offline_nodes, online_nodes) = partition Node.offline all_nodes
        all_inst' = if evac_mode
                      then let bad_nodes = map Node.idx offline_nodes
                           in filter (any (`elem` bad_nodes) .
                                          Instance.allNodes) all_inst
                      else all_inst
        reloc_inst = filter (\i -> Instance.movable i &&
                                   Instance.autoBalance i) all_inst'
        node_idx = map Node.idx online_nodes
        fin_tbl = checkMove opts node_idx ini_tbl reloc_inst
        (Table _ _ fin_cv _) = fin_tbl
    in
      if fin_cv < ini_cv && (ini_cv > mg_limit || ini_cv - fin_cv >= min_gain)
      then Just fin_tbl -- this round made success, return the new table
      else Nothing

-- * Allocation functions

-- | Build failure stats out of a list of failures.
collapseFailures :: [FailMode] -> FailStats
collapseFailures flst =
    map (\k -> (k, foldl' (\a e -> if e == k then a + 1 else a) 0 flst))
            [minBound..maxBound]

-- | Compares two Maybe AllocElement and chooses the best score.
bestAllocElement :: Maybe Node.AllocElement
                 -> Maybe Node.AllocElement
                 -> Maybe Node.AllocElement
bestAllocElement a Nothing = a
bestAllocElement Nothing b = b
bestAllocElement a@(Just (_, _, _, ascore)) b@(Just (_, _, _, bscore)) =
  if ascore < bscore then a else b

-- | Update current Allocation solution and failure stats with new
-- elements.
concatAllocs :: AllocSolution -> OpResult Node.AllocElement -> AllocSolution
concatAllocs as (Bad reason) = as { asFailures = reason : asFailures as }

concatAllocs as (Ok ns) =
  let -- Choose the old or new solution, based on the cluster score
    cntok = asAllocs as
    osols = asSolution as
    nsols = bestAllocElement osols (Just ns)
    nsuc = cntok + 1
    -- Note: we force evaluation of nsols here in order to keep the
    -- memory profile low - we know that we will need nsols for sure
    -- in the next cycle, so we force evaluation of nsols, since the
    -- foldl' in the caller will only evaluate the tuple, but not the
    -- elements of the tuple
  in nsols `seq` nsuc `seq` as { asAllocs = nsuc, asSolution = nsols }

-- | Sums two 'AllocSolution' structures.
sumAllocs :: AllocSolution -> AllocSolution -> AllocSolution
sumAllocs (AllocSolution aFails aAllocs aSols aLog)
          (AllocSolution bFails bAllocs bSols bLog) =
  -- note: we add b first, since usually it will be smaller; when
  -- fold'ing, a will grow and grow whereas b is the per-group
  -- result, hence smaller
  let nFails  = bFails ++ aFails
      nAllocs = aAllocs + bAllocs
      nSols   = bestAllocElement aSols bSols
      nLog    = bLog ++ aLog
  in AllocSolution nFails nAllocs nSols nLog

-- | Given a solution, generates a reasonable description for it.
describeSolution :: AllocSolution -> String
describeSolution as =
  let fcnt = asFailures as
      sols = asSolution as
      freasons =
        intercalate ", " . map (\(a, b) -> printf "%s: %d" (show a) b) .
        filter ((> 0) . snd) . collapseFailures $ fcnt
  in case sols of
     Nothing -> "No valid allocation solutions, failure reasons: " ++
                (if null fcnt then "unknown reasons" else freasons)
     Just (_, _, nodes, cv) ->
         printf ("score: %.8f, successes %d, failures %d (%s)" ++
                 " for node(s) %s") cv (asAllocs as) (length fcnt) freasons
               (intercalate "/" . map Node.name $ nodes)

-- | Annotates a solution with the appropriate string.
annotateSolution :: AllocSolution -> AllocSolution
annotateSolution as = as { asLog = describeSolution as : asLog as }

-- | Reverses an evacuation solution.
--
-- Rationale: we always concat the results to the top of the lists, so
-- for proper jobset execution, we should reverse all lists.
reverseEvacSolution :: EvacSolution -> EvacSolution
reverseEvacSolution (EvacSolution f m o) =
  EvacSolution (reverse f) (reverse m) (reverse o)

-- | Generate the valid node allocation singles or pairs for a new instance.
genAllocNodes :: Group.List        -- ^ Group list
              -> Node.List         -- ^ The node map
              -> Int               -- ^ The number of nodes required
              -> Bool              -- ^ Whether to drop or not
                                   -- unallocable nodes
              -> Result AllocNodes -- ^ The (monadic) result
genAllocNodes gl nl count drop_unalloc =
  let filter_fn = if drop_unalloc
                    then filter (Group.isAllocable .
                                 flip Container.find gl . Node.group)
                    else id
      all_nodes = filter_fn $ getOnline nl
      all_pairs = [(Node.idx p,
                    [Node.idx s | s <- all_nodes,
                                       Node.idx p /= Node.idx s,
                                       Node.group p == Node.group s]) |
                   p <- all_nodes]
  in case count of
       1 -> Ok (Left (map Node.idx all_nodes))
       2 -> Ok (Right (filter (not . null . snd) all_pairs))
       _ -> Bad "Unsupported number of nodes, only one or two  supported"

-- | Try to allocate an instance on the cluster.
tryAlloc :: (Monad m) =>
            AlgorithmOptions
         -> Node.List         -- ^ The node list
         -> Instance.List     -- ^ The instance list
         -> Instance.Instance -- ^ The instance to allocate
         -> AllocNodes        -- ^ The allocation targets
         -> m AllocSolution   -- ^ Possible solution list
tryAlloc _ _  _ _    (Right []) = fail "Not enough online nodes"
tryAlloc opts nl _ inst (Right ok_pairs) =
  let cstat = compClusterStatistics $ Container.elems nl
      psols = parMap rwhnf (\(p, ss) ->
                              foldl' (\cstate ->
                                        concatAllocs cstate .
                                        allocateOnPair opts cstat nl inst p)
                              emptyAllocSolution ss) ok_pairs
      sols = foldl' sumAllocs emptyAllocSolution psols
  in return $ annotateSolution sols

tryAlloc _ _  _ _    (Left []) = fail "No online nodes"
tryAlloc opts nl _ inst (Left all_nodes) =
  let sols = foldl' (\cstate ->
                       concatAllocs cstate . allocateOnSingle opts nl inst
                    ) emptyAllocSolution all_nodes
  in return $ annotateSolution sols

-- | Given a group/result, describe it as a nice (list of) messages.
solutionDescription :: (Group.Group, Result AllocSolution)
                    -> [String]
solutionDescription (grp, result) =
  case result of
    Ok solution -> map (printf "Group %s (%s): %s" gname pol) (asLog solution)
    Bad message -> [printf "Group %s: error %s" gname message]
  where gname = Group.name grp
        pol = allocPolicyToRaw (Group.allocPolicy grp)

-- | From a list of possibly bad and possibly empty solutions, filter
-- only the groups with a valid result. Note that the result will be
-- reversed compared to the original list.
filterMGResults :: [(Group.Group, Result AllocSolution)]
                -> [(Group.Group, AllocSolution)]
filterMGResults = foldl' fn []
  where unallocable = not . Group.isAllocable
        fn accu (grp, rasol) =
          case rasol of
            Bad _ -> accu
            Ok sol | isNothing (asSolution sol) -> accu
                   | unallocable grp -> accu
                   | otherwise -> (grp, sol):accu

-- | Sort multigroup results based on policy and score.
sortMGResults :: [(Group.Group, AllocSolution)]
              -> [(Group.Group, AllocSolution)]
sortMGResults sols =
  let extractScore (_, _, _, x) = x
      solScore (grp, sol) = (Group.allocPolicy grp,
                             (extractScore . fromJust . asSolution) sol)
  in sortBy (comparing solScore) sols

-- | Determines if a group is connected to the networks required by the
-- | instance.
hasRequiredNetworks :: Group.Group -> Instance.Instance -> Bool
hasRequiredNetworks ng = all hasNetwork . Instance.nics
  where hasNetwork = maybe True (`elem` Group.networks ng) . Nic.network

-- | Removes node groups which can't accommodate the instance
filterValidGroups :: [(Group.Group, (Node.List, Instance.List))]
                  -> Instance.Instance
                  -> ([(Group.Group, (Node.List, Instance.List))], [String])
filterValidGroups [] _ = ([], [])
filterValidGroups (ng:ngs) inst =
  let (valid_ngs, msgs) = filterValidGroups ngs inst
  in if hasRequiredNetworks (fst ng) inst
      then (ng:valid_ngs, msgs)
      else (valid_ngs,
            ("group " ++ Group.name (fst ng) ++
             " is not connected to a network required by instance " ++
             Instance.name inst):msgs)

-- | Finds an allocation solution for an instance on a group
findAllocation :: AlgorithmOptions
               -> Group.List           -- ^ The group list
               -> Node.List            -- ^ The node list
               -> Instance.List        -- ^ The instance list
               -> Gdx                  -- ^ The group to allocate to
               -> Instance.Instance    -- ^ The instance to allocate
               -> Int                  -- ^ Required number of nodes
               -> Result (AllocSolution, [String])
findAllocation opts mggl mgnl mgil gdx inst cnt = do
  let belongsTo nl' nidx = nidx `elem` map Node.idx (Container.elems nl')
      nl = Container.filter ((== gdx) . Node.group) mgnl
      il = Container.filter (belongsTo nl . Instance.pNode) mgil
      group' = Container.find gdx mggl
  unless (hasRequiredNetworks group' inst) . failError
         $ "The group " ++ Group.name group' ++ " is not connected to\
           \ a network required by instance " ++ Instance.name inst
  solution <- genAllocNodes mggl nl cnt False >>= tryAlloc opts nl il inst
  return (solution, solutionDescription (group', return solution))

-- | Finds the best group for an instance on a multi-group cluster.
--
-- Only solutions in @preferred@ and @last_resort@ groups will be
-- accepted as valid, and additionally if the allowed groups parameter
-- is not null then allocation will only be run for those group
-- indices.
findBestAllocGroup :: AlgorithmOptions
                   -> Group.List           -- ^ The group list
                   -> Node.List            -- ^ The node list
                   -> Instance.List        -- ^ The instance list
                   -> Maybe [Gdx]          -- ^ The allowed groups
                   -> Instance.Instance    -- ^ The instance to allocate
                   -> Int                  -- ^ Required number of nodes
                   -> Result (Group.Group, AllocSolution, [String])
findBestAllocGroup opts mggl mgnl mgil allowed_gdxs inst cnt =
  let groups_by_idx = splitCluster mgnl mgil
      groups = map (\(gid, d) -> (Container.find gid mggl, d)) groups_by_idx
      groups' = maybe groups
                (\gs -> filter ((`elem` gs) . Group.idx . fst) groups)
                allowed_gdxs
      (groups'', filter_group_msgs) = filterValidGroups groups' inst
      sols = map (\(gr, (nl, il)) ->
                   (gr, genAllocNodes mggl nl cnt False >>=
                        tryAlloc opts nl il inst))
             groups''::[(Group.Group, Result AllocSolution)]
      all_msgs = filter_group_msgs ++ concatMap solutionDescription sols
      goodSols = filterMGResults sols
      sortedSols = sortMGResults goodSols
  in case sortedSols of
       [] -> Bad $ if null groups'
                     then "no groups for evacuation: allowed groups was " ++
                          show allowed_gdxs ++ ", all groups: " ++
                          show (map fst groups)
                     else intercalate ", " all_msgs
       (final_group, final_sol):_ -> return (final_group, final_sol, all_msgs)

-- | Try to allocate an instance on a multi-group cluster.
tryMGAlloc :: AlgorithmOptions
           -> Group.List           -- ^ The group list
           -> Node.List            -- ^ The node list
           -> Instance.List        -- ^ The instance list
           -> Instance.Instance    -- ^ The instance to allocate
           -> Int                  -- ^ Required number of nodes
           -> Result AllocSolution -- ^ Possible solution list
tryMGAlloc opts mggl mgnl mgil inst cnt = do
  (best_group, solution, all_msgs) <-
      findBestAllocGroup opts mggl mgnl mgil Nothing inst cnt
  let group_name = Group.name best_group
      selmsg = "Selected group: " ++ group_name
  return $ solution { asLog = selmsg:all_msgs }

-- | Try to allocate an instance to a group.
tryGroupAlloc :: AlgorithmOptions
              -> Group.List           -- ^ The group list
              -> Node.List            -- ^ The node list
              -> Instance.List        -- ^ The instance list
              -> String               -- ^ The allocation group (name)
              -> Instance.Instance    -- ^ The instance to allocate
              -> Int                  -- ^ Required number of nodes
              -> Result AllocSolution -- ^ Solution
tryGroupAlloc opts mggl mgnl ngil gn inst cnt = do
  gdx <- Group.idx <$> Container.findByName mggl gn
  (solution, msgs) <- findAllocation opts mggl mgnl ngil gdx inst cnt
  return $ solution { asLog = msgs }

-- | Calculate the new instance list after allocation solution.
updateIl :: Instance.List           -- ^ The original instance list
         -> Maybe Node.AllocElement -- ^ The result of the allocation attempt
         -> Instance.List           -- ^ The updated instance list
updateIl il Nothing = il
updateIl il (Just (_, xi, _, _)) = Container.add (Container.size il) xi il

-- | Extract the the new node list from the allocation solution.
extractNl :: Node.List               -- ^ The original node list
          -> Maybe Node.AllocElement -- ^ The result of the allocation attempt
          -> Node.List               -- ^ The new node list
extractNl nl Nothing = nl
extractNl _ (Just (xnl, _, _, _)) = xnl

-- | Try to allocate a list of instances on a multi-group cluster.
allocList :: AlgorithmOptions
          -> Group.List                                -- ^ The group list
          -> Node.List                                 -- ^ The node list
          -> Instance.List                             -- ^ The instance list
          -> [(Instance.Instance, AllocDetails)]       -- ^ The instance to
                                                       --   allocate
          -> AllocSolutionList                         -- ^ Possible solution
                                                       --   list
          -> Result (Node.List, Instance.List,
                     AllocSolutionList)                -- ^ The final solution
                                                       --   list
allocList _ _  nl il [] result = Ok (nl, il, result)
allocList opts gl nl il ((xi, AllocDetails xicnt mgn):xies) result = do
  ares <- case mgn of
    Nothing -> tryMGAlloc opts gl nl il xi xicnt
    Just gn -> tryGroupAlloc opts gl nl il gn xi xicnt
  let sol = asSolution ares
      nl' = extractNl nl sol
      il' = updateIl il sol
  allocList opts gl nl' il' xies ((xi, ares):result)

-- | Function which fails if the requested mode is change secondary.
--
-- This is useful since except DRBD, no other disk template can
-- execute change secondary; thus, we can just call this function
-- instead of always checking for secondary mode. After the call to
-- this function, whatever mode we have is just a primary change.
failOnSecondaryChange :: (Monad m) => EvacMode -> DiskTemplate -> m ()
failOnSecondaryChange ChangeSecondary dt =
  fail $ "Instances with disk template '" ++ diskTemplateToRaw dt ++
         "' can't execute change secondary"
failOnSecondaryChange _ _ = return ()

-- | Run evacuation for a single instance.
--
-- /Note:/ this function should correctly execute both intra-group
-- evacuations (in all modes) and inter-group evacuations (in the
-- 'ChangeAll' mode). Of course, this requires that the correct list
-- of target nodes is passed.
nodeEvacInstance :: AlgorithmOptions
                 -> Node.List         -- ^ The node list (cluster-wide)
                 -> Instance.List     -- ^ Instance list (cluster-wide)
                 -> EvacMode          -- ^ The evacuation mode
                 -> Instance.Instance -- ^ The instance to be evacuated
                 -> Gdx               -- ^ The group we're targetting
                 -> [Ndx]             -- ^ The list of available nodes
                                      -- for allocation
                 -> Result (Node.List, Instance.List, [OpCodes.OpCode])
nodeEvacInstance opts nl il mode inst@(Instance.Instance
                                    {Instance.diskTemplate = dt@DTDiskless})
                 gdx avail_nodes =
                   failOnSecondaryChange mode dt >>
                   evacOneNodeOnly opts nl il inst gdx avail_nodes

nodeEvacInstance _ _ _ _ (Instance.Instance
                          {Instance.diskTemplate = DTPlain}) _ _ =
                  fail "Instances of type plain cannot be relocated"

nodeEvacInstance _ _ _ _ (Instance.Instance
                          {Instance.diskTemplate = DTFile}) _ _ =
                  fail "Instances of type file cannot be relocated"

nodeEvacInstance opts nl il mode inst@(Instance.Instance
                                    {Instance.diskTemplate = dt@DTSharedFile})
                 gdx avail_nodes =
                   failOnSecondaryChange mode dt >>
                   evacOneNodeOnly opts nl il inst gdx avail_nodes

nodeEvacInstance opts nl il mode inst@(Instance.Instance
                                    {Instance.diskTemplate = dt@DTBlock})
                 gdx avail_nodes =
                   failOnSecondaryChange mode dt >>
                   evacOneNodeOnly opts nl il inst gdx avail_nodes

nodeEvacInstance opts nl il mode inst@(Instance.Instance
                                    {Instance.diskTemplate = dt@DTRbd})
                 gdx avail_nodes =
                   failOnSecondaryChange mode dt >>
                   evacOneNodeOnly opts nl il inst gdx avail_nodes

nodeEvacInstance opts nl il mode inst@(Instance.Instance
                                    {Instance.diskTemplate = dt@DTExt})
                 gdx avail_nodes =
                   failOnSecondaryChange mode dt >>
                   evacOneNodeOnly opts nl il inst gdx avail_nodes

nodeEvacInstance opts nl il mode inst@(Instance.Instance
                                    {Instance.diskTemplate = dt@DTGluster})
                 gdx avail_nodes =
                   failOnSecondaryChange mode dt >>
                   evacOneNodeOnly opts nl il inst gdx avail_nodes

nodeEvacInstance opts nl il ChangePrimary
                 inst@(Instance.Instance {Instance.diskTemplate = DTDrbd8})
                 _ _ =
  do
    (nl', inst', _, _) <- opToResult
                          $ applyMoveEx (algIgnoreSoftErrors opts) nl inst
                            Failover
    let idx = Instance.idx inst
        il' = Container.add idx inst' il
        ops = iMoveToJob nl' il' idx Failover
    return (nl', il', ops)

nodeEvacInstance opts nl il ChangeSecondary
                 inst@(Instance.Instance {Instance.diskTemplate = DTDrbd8})
                 gdx avail_nodes =
  evacOneNodeOnly opts nl il inst gdx avail_nodes

-- The algorithm for ChangeAll is as follows:
--
-- * generate all (primary, secondary) node pairs for the target groups
-- * for each pair, execute the needed moves (r:s, f, r:s) and compute
--   the final node list state and group score
-- * select the best choice via a foldl that uses the same Either
--   String solution as the ChangeSecondary mode
nodeEvacInstance opts nl il ChangeAll
                 inst@(Instance.Instance {Instance.diskTemplate = DTDrbd8})
                 gdx avail_nodes =
  do
    let no_nodes = Left "no nodes available"
        node_pairs = [(p,s) | p <- avail_nodes, s <- avail_nodes, p /= s]
    (nl', il', ops, _) <-
        annotateResult "Can't find any good nodes for relocation" .
        eitherToResult $
        foldl'
        (\accu nodes -> case evacDrbdAllInner opts nl il inst gdx nodes of
                          Bad msg ->
                              case accu of
                                Right _ -> accu
                                -- we don't need more details (which
                                -- nodes, etc.) as we only selected
                                -- this group if we can allocate on
                                -- it, hence failures will not
                                -- propagate out of this fold loop
                                Left _ -> Left $ "Allocation failed: " ++ msg
                          Ok result@(_, _, _, new_cv) ->
                              let new_accu = Right result in
                              case accu of
                                Left _ -> new_accu
                                Right (_, _, _, old_cv) ->
                                    if old_cv < new_cv
                                    then accu
                                    else new_accu
        ) no_nodes node_pairs

    return (nl', il', ops)

-- | Generic function for changing one node of an instance.
--
-- This is similar to 'nodeEvacInstance' but will be used in a few of
-- its sub-patterns. It folds the inner function 'evacOneNodeInner'
-- over the list of available nodes, which results in the best choice
-- for relocation.
evacOneNodeOnly :: AlgorithmOptions
                -> Node.List         -- ^ The node list (cluster-wide)
                -> Instance.List     -- ^ Instance list (cluster-wide)
                -> Instance.Instance -- ^ The instance to be evacuated
                -> Gdx               -- ^ The group we're targetting
                -> [Ndx]             -- ^ The list of available nodes
                                      -- for allocation
                -> Result (Node.List, Instance.List, [OpCodes.OpCode])
evacOneNodeOnly opts nl il inst gdx avail_nodes = do
  op_fn <- case Instance.mirrorType inst of
             MirrorNone -> Bad "Can't relocate/evacuate non-mirrored instances"
             MirrorInternal -> Ok ReplaceSecondary
             MirrorExternal -> Ok FailoverToAny
  (nl', inst', _, ndx) <- annotateResult "Can't find any good node" .
                          eitherToResult $
                          foldl' (evacOneNodeInner opts nl inst gdx op_fn)
                          (Left "") avail_nodes
  let idx = Instance.idx inst
      il' = Container.add idx inst' il
      ops = iMoveToJob nl' il' idx (op_fn ndx)
  return (nl', il', ops)

-- | Inner fold function for changing one node of an instance.
--
-- Depending on the instance disk template, this will either change
-- the secondary (for DRBD) or the primary node (for shared
-- storage). However, the operation is generic otherwise.
--
-- The running solution is either a @Left String@, which means we
-- don't have yet a working solution, or a @Right (...)@, which
-- represents a valid solution; it holds the modified node list, the
-- modified instance (after evacuation), the score of that solution,
-- and the new secondary node index.
evacOneNodeInner :: AlgorithmOptions
                 -> Node.List         -- ^ Cluster node list
                 -> Instance.Instance -- ^ Instance being evacuated
                 -> Gdx               -- ^ The group index of the instance
                 -> (Ndx -> IMove)    -- ^ Operation constructor
                 -> EvacInnerState    -- ^ Current best solution
                 -> Ndx               -- ^ Node we're evaluating as target
                 -> EvacInnerState    -- ^ New best solution
evacOneNodeInner opts nl inst gdx op_fn accu ndx =
  case applyMoveEx (algIgnoreSoftErrors opts) nl inst (op_fn ndx) of
    Bad fm -> let fail_msg = " Node " ++ Container.nameOf nl ndx ++
                             " failed: " ++ show fm ++ ";"
              in either (Left . (++ fail_msg)) Right accu
    Ok (nl', inst', _, _) ->
      let nodes = Container.elems nl'
          -- The fromJust below is ugly (it can fail nastily), but
          -- at this point we should have any internal mismatches,
          -- and adding a monad here would be quite involved
          grpnodes = fromJust (gdx `lookup` Node.computeGroups nodes)
          new_cv = compCVNodes grpnodes
          new_accu = Right (nl', inst', new_cv, ndx)
      in case accu of
           Left _ -> new_accu
           Right (_, _, old_cv, _) ->
             if old_cv < new_cv
               then accu
               else new_accu

-- | Compute result of changing all nodes of a DRBD instance.
--
-- Given the target primary and secondary node (which might be in a
-- different group or not), this function will 'execute' all the
-- required steps and assuming all operations succceed, will return
-- the modified node and instance lists, the opcodes needed for this
-- and the new group score.
evacDrbdAllInner :: AlgorithmOptions
                 -> Node.List         -- ^ Cluster node list
                 -> Instance.List     -- ^ Cluster instance list
                 -> Instance.Instance -- ^ The instance to be moved
                 -> Gdx               -- ^ The target group index
                                      -- (which can differ from the
                                      -- current group of the
                                      -- instance)
                 -> (Ndx, Ndx)        -- ^ Tuple of new
                                      -- primary\/secondary nodes
                 -> Result (Node.List, Instance.List, [OpCodes.OpCode], Score)
evacDrbdAllInner opts nl il inst gdx (t_pdx, t_sdx) = do
  let primary = Container.find (Instance.pNode inst) nl
      idx = Instance.idx inst
      apMove = applyMoveEx $ algIgnoreSoftErrors opts
  -- if the primary is offline, then we first failover
  (nl1, inst1, ops1) <-
    if Node.offline primary
      then do
        (nl', inst', _, _) <-
          annotateResult "Failing over to the secondary" .
          opToResult $ apMove nl inst Failover
        return (nl', inst', [Failover])
      else return (nl, inst, [])
  let (o1, o2, o3) = (ReplaceSecondary t_pdx,
                      Failover,
                      ReplaceSecondary t_sdx)
  -- we now need to execute a replace secondary to the future
  -- primary node
  (nl2, inst2, _, _) <-
    annotateResult "Changing secondary to new primary" .
    opToResult $
    apMove nl1 inst1 o1
  let ops2 = o1:ops1
  -- we now execute another failover, the primary stays fixed now
  (nl3, inst3, _, _) <- annotateResult "Failing over to new primary" .
                        opToResult $ apMove nl2 inst2 o2
  let ops3 = o2:ops2
  -- and finally another replace secondary, to the final secondary
  (nl4, inst4, _, _) <-
    annotateResult "Changing secondary to final secondary" .
    opToResult $
    apMove nl3 inst3 o3
  let ops4 = o3:ops3
      il' = Container.add idx inst4 il
      ops = concatMap (iMoveToJob nl4 il' idx) $ reverse ops4
  let nodes = Container.elems nl4
      -- The fromJust below is ugly (it can fail nastily), but
      -- at this point we should have any internal mismatches,
      -- and adding a monad here would be quite involved
      grpnodes = fromJust (gdx `lookup` Node.computeGroups nodes)
      new_cv = compCVNodes grpnodes
  return (nl4, il', ops, new_cv)

-- | Computes the nodes in a given group which are available for
-- allocation.
availableGroupNodes :: [(Gdx, [Ndx])] -- ^ Group index/node index assoc list
                    -> IntSet.IntSet  -- ^ Nodes that are excluded
                    -> Gdx            -- ^ The group for which we
                                      -- query the nodes
                    -> Result [Ndx]   -- ^ List of available node indices
availableGroupNodes group_nodes excl_ndx gdx = do
  local_nodes <- maybe (Bad $ "Can't find group with index " ++ show gdx)
                 Ok (lookup gdx group_nodes)
  let avail_nodes = filter (not . flip IntSet.member excl_ndx) local_nodes
  return avail_nodes

-- | Updates the evac solution with the results of an instance
-- evacuation.
updateEvacSolution :: (Node.List, Instance.List, EvacSolution)
                   -> Idx
                   -> Result (Node.List, Instance.List, [OpCodes.OpCode])
                   -> (Node.List, Instance.List, EvacSolution)
updateEvacSolution (nl, il, es) idx (Bad msg) =
  (nl, il, es { esFailed = (idx, msg):esFailed es})
updateEvacSolution (_, _, es) idx (Ok (nl, il, opcodes)) =
  (nl, il, es { esMoved = new_elem:esMoved es
              , esOpCodes = opcodes:esOpCodes es })
    where inst = Container.find idx il
          new_elem = (idx,
                      instancePriGroup nl inst,
                      Instance.allNodes inst)

-- | Node-evacuation IAllocator mode main function.
tryNodeEvac :: AlgorithmOptions
            -> Group.List    -- ^ The cluster groups
            -> Node.List     -- ^ The node list (cluster-wide, not per group)
            -> Instance.List -- ^ Instance list (cluster-wide)
            -> EvacMode      -- ^ The evacuation mode
            -> [Idx]         -- ^ List of instance (indices) to be evacuated
            -> Result (Node.List, Instance.List, EvacSolution)
tryNodeEvac opts _ ini_nl ini_il mode idxs =
  let evac_ndx = nodesToEvacuate ini_il mode idxs
      offline = map Node.idx . filter Node.offline $ Container.elems ini_nl
      excl_ndx = foldl' (flip IntSet.insert) evac_ndx offline
      group_ndx = map (\(gdx, (nl, _)) -> (gdx, map Node.idx
                                           (Container.elems nl))) $
                  splitCluster ini_nl ini_il
      (fin_nl, fin_il, esol) =
        foldl' (\state@(nl, il, _) inst ->
                  let gdx = instancePriGroup nl inst
                      pdx = Instance.pNode inst in
                  updateEvacSolution state (Instance.idx inst) $
                  availableGroupNodes group_ndx
                    (IntSet.insert pdx excl_ndx) gdx >>=
                      nodeEvacInstance opts nl il mode inst gdx
               )
        (ini_nl, ini_il, emptyEvacSolution)
        (map (`Container.find` ini_il) idxs)
  in return (fin_nl, fin_il, reverseEvacSolution esol)

-- | Change-group IAllocator mode main function.
--
-- This is very similar to 'tryNodeEvac', the only difference is that
-- we don't choose as target group the current instance group, but
-- instead:
--
--   1. at the start of the function, we compute which are the target
--   groups; either no groups were passed in, in which case we choose
--   all groups out of which we don't evacuate instance, or there were
--   some groups passed, in which case we use those
--
--   2. for each instance, we use 'findBestAllocGroup' to choose the
--   best group to hold the instance, and then we do what
--   'tryNodeEvac' does, except for this group instead of the current
--   instance group.
--
-- Note that the correct behaviour of this function relies on the
-- function 'nodeEvacInstance' to be able to do correctly both
-- intra-group and inter-group moves when passed the 'ChangeAll' mode.
tryChangeGroup :: AlgorithmOptions
               -> Group.List    -- ^ The cluster groups
               -> Node.List     -- ^ The node list (cluster-wide)
               -> Instance.List -- ^ Instance list (cluster-wide)
               -> [Gdx]         -- ^ Target groups; if empty, any
                                -- groups not being evacuated
               -> [Idx]         -- ^ List of instance (indices) to be evacuated
               -> Result (Node.List, Instance.List, EvacSolution)
tryChangeGroup opts gl ini_nl ini_il gdxs idxs =
  let evac_gdxs = nub $ map (instancePriGroup ini_nl .
                             flip Container.find ini_il) idxs
      target_gdxs = (if null gdxs
                       then Container.keys gl
                       else gdxs) \\ evac_gdxs
      offline = map Node.idx . filter Node.offline $ Container.elems ini_nl
      excl_ndx = foldl' (flip IntSet.insert) IntSet.empty offline
      group_ndx = map (\(gdx, (nl, _)) -> (gdx, map Node.idx
                                           (Container.elems nl))) $
                  splitCluster ini_nl ini_il
      (fin_nl, fin_il, esol) =
        foldl' (\state@(nl, il, _) inst ->
                  let solution = do
                        let ncnt = Instance.requiredNodes $
                                   Instance.diskTemplate inst
                        (grp, _, _) <- findBestAllocGroup opts gl nl il
                                       (Just target_gdxs) inst ncnt
                        let gdx = Group.idx grp
                        av_nodes <- availableGroupNodes group_ndx
                                    excl_ndx gdx
                        nodeEvacInstance defaultOptions
                                         nl il ChangeAll inst gdx av_nodes
                  in updateEvacSolution state (Instance.idx inst) solution
               )
        (ini_nl, ini_il, emptyEvacSolution)
        (map (`Container.find` ini_il) idxs)
  in return (fin_nl, fin_il, reverseEvacSolution esol)

-- | Standard-sized allocation method.
--
-- This places instances of the same size on the cluster until we're
-- out of space. The result will be a list of identically-sized
-- instances.
iterateAlloc :: AlgorithmOptions -> AllocMethod
iterateAlloc opts nl il limit newinst allocnodes ixes cstats =
  let depth = length ixes
      newname = printf "new-%d" depth::String
      newidx = Container.size il
      newi2 = Instance.setIdx (Instance.setName newinst newname) newidx
      newlimit = fmap (flip (-) 1) limit
  in case tryAlloc opts nl il newi2 allocnodes of
       Bad s -> Bad s
       Ok (AllocSolution { asFailures = errs, asSolution = sols3 }) ->
         let newsol = Ok (collapseFailures errs, nl, il, ixes, cstats) in
         case sols3 of
           Nothing -> newsol
           Just (xnl, xi, _, _) ->
             if limit == Just 0
               then newsol
               else iterateAlloc opts xnl (Container.add newidx xi il)
                      newlimit newinst allocnodes (xi:ixes)
                      (totalResources xnl:cstats)

-- | Predicate whether shrinking a single resource can lead to a valid
-- allocation.
sufficesShrinking :: (Instance.Instance -> AllocSolution) -> Instance.Instance
                     -> FailMode  -> Maybe Instance.Instance
sufficesShrinking allocFn inst fm =
  case dropWhile (isNothing . asSolution . fst)
       . takeWhile (liftA2 (||) (elem fm . asFailures . fst)
                                (isJust . asSolution . fst))
       . map (allocFn &&& id) $
       iterateOk (`Instance.shrinkByType` fm) inst
  of x:_ -> Just . snd $ x
     _ -> Nothing

-- | Tiered allocation method.
--
-- This places instances on the cluster, and decreases the spec until
-- we can allocate again. The result will be a list of decreasing
-- instance specs.
tieredAlloc :: AlgorithmOptions -> AllocMethod
tieredAlloc opts nl il limit newinst allocnodes ixes cstats =
  case iterateAlloc opts nl il limit newinst allocnodes ixes cstats of
    Bad s -> Bad s
    Ok (errs, nl', il', ixes', cstats') ->
      let newsol = Ok (errs, nl', il', ixes', cstats')
          ixes_cnt = length ixes'
          (stop, newlimit) = case limit of
                               Nothing -> (False, Nothing)
                               Just n -> (n <= ixes_cnt,
                                            Just (n - ixes_cnt))
          sortedErrs = map fst $ sortBy (comparing snd) errs
          suffShrink = sufficesShrinking
                         (fromMaybe emptyAllocSolution
                          . flip (tryAlloc opts nl' il') allocnodes)
                       newinst
          bigSteps = filter isJust . map suffShrink . reverse $ sortedErrs
          progress (Ok (_, _, _, newil', _)) (Ok (_, _, _, newil, _)) =
            length newil' > length newil
          progress _ _ = False
      in if stop then newsol else
           let newsol' = case Instance.shrinkByType newinst . last
                                $ sortedErrs of
                 Bad _ -> newsol
                 Ok newinst' -> tieredAlloc opts nl' il' newlimit
                                newinst' allocnodes ixes' cstats'
           in if progress newsol' newsol then newsol' else
                case bigSteps of
                  Just newinst':_ -> tieredAlloc opts nl' il' newlimit
                                     newinst' allocnodes ixes' cstats'
                  _ -> newsol

-- * Formatting functions

-- | Given the original and final nodes, computes the relocation description.
computeMoves :: Instance.Instance -- ^ The instance to be moved
             -> String -- ^ The instance name
             -> IMove  -- ^ The move being performed
             -> String -- ^ New primary
             -> String -- ^ New secondary
             -> (String, [String])
                -- ^ Tuple of moves and commands list; moves is containing
                -- either @/f/@ for failover or @/r:name/@ for replace
                -- secondary, while the command list holds gnt-instance
                -- commands (without that prefix), e.g \"@failover instance1@\"
computeMoves i inam mv c d =
  case mv of
    Failover -> ("f", [mig])
    FailoverToAny _ -> (printf "fa:%s" c, [mig_any])
    FailoverAndReplace _ -> (printf "f r:%s" d, [mig, rep d])
    ReplaceSecondary _ -> (printf "r:%s" d, [rep d])
    ReplaceAndFailover _ -> (printf "r:%s f" c, [rep c, mig])
    ReplacePrimary _ -> (printf "f r:%s f" c, [mig, rep c, mig])
  where morf = if Instance.isRunning i then "migrate" else "failover"
        mig = printf "%s -f %s" morf inam::String
        mig_any = printf "%s -f -n %s %s" morf c inam::String
        rep n = printf "replace-disks -n %s %s" n inam::String

-- | Converts a placement to string format.
printSolutionLine :: Node.List     -- ^ The node list
                  -> Instance.List -- ^ The instance list
                  -> Int           -- ^ Maximum node name length
                  -> Int           -- ^ Maximum instance name length
                  -> Placement     -- ^ The current placement
                  -> Int           -- ^ The index of the placement in
                                   -- the solution
                  -> (String, [String])
printSolutionLine nl il nmlen imlen plc pos =
  let pmlen = (2*nmlen + 1)
      (i, p, s, mv, c) = plc
      old_sec = Instance.sNode inst
      inst = Container.find i il
      inam = Instance.alias inst
      npri = Node.alias $ Container.find p nl
      nsec = Node.alias $ Container.find s nl
      opri = Node.alias $ Container.find (Instance.pNode inst) nl
      osec = Node.alias $ Container.find old_sec nl
      (moves, cmds) =  computeMoves inst inam mv npri nsec
      -- FIXME: this should check instead/also the disk template
      ostr = if old_sec == Node.noSecondary
               then printf "%s" opri::String
               else printf "%s:%s" opri osec::String
      nstr = if s == Node.noSecondary
               then printf "%s" npri::String
               else printf "%s:%s" npri nsec::String
  in (printf "  %3d. %-*s %-*s => %-*s %12.8f a=%s"
      pos imlen inam pmlen ostr pmlen nstr c moves,
      cmds)

-- | Return the instance and involved nodes in an instance move.
--
-- Note that the output list length can vary, and is not required nor
-- guaranteed to be of any specific length.
involvedNodes :: Instance.List -- ^ Instance list, used for retrieving
                               -- the instance from its index; note
                               -- that this /must/ be the original
                               -- instance list, so that we can
                               -- retrieve the old nodes
              -> Placement     -- ^ The placement we're investigating,
                               -- containing the new nodes and
                               -- instance index
              -> [Ndx]         -- ^ Resulting list of node indices
involvedNodes il plc =
  let (i, np, ns, _, _) = plc
      inst = Container.find i il
  in nub . filter (>= 0) $ [np, ns] ++ Instance.allNodes inst

-- | From two adjacent cluster tables get the list of moves that transitions
-- from to the other
getMoves :: (Table, Table) -> [MoveJob]
getMoves (Table _ initial_il _ initial_plc, Table final_nl _ _ final_plc) =
  let
    plctoMoves (plc@(idx, p, s, mv, _)) =
      let inst = Container.find idx initial_il
          inst_name = Instance.name inst
          affected = involvedNodes initial_il plc
          np = Node.alias $ Container.find p final_nl
          ns = Node.alias $ Container.find s final_nl
          (_, cmds) = computeMoves inst inst_name mv np ns
      in (affected, idx, mv, cmds)
  in map plctoMoves . reverse . drop (length initial_plc) $ reverse final_plc
             
-- | Inner function for splitJobs, that either appends the next job to
-- the current jobset, or starts a new jobset.
mergeJobs :: ([JobSet], [Ndx]) -> MoveJob -> ([JobSet], [Ndx])
mergeJobs ([], _) n@(ndx, _, _, _) = ([[n]], ndx)
mergeJobs (cjs@(j:js), nbuf) n@(ndx, _, _, _)
  | null (ndx `intersect` nbuf) = ((n:j):js, ndx ++ nbuf)
  | otherwise = ([n]:cjs, ndx)

-- | Break a list of moves into independent groups. Note that this
-- will reverse the order of jobs.
splitJobs :: [MoveJob] -> [JobSet]
splitJobs = fst . foldl mergeJobs ([], [])

-- | Given a list of commands, prefix them with @gnt-instance@ and
-- also beautify the display a little.
formatJob :: Int -> Int -> (Int, MoveJob) -> [String]
formatJob jsn jsl (sn, (_, _, _, cmds)) =
  let out =
        printf "  echo job %d/%d" jsn sn:
        printf "  check":
        map ("  gnt-instance " ++) cmds
  in if sn == 1
       then ["", printf "echo jobset %d, %d jobs" jsn jsl] ++ out
       else out

-- | Given a list of commands, prefix them with @gnt-instance@ and
-- also beautify the display a little.
formatCmds :: [JobSet] -> String
formatCmds =
  unlines .
  concatMap (\(jsn, js) -> concatMap (formatJob jsn (length js))
                           (zip [1..] js)) .
  zip [1..]

-- | Print the node list.
printNodes :: Node.List -> [String] -> String
printNodes nl fs =
  let fields = case fs of
                 [] -> Node.defaultFields
                 "+":rest -> Node.defaultFields ++ rest
                 _ -> fs
      snl = sortBy (comparing Node.idx) (Container.elems nl)
      (header, isnum) = unzip $ map Node.showHeader fields
  in printTable "" header (map (Node.list fields) snl) isnum

-- | Print the instance list.
printInsts :: Node.List -> Instance.List -> String
printInsts nl il =
  let sil = sortBy (comparing Instance.idx) (Container.elems il)
      helper inst = [ if Instance.isRunning inst then "R" else " "
                    , Instance.name inst
                    , Container.nameOf nl (Instance.pNode inst)
                    , let sdx = Instance.sNode inst
                      in if sdx == Node.noSecondary
                           then  ""
                           else Container.nameOf nl sdx
                    , if Instance.autoBalance inst then "Y" else "N"
                    , printf "%3d" $ Instance.vcpus inst
                    , printf "%5d" $ Instance.mem inst
                    , printf "%5d" $ Instance.dsk inst `div` 1024
                    , printf "%5.3f" lC
                    , printf "%5.3f" lM
                    , printf "%5.3f" lD
                    , printf "%5.3f" lN
                    ]
          where DynUtil lC lM lD lN = Instance.util inst
      header = [ "F", "Name", "Pri_node", "Sec_node", "Auto_bal"
               , "vcpu", "mem" , "dsk", "lCpu", "lMem", "lDsk", "lNet" ]
      isnum = False:False:False:False:False:repeat True
  in printTable "" header (map helper sil) isnum

-- | Shows statistics for a given node list.
printStats :: String -> Node.List -> String
printStats lp nl =
  let dcvs = compDetailedCV $ Container.elems nl
      (weights, names) = unzip detailedCVInfo
      hd = zip3 (weights ++ repeat 1) (names ++ repeat "unknown") dcvs
      header = [ "Field", "Value", "Weight" ]
      formatted = map (\(w, h, val) ->
                         [ h
                         , printf "%.8f" val
                         , printf "x%.2f" w
                         ]) hd
  in printTable lp header formatted $ False:repeat True

-- | Convert a placement into a list of OpCodes (basically a job).
iMoveToJob :: Node.List        -- ^ The node list; only used for node
                               -- names, so any version is good
                               -- (before or after the operation)
           -> Instance.List    -- ^ The instance list; also used for
                               -- names only
           -> Idx              -- ^ The index of the instance being
                               -- moved
           -> IMove            -- ^ The actual move to be described
           -> [OpCodes.OpCode] -- ^ The list of opcodes equivalent to
                               -- the given move
iMoveToJob nl il idx move =
  let inst = Container.find idx il
      iname = Instance.name inst
      lookNode  n = case mkNonEmpty (Container.nameOf nl n) of
                      -- FIXME: convert htools codebase to non-empty strings
                      Bad msg -> error $ "Empty node name for idx " ++
                                 show n ++ ": " ++ msg ++ "??"
                      Ok ne -> Just ne
      opF = OpCodes.OpInstanceMigrate
              { OpCodes.opInstanceName        = iname
              , OpCodes.opInstanceUuid        = Nothing
              , OpCodes.opMigrationMode       = Nothing -- default
              , OpCodes.opOldLiveMode         = Nothing -- default as well
              , OpCodes.opTargetNode          = Nothing -- this is drbd
              , OpCodes.opTargetNodeUuid      = Nothing
              , OpCodes.opAllowRuntimeChanges = False
              , OpCodes.opIgnoreIpolicy       = False
              , OpCodes.opMigrationCleanup    = False
              , OpCodes.opIallocator          = Nothing
              , OpCodes.opAllowFailover       = True
              , OpCodes.opIgnoreHvversions    = True
              }
      opFA n = opF { OpCodes.opTargetNode = lookNode n } -- not drbd
      opR n = OpCodes.OpInstanceReplaceDisks
                { OpCodes.opInstanceName     = iname
                , OpCodes.opInstanceUuid     = Nothing
                , OpCodes.opEarlyRelease     = False
                , OpCodes.opIgnoreIpolicy    = False
                , OpCodes.opReplaceDisksMode = OpCodes.ReplaceNewSecondary
                , OpCodes.opReplaceDisksList = []
                , OpCodes.opRemoteNode       = lookNode n
                , OpCodes.opRemoteNodeUuid   = Nothing
                , OpCodes.opIallocator       = Nothing
                }
  in case move of
       Failover -> [ opF ]
       FailoverToAny np -> [ opFA np ]
       ReplacePrimary np -> [ opF, opR np, opF ]
       ReplaceSecondary ns -> [ opR ns ]
       ReplaceAndFailover np -> [ opR np, opF ]
       FailoverAndReplace ns -> [ opF, opR ns ]

-- * Node group functions

-- | Computes the group of an instance.
instanceGroup :: Node.List -> Instance.Instance -> Result Gdx
instanceGroup nl i =
  let sidx = Instance.sNode i
      pnode = Container.find (Instance.pNode i) nl
      snode = if sidx == Node.noSecondary
              then pnode
              else Container.find sidx nl
      pgroup = Node.group pnode
      sgroup = Node.group snode
  in if pgroup /= sgroup
       then fail ("Instance placed accross two node groups, primary " ++
                  show pgroup ++ ", secondary " ++ show sgroup)
       else return pgroup

-- | Computes the group of an instance per the primary node.
instancePriGroup :: Node.List -> Instance.Instance -> Gdx
instancePriGroup nl i =
  let pnode = Container.find (Instance.pNode i) nl
  in  Node.group pnode

-- | Compute the list of badly allocated instances (split across node
-- groups).
findSplitInstances :: Node.List -> Instance.List -> [Instance.Instance]
findSplitInstances nl =
  filter (not . isOk . instanceGroup nl) . Container.elems

-- | Splits a cluster into the component node groups.
splitCluster :: Node.List -> Instance.List ->
                [(Gdx, (Node.List, Instance.List))]
splitCluster nl il =
  let ngroups = Node.computeGroups (Container.elems nl)
  in map (\(gdx, nodes) ->
           let nidxs = map Node.idx nodes
               nodes' = zip nidxs nodes
               instances = Container.filter ((`elem` nidxs) . Instance.pNode) il
           in (gdx, (Container.fromList nodes', instances))) ngroups

-- | Compute the list of nodes that are to be evacuated, given a list
-- of instances and an evacuation mode.
nodesToEvacuate :: Instance.List -- ^ The cluster-wide instance list
                -> EvacMode      -- ^ The evacuation mode we're using
                -> [Idx]         -- ^ List of instance indices being evacuated
                -> IntSet.IntSet -- ^ Set of node indices
nodesToEvacuate il mode =
  IntSet.delete Node.noSecondary .
  foldl' (\ns idx ->
            let i = Container.find idx il
                pdx = Instance.pNode i
                sdx = Instance.sNode i
                dt = Instance.diskTemplate i
                withSecondary = case dt of
                                  DTDrbd8 -> IntSet.insert sdx ns
                                  _ -> ns
            in case mode of
                 ChangePrimary   -> IntSet.insert pdx ns
                 ChangeSecondary -> withSecondary
                 ChangeAll       -> IntSet.insert pdx withSecondary
         ) IntSet.empty<|MERGE_RESOLUTION|>--- conflicted
+++ resolved
@@ -468,17 +468,11 @@
   let (old_pdx, old_sdx, old_p, old_s) = instanceNodes nl inst
       int_p = Node.removePri old_p inst
       int_s = Node.removeSec old_s inst
-<<<<<<< HEAD
       new_nl = do -- OpResult
         Node.checkMigration old_p old_s
         new_p <- Node.addPriEx (Node.offline old_p || force) int_s inst
-        new_s <- Node.addSec int_p inst old_sdx
-=======
-      new_nl = do -- Maybe monad
-        new_p <- Node.addPriEx (Node.offline old_p) int_s inst
         new_s <- Node.addSecExEx (Node.offline old_p) (Node.offline old_p)
                    int_p inst old_sdx
->>>>>>> 3eec3aaa
         let new_inst = Instance.setBoth inst old_sdx old_pdx
         return (Container.addTwo old_pdx new_s old_sdx new_p nl,
                 new_inst, old_sdx, old_pdx)
