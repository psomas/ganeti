<<<<<<< HEAD
{-# LANGUAGE TemplateHaskell, FunctionalDependencies, FlexibleContexts,
             GeneralizedNewtypeDeriving, TypeFamilies #-}
=======
{-# LANGUAGE TemplateHaskell, FunctionalDependencies, FlexibleContexts, CPP,
             TypeFamilies, UndecidableInstances #-}
>>>>>>> 7f038218
-- {-# OPTIONS_GHC -fno-warn-warnings-deprecations #-}

{-| Creates a client out of list of RPC server components.

-}

{-

Copyright (C) 2014 Google Inc.
All rights reserved.

Redistribution and use in source and binary forms, with or without
modification, are permitted provided that the following conditions are
met:

1. Redistributions of source code must retain the above copyright notice,
this list of conditions and the following disclaimer.

2. Redistributions in binary form must reproduce the above copyright
notice, this list of conditions and the following disclaimer in the
documentation and/or other materials provided with the distribution.

THIS SOFTWARE IS PROVIDED BY THE COPYRIGHT HOLDERS AND CONTRIBUTORS "AS
IS" AND ANY EXPRESS OR IMPLIED WARRANTIES, INCLUDING, BUT NOT LIMITED
TO, THE IMPLIED WARRANTIES OF MERCHANTABILITY AND FITNESS FOR A PARTICULAR
PURPOSE ARE DISCLAIMED. IN NO EVENT SHALL THE COPYRIGHT HOLDER OR
CONTRIBUTORS BE LIABLE FOR ANY DIRECT, INDIRECT, INCIDENTAL, SPECIAL,
EXEMPLARY, OR CONSEQUENTIAL DAMAGES (INCLUDING, BUT NOT LIMITED TO,
PROCUREMENT OF SUBSTITUTE GOODS OR SERVICES; LOSS OF USE, DATA, OR
PROFITS; OR BUSINESS INTERRUPTION) HOWEVER CAUSED AND ON ANY THEORY OF
LIABILITY, WHETHER IN CONTRACT, STRICT LIABILITY, OR TORT (INCLUDING
NEGLIGENCE OR OTHERWISE) ARISING IN ANY WAY OUT OF THE USE OF THIS
SOFTWARE, EVEN IF ADVISED OF THE POSSIBILITY OF SUCH DAMAGE.

-}

module Ganeti.THH.HsRPC
  ( RpcClientMonad
  , runRpcClient
  , mkRpcCall
  , mkRpcCalls
  ) where

-- The following macro is just a temporary solution for 2.12 and 2.13.
-- Since 2.14 cabal creates proper macros for all dependencies.
#define MIN_VERSION_monad_control(maj,min,rev) \
  (((maj)<MONAD_CONTROL_MAJOR)|| \
   (((maj)==MONAD_CONTROL_MAJOR)&&((min)<=MONAD_CONTROL_MINOR))|| \
   (((maj)==MONAD_CONTROL_MAJOR)&&((min)==MONAD_CONTROL_MINOR)&& \
    ((rev)<=MONAD_CONTROL_REV)))

import Control.Applicative
import Control.Monad
import Control.Monad.Base
import Control.Monad.Error
import Control.Monad.Reader
import Control.Monad.Trans.Control
import Language.Haskell.TH
import qualified Text.JSON as J

import Ganeti.BasicTypes
import Ganeti.Errors
import Ganeti.JSON (fromJResultE)
import Ganeti.THH.Types
import Ganeti.UDSServer


-- * The monad for RPC clients

-- | The monad for all client RPC functions.
-- Given a client value, it runs the RPC call in IO and either retrieves the
-- result or the error.
newtype RpcClientMonad a =
  RpcClientMonad { runRpcClientMonad :: ReaderT Client ResultG a }
  deriving (Functor, Applicative, Monad, MonadIO, MonadBase IO,
            MonadError GanetiException)

instance MonadBaseControl IO RpcClientMonad where
  newtype StM RpcClientMonad b = StMRpcClientMonad
    { runStMRpcClientMonad :: StM (ReaderT Client ResultG) b }
  liftBaseWith f = RpcClientMonad . liftBaseWith
                   $ \r -> f (liftM StMRpcClientMonad . r . runRpcClientMonad)
  restoreM = RpcClientMonad . restoreM . runStMRpcClientMonad

instance MonadBaseControl IO RpcClientMonad where
#if MIN_VERSION_monad_control(1,0,0)
-- Needs Undecidable instances
  type StM RpcClientMonad b = StM (ReaderT Client ResultG) b
  liftBaseWith f = RpcClientMonad . liftBaseWith
                   $ \r -> f (r . runRpcClientMonad)
  restoreM = RpcClientMonad . restoreM
#else
  newtype StM RpcClientMonad b = StMRpcClientMonad
    { runStMRpcClientMonad :: StM (ReaderT Client ResultG) b }
  liftBaseWith f = RpcClientMonad . liftBaseWith
                   $ \r -> f (liftM StMRpcClientMonad . r . runRpcClientMonad)
  restoreM = RpcClientMonad . restoreM . runStMRpcClientMonad
#endif

-- * The TH functions to construct RPC client functions from RPC server ones

-- | Given a client run a given client RPC action.
runRpcClient :: (MonadBase IO m, MonadError GanetiException m)
             => RpcClientMonad a -> Client -> m a
runRpcClient = (toErrorBase .) . runReaderT . runRpcClientMonad

callMethod :: (J.JSON r, J.JSON args) => String -> args -> RpcClientMonad r
callMethod method args = do
  client <- RpcClientMonad ask
  let request = buildCall method (J.showJSON args)
  liftIO $ sendMsg client request
  response <- liftIO $ recvMsg client
  toError $ parseResponse response
            >>= fromJResultE "Parsing RPC JSON response" . J.readJSON

-- | Given a server RPC function (such as from WConfd.Core), creates
-- the corresponding client function. The monad of the result type of the
-- given function is replaced by 'RpcClientMonad' and the new function
-- is implemented to issue a RPC call to the server.
mkRpcCall :: Name -> Q [Dec]
mkRpcCall name = do
  let bname = nameBase name
      fname = mkName bname  -- the name of the generated function
  (args, rtype) <- funArgs <$> typeOfFun name
  rarg <- argumentType rtype
  let ftype = foldr (\a t -> AppT (AppT ArrowT a) t)
                    (AppT (ConT ''RpcClientMonad) rarg) args
  body <- [| $(curryN $ length args) (callMethod $(stringE bname)) |]
  return [ SigD fname ftype
         , ValD (VarP fname) (NormalB body) []
         ]

-- Given a list of server RPC functions creates the corresponding client
-- RPC functions.
--
-- See 'mkRpcCall'
mkRpcCalls :: [Name] -> Q [Dec]
mkRpcCalls = liftM concat . mapM mkRpcCall<|MERGE_RESOLUTION|>--- conflicted
+++ resolved
@@ -1,11 +1,5 @@
-<<<<<<< HEAD
-{-# LANGUAGE TemplateHaskell, FunctionalDependencies, FlexibleContexts,
-             GeneralizedNewtypeDeriving, TypeFamilies #-}
-=======
 {-# LANGUAGE TemplateHaskell, FunctionalDependencies, FlexibleContexts, CPP,
-             TypeFamilies, UndecidableInstances #-}
->>>>>>> 7f038218
--- {-# OPTIONS_GHC -fno-warn-warnings-deprecations #-}
+             GeneralizedNewtypeDeriving, TypeFamilies, UndecidableInstances #-}
 
 {-| Creates a client out of list of RPC server components.
 
@@ -83,13 +77,6 @@
             MonadError GanetiException)
 
 instance MonadBaseControl IO RpcClientMonad where
-  newtype StM RpcClientMonad b = StMRpcClientMonad
-    { runStMRpcClientMonad :: StM (ReaderT Client ResultG) b }
-  liftBaseWith f = RpcClientMonad . liftBaseWith
-                   $ \r -> f (liftM StMRpcClientMonad . r . runRpcClientMonad)
-  restoreM = RpcClientMonad . restoreM . runStMRpcClientMonad
-
-instance MonadBaseControl IO RpcClientMonad where
 #if MIN_VERSION_monad_control(1,0,0)
 -- Needs Undecidable instances
   type StM RpcClientMonad b = StM (ReaderT Client ResultG) b
