{-# LANGUAGE FlexibleContexts, ScopedTypeVariables #-}

{-| Utility functions. -}

{-

Copyright (C) 2009, 2010, 2011, 2012, 2013 Google Inc.
All rights reserved.

Redistribution and use in source and binary forms, with or without
modification, are permitted provided that the following conditions are
met:

1. Redistributions of source code must retain the above copyright notice,
this list of conditions and the following disclaimer.

2. Redistributions in binary form must reproduce the above copyright
notice, this list of conditions and the following disclaimer in the
documentation and/or other materials provided with the distribution.

THIS SOFTWARE IS PROVIDED BY THE COPYRIGHT HOLDERS AND CONTRIBUTORS "AS
IS" AND ANY EXPRESS OR IMPLIED WARRANTIES, INCLUDING, BUT NOT LIMITED
TO, THE IMPLIED WARRANTIES OF MERCHANTABILITY AND FITNESS FOR A PARTICULAR
PURPOSE ARE DISCLAIMED. IN NO EVENT SHALL THE COPYRIGHT HOLDER OR
CONTRIBUTORS BE LIABLE FOR ANY DIRECT, INDIRECT, INCIDENTAL, SPECIAL,
EXEMPLARY, OR CONSEQUENTIAL DAMAGES (INCLUDING, BUT NOT LIMITED TO,
PROCUREMENT OF SUBSTITUTE GOODS OR SERVICES; LOSS OF USE, DATA, OR
PROFITS; OR BUSINESS INTERRUPTION) HOWEVER CAUSED AND ON ANY THEORY OF
LIABILITY, WHETHER IN CONTRACT, STRICT LIABILITY, OR TORT (INCLUDING
NEGLIGENCE OR OTHERWISE) ARISING IN ANY WAY OUT OF THE USE OF THIS
SOFTWARE, EVEN IF ADVISED OF THE POSSIBILITY OF SUCH DAMAGE.

-}

module Ganeti.Utils
  ( debug
  , debugFn
  , debugXy
  , sepSplit
  , findFirst
  , stdDev
  , if'
  , select
  , applyIf
  , commaJoin
  , ensureQuoted
  , tryRead
  , readMaybe
  , formatTable
  , printTable
  , parseUnit
  , parseUnitAssumeBinary
  , plural
  , niceSort
  , niceSortKey
  , exitIfBad
  , exitErr
  , exitWhen
  , exitUnless
  , logWarningIfBad
  , rStripSpace
  , newUUID
  , isUUID
  , getCurrentTime
  , getCurrentTimeUSec
  , clockTimeToString
  , clockTimeToCTime
  , clockTimeToUSec
  , cTimeToClockTime
  , diffClockTimes
  , chompPrefix
  , warn
  , wrap
  , trim
  , defaultHead
  , exitIfEmpty
  , splitEithers
  , recombineEithers
  , resolveAddr
  , monadicThe
  , setOwnerAndGroupFromNames
  , setOwnerWGroupR
  , formatOrdinal
  , tryAndLogIOError
  , withDefaultOnIOError
  , lockFile
  , FStat
  , nullFStat
  , getFStat
  , getFStatSafe
  , needsReload
  , watchFile
  , watchFileBy
  , safeRenameFile
  , FilePermissions(..)
  , ensurePermissions
  , ordNub
  , isSubsequenceOf
  ) where

import Control.Applicative
import Control.Concurrent
import Control.Exception (try, bracket)
import Control.Monad
import Control.Monad.Error
import qualified Data.Attoparsec.ByteString as A
import qualified Data.ByteString.UTF8 as UTF8
import Data.Char (toUpper, isAlphaNum, isDigit, isSpace)
import qualified Data.Either as E
import Data.Function (on)
import Data.IORef
import Data.List
import qualified Data.Map as M
import Data.Maybe (fromMaybe)
import qualified Data.Set as S
import Foreign.C.Types (CTime(..))
import Numeric (showOct)
import System.Directory (renameFile, createDirectoryIfMissing)
import System.FilePath.Posix (takeDirectory)
import System.INotify
import System.Posix.Types

import Debug.Trace
import Network.Socket

import Ganeti.BasicTypes
import qualified Ganeti.ConstantUtils as ConstantUtils
import Ganeti.Logging
import Ganeti.Runtime
import System.IO
import System.Exit
import System.Posix.Files
import System.Posix.IO
<<<<<<< HEAD
import System.Posix.User
import System.Time (ClockTime(..), getClockTime, TimeDiff(..))
import qualified System.Time as STime
=======
import System.Time
>>>>>>> 32230f06

-- * Debug functions

-- | To be used only for debugging, breaks referential integrity.
debug :: Show a => a -> a
debug x = trace (show x) x

-- | Displays a modified form of the second parameter before returning
-- it.
debugFn :: Show b => (a -> b) -> a -> a
debugFn fn x = debug (fn x) `seq` x

-- | Show the first parameter before returning the second one.
debugXy :: Show a => a -> b -> b
debugXy = seq . debug

-- * Miscellaneous

-- | Apply the function if condition holds, otherwise use default value.
applyIf :: Bool -> (a -> a) -> a -> a
applyIf b f x = if b then f x else x

-- | Comma-join a string list.
commaJoin :: [String] -> String
commaJoin = intercalate ","

-- | Split a list on a separator and return a list of lists.
sepSplit :: Eq a => a -> [a] -> [[a]]
sepSplit sep s
  | null s    = []
  | null xs   = [x]
  | null ys   = [x,[]]
  | otherwise = x:sepSplit sep ys
  where (x, xs) = break (== sep) s
        ys = drop 1 xs

-- | Finds the first unused element in a set starting from a given base.
findFirst :: (Ord a, Enum a) => a -> S.Set a -> a
findFirst base xs =
  case S.splitMember base xs of
    (_, False, _) -> base
    (_, True, ys) -> fromMaybe (succ base) $
      (fmap fst . find (uncurry (<)) . zip [succ base..] . S.toAscList $ ys)
      `mplus` fmap (succ . fst) (S.maxView ys)

-- | Simple pluralize helper
plural :: Int -> String -> String -> String
plural 1 s _ = s
plural _ _ p = p

-- | Ensure a value is quoted if needed.
ensureQuoted :: String -> String
ensureQuoted v = if not (all (\c -> isAlphaNum c || c == '.') v)
                 then '\'':v ++ "'"
                 else v

-- * Mathematical functions

-- Simple and slow statistical functions, please replace with better
-- versions

-- | Standard deviation function.
stdDev :: [Double] -> Double
stdDev lst =
  -- first, calculate the list length and sum lst in a single step,
  -- for performance reasons
  let (ll', sx) = foldl' (\(rl, rs) e ->
                           let rl' = rl + 1
                               rs' = rs + e
                           in rl' `seq` rs' `seq` (rl', rs')) (0::Int, 0) lst
      ll = fromIntegral ll'::Double
      mv = sx / ll
      av = foldl' (\accu em -> let d = em - mv in accu + d * d) 0.0 lst
  in sqrt (av / ll) -- stddev

-- *  Logical functions

-- Avoid syntactic sugar and enhance readability. These functions are proposed
-- by some for inclusion in the Prelude, and at the moment they are present
-- (with various definitions) in the utility-ht package. Some rationale and
-- discussion is available at <http://www.haskell.org/haskellwiki/If-then-else>

-- | \"if\" as a function, rather than as syntactic sugar.
if' :: Bool -- ^ condition
    -> a    -- ^ \"then\" result
    -> a    -- ^ \"else\" result
    -> a    -- ^ \"then\" or "else" result depending on the condition
if' True x _ = x
if' _    _ y = y

-- * Parsing utility functions

-- | Parse results from readsPrec.
parseChoices :: Monad m => String -> String -> [(a, String)] -> m a
parseChoices _ _ [(v, "")] = return v
parseChoices name s [(_, e)] =
    fail $ name ++ ": leftover characters when parsing '"
           ++ s ++ "': '" ++ e ++ "'"
parseChoices name s _ = fail $ name ++ ": cannot parse string '" ++ s ++ "'"

-- | Safe 'read' function returning data encapsulated in a Result.
tryRead :: (Monad m, Read a) => String -> String -> m a
tryRead name s = parseChoices name s $ reads s

-- | Parse a string using the 'Read' instance.
-- Succeeds if there is exactly one valid result.
--
-- /Backport from Text.Read introduced in base-4.6.0.0/
readMaybe :: Read a => String -> Maybe a
readMaybe s = case reads s of
  [(a, "")] -> Just a
  _         -> Nothing

-- | Format a table of strings to maintain consistent length.
formatTable :: [[String]] -> [Bool] -> [[String]]
formatTable vals numpos =
    let vtrans = transpose vals  -- transpose, so that we work on rows
                                 -- rather than columns
        mlens = map (maximum . map length) vtrans
        expnd = map (\(flds, isnum, ml) ->
                         map (\val ->
                                  let delta = ml - length val
                                      filler = replicate delta ' '
                                  in if delta > 0
                                     then if isnum
                                          then filler ++ val
                                          else val ++ filler
                                     else val
                             ) flds
                    ) (zip3 vtrans numpos mlens)
   in transpose expnd

-- | Constructs a printable table from given header and rows
printTable :: String -> [String] -> [[String]] -> [Bool] -> String
printTable lp header rows isnum =
  unlines . map ((++) lp . (:) ' ' . unwords) $
  formatTable (header:rows) isnum

-- | Converts a unit (e.g. m or GB) into a scaling factor.
parseUnitValue :: (Monad m) => Bool -> String -> m Rational
parseUnitValue noDecimal unit
  -- binary conversions first
  | null unit                     = return 1
  | unit == "m" || upper == "MIB" = return 1
  | unit == "g" || upper == "GIB" = return kbBinary
  | unit == "t" || upper == "TIB" = return $ kbBinary * kbBinary
  -- SI conversions
  | unit == "M" || upper == "MB"  = return mbFactor
  | unit == "G" || upper == "GB"  = return $ mbFactor * kbDecimal
  | unit == "T" || upper == "TB"  = return $ mbFactor * kbDecimal * kbDecimal
  | otherwise = fail $ "Unknown unit '" ++ unit ++ "'"
  where upper = map toUpper unit
        kbBinary = 1024 :: Rational
        kbDecimal = if noDecimal then kbBinary else 1000
        decToBin = kbDecimal / kbBinary -- factor for 1K conversion
        mbFactor = decToBin * decToBin -- twice the factor for just 1K

-- | Tries to extract number and scale from the given string.
--
-- Input must be in the format NUMBER+ SPACE* [UNIT]. If no unit is
-- specified, it defaults to MiB. Return value is always an integral
-- value in MiB; if the first argument is True, all kilos are binary.
parseUnitEx :: (Monad m, Integral a, Read a) => Bool -> String -> m a
parseUnitEx noDecimal str =
  -- TODO: enhance this by splitting the unit parsing code out and
  -- accepting floating-point numbers
  case (reads str::[(Int, String)]) of
    [(v, suffix)] ->
      let unit = dropWhile (== ' ') suffix
      in do
        scaling <- parseUnitValue noDecimal unit
        return $ truncate (fromIntegral v * scaling)
    _ -> fail $ "Can't parse string '" ++ str ++ "'"

-- | Tries to extract number and scale from the given string.
--
-- Input must be in the format NUMBER+ SPACE* [UNIT]. If no unit is
-- specified, it defaults to MiB. Return value is always an integral
-- value in MiB.
parseUnit :: (Monad m, Integral a, Read a) => String -> m a
parseUnit = parseUnitEx False

-- | Tries to extract a number and scale from a given string, taking
-- all kilos to be binary.
parseUnitAssumeBinary :: (Monad m, Integral a, Read a) => String -> m a
parseUnitAssumeBinary = parseUnitEx True

-- | Unwraps a 'Result', exiting the program if it is a 'Bad' value,
-- otherwise returning the actual contained value.
exitIfBad :: String -> Result a -> IO a
exitIfBad msg (Bad s) = exitErr (msg ++ ": " ++ s)
exitIfBad _ (Ok v) = return v

-- | Exits immediately with an error message.
exitErr :: String -> IO a
exitErr errmsg = do
  hPutStrLn stderr $ "Error: " ++ errmsg
  exitWith (ExitFailure 1)

-- | Exits with an error message if the given boolean condition if true.
exitWhen :: Bool -> String -> IO ()
exitWhen True msg = exitErr msg
exitWhen False _  = return ()

-- | Exits with an error message /unless/ the given boolean condition
-- if true, the opposite of 'exitWhen'.
exitUnless :: Bool -> String -> IO ()
exitUnless cond = exitWhen (not cond)

-- | Unwraps a 'Result', logging a warning message and then returning a default
-- value if it is a 'Bad' value, otherwise returning the actual contained value.
logWarningIfBad :: String -> a -> Result a -> IO a
logWarningIfBad msg defVal (Bad s) = do
  logWarning $ msg ++ ": " ++ s
  return defVal
logWarningIfBad _ _ (Ok v) = return v

-- | Try an IO interaction, log errors and unfold as a 'Result'.
tryAndLogIOError :: IO a -> String -> (a -> Result b) -> IO (Result b)
tryAndLogIOError io msg okfn =
 try io >>= either
   (\ e -> do
       let combinedmsg = msg ++ ": " ++ show (e :: IOError)
       logError combinedmsg
       return . Bad $ combinedmsg)
   (return . okfn)

-- | Try an IO interaction and return a default value if the interaction
-- throws an IOError.
withDefaultOnIOError :: a -> IO a -> IO a
withDefaultOnIOError a io =
  try io >>= either (\ (_ :: IOError) -> return a) return

-- | Print a warning, but do not exit.
warn :: String -> IO ()
warn = hPutStrLn stderr . (++) "Warning: "

-- | Helper for 'niceSort'. Computes the key element for a given string.
extractKey :: [Either Integer String]  -- ^ Current (partial) key, reversed
           -> String                   -- ^ Remaining string
           -> ([Either Integer String], String)
extractKey ek [] = (reverse ek, [])
extractKey ek xs@(x:_) =
  let (span_fn, conv_fn) = if isDigit x
                             then (isDigit, Left . read)
                             else (not . isDigit, Right)
      (k, rest) = span span_fn xs
  in extractKey (conv_fn k:ek) rest

{-| Sort a list of strings based on digit and non-digit groupings.

Given a list of names @['a1', 'a10', 'a11', 'a2']@ this function
will sort the list in the logical order @['a1', 'a2', 'a10', 'a11']@.

The sort algorithm breaks each name in groups of either only-digits or
no-digits, and sorts based on each group.

Internally, this is not implemented via regexes (like the Python
version), but via actual splitting of the string in sequences of
either digits or everything else, and converting the digit sequences
in /Left Integer/ and the non-digit ones in /Right String/, at which
point sorting becomes trivial due to the built-in 'Either' ordering;
we only need one extra step of dropping the key at the end.

-}
niceSort :: [String] -> [String]
niceSort = niceSortKey id

-- | Key-version of 'niceSort'. We use 'sortBy' and @compare `on` fst@
-- since we don't want to add an ordering constraint on the /a/ type,
-- hence the need to only compare the first element of the /(key, a)/
-- tuple.
niceSortKey :: (a -> String) -> [a] -> [a]
niceSortKey keyfn =
  map snd . sortBy (compare `on` fst) .
  map (\s -> (fst . extractKey [] $ keyfn s, s))

-- | Strip space characthers (including newline). As this is
-- expensive, should only be run on small strings.
rStripSpace :: String -> String
rStripSpace = reverse . dropWhile isSpace . reverse

-- | Returns a random UUID.
-- This is a Linux-specific method as it uses the /proc filesystem.
newUUID :: IO String
newUUID = do
  contents <- readFile ConstantUtils.randomUuidFile
  return $! rStripSpace $ take 128 contents

-- | Parser that doesn't fail on a valid UUIDs (same as
-- "Ganeti.Constants.uuidRegex").
uuidCheckParser :: A.Parser ()
uuidCheckParser = do
  -- Not using Attoparsec.Char8 because "all attempts to use characters
  -- above code point U+00FF will give wrong answers" and we don't
  -- want such things to be accepted as UUIDs.
  let lowerHex = A.satisfy (\c -> (48 <= c && c <= 57) ||  -- 0-9
                                  (97 <= c && c <= 102))   -- a-f
      hx n = A.count n lowerHex
      d = A.word8 45  -- '-'
  void $ hx 8 >> d >> hx 4 >> d >> hx 4 >> d >> hx 4 >> d >> hx 12

-- | Checks if the string is a valid UUID as in "Ganeti.Constants.uuidRegex".
isUUID :: String -> Bool
isUUID =
  isRight . A.parseOnly (uuidCheckParser <* A.endOfInput) . UTF8.fromString

-- | Returns the current time as an 'Integer' representing the number
-- of seconds from the Unix epoch.
getCurrentTime :: IO Integer
getCurrentTime = do
  TOD ctime _ <- getClockTime
  return ctime

-- | Returns the current time as an 'Integer' representing the number
-- of microseconds from the Unix epoch (hence the need for 'Integer').
getCurrentTimeUSec :: IO Integer
getCurrentTimeUSec = liftM clockTimeToUSec getClockTime

-- | Convert a ClockTime into a (seconds-only) timestamp.
clockTimeToString :: ClockTime -> String
clockTimeToString (TOD t _) = show t

-- | Convert a ClockTime into a (seconds-only) 'EpochTime' (AKA @time_t@).
clockTimeToCTime :: ClockTime -> EpochTime
clockTimeToCTime (TOD secs _) = fromInteger secs

-- | Convert a ClockTime the number of microseconds since the epoch.
clockTimeToUSec :: ClockTime -> Integer
clockTimeToUSec (TOD ctime pico) =
  -- pico: 10^-12, micro: 10^-6, so we have to shift seconds left and
  -- picoseconds right
  ctime * 1000000 + pico `div` 1000000

-- | Convert a ClockTime into a (seconds-only) 'EpochTime' (AKA @time_t@).
cTimeToClockTime :: EpochTime -> ClockTime
cTimeToClockTime (CTime timet) = TOD (toInteger timet) 0

-- | A version of `diffClockTimes` that works around ghc bug #2519.
diffClockTimes :: ClockTime -> ClockTime -> TimeDiff
diffClockTimes t1 t2 =
  let delta = STime.diffClockTimes t1 t2
      secondInPicoseconds = 1000000000000
  in if tdPicosec delta < 0
       then delta { tdSec = tdSec delta - 1
                  , tdPicosec = tdPicosec delta + secondInPicoseconds
                  }
       else delta

{-| Strip a prefix from a string, allowing the last character of the prefix
(which is assumed to be a separator) to be absent from the string if the string
terminates there.

\>>> chompPrefix \"foo:bar:\" \"a:b:c\"
Nothing

\>>> chompPrefix \"foo:bar:\" \"foo:bar:baz\"
Just \"baz\"

\>>> chompPrefix \"foo:bar:\" \"foo:bar:\"
Just \"\"

\>>> chompPrefix \"foo:bar:\" \"foo:bar\"
Just \"\"

\>>> chompPrefix \"foo:bar:\" \"foo:barbaz\"
Nothing
-}
chompPrefix :: String -> String -> Maybe String
chompPrefix pfx str =
  if pfx `isPrefixOf` str || str == init pfx
    then Just $ drop (length pfx) str
    else Nothing

-- | Breaks a string in lines with length \<= maxWidth.
--
-- NOTE: The split is OK if:
--
-- * It doesn't break a word, i.e. the next line begins with space
--   (@isSpace . head $ rest@) or the current line ends with space
--   (@null revExtra@);
--
-- * It breaks a very big word that doesn't fit anyway (@null revLine@).
wrap :: Int      -- ^ maxWidth
     -> String   -- ^ string that needs wrapping
     -> [String] -- ^ string \"broken\" in lines
wrap maxWidth = filter (not . null) . map trim . wrap0
  where wrap0 :: String -> [String]
        wrap0 text
          | length text <= maxWidth = [text]
          | isSplitOK               = line : wrap0 rest
          | otherwise               = line' : wrap0 rest'
          where (line, rest) = splitAt maxWidth text
                (revExtra, revLine) = break isSpace . reverse $ line
                (line', rest') = (reverse revLine, reverse revExtra ++ rest)
                isSplitOK =
                  null revLine || null revExtra || startsWithSpace rest
                startsWithSpace (x:_) = isSpace x
                startsWithSpace _     = False

-- | Removes surrounding whitespace. Should only be used in small
-- strings.
trim :: String -> String
trim = reverse . dropWhile isSpace . reverse . dropWhile isSpace

-- | A safer head version, with a default value.
defaultHead :: a -> [a] -> a
defaultHead def []    = def
defaultHead _   (x:_) = x

-- | A 'head' version in the I/O monad, for validating parameters
-- without which we cannot continue.
exitIfEmpty :: String -> [a] -> IO a
exitIfEmpty _ (x:_) = return x
exitIfEmpty s []    = exitErr s

-- | Obtain the unique element of a list in an arbitrary monad.
monadicThe :: (Eq a, Monad m) => String -> [a] -> m a
monadicThe s [] = fail s
monadicThe s (x:xs)
  | all (x ==) xs = return x
  | otherwise = fail s

-- | Split an 'Either' list into two separate lists (containing the
-- 'Left' and 'Right' elements, plus a \"trail\" list that allows
-- recombination later.
--
-- This is splitter; for recombination, look at 'recombineEithers'.
-- The sum of \"left\" and \"right\" lists should be equal to the
-- original list length, and the trail list should be the same length
-- as well. The entries in the resulting lists are reversed in
-- comparison with the original list.
splitEithers :: [Either a b] -> ([a], [b], [Bool])
splitEithers = foldl' splitter ([], [], [])
  where splitter (l, r, t) e =
          case e of
            Left  v -> (v:l, r, False:t)
            Right v -> (l, v:r, True:t)

-- | Recombines two \"left\" and \"right\" lists using a \"trail\"
-- list into a single 'Either' list.
--
-- This is the counterpart to 'splitEithers'. It does the opposite
-- transformation, and the output list will be the reverse of the
-- input lists. Since 'splitEithers' also reverses the lists, calling
-- these together will result in the original list.
--
-- Mismatches in the structure of the lists (e.g. inconsistent
-- lengths) are represented via 'Bad'; normally this function should
-- not fail, if lists are passed as generated by 'splitEithers'.
recombineEithers :: (Show a, Show b) =>
                    [a] -> [b] -> [Bool] -> Result [Either a b]
recombineEithers lefts rights trail =
  foldM recombiner ([], lefts, rights) trail >>= checker
    where checker (eithers, [], []) = Ok eithers
          checker (_, lefts', rights') =
            Bad $ "Inconsistent results after recombination, l'=" ++
                show lefts' ++ ", r'=" ++ show rights'
          recombiner (es, l:ls, rs) False = Ok (Left l:es,  ls, rs)
          recombiner (es, ls, r:rs) True  = Ok (Right r:es, ls, rs)
          recombiner (_,  ls, rs) t = Bad $ "Inconsistent trail log: l=" ++
                                      show ls ++ ", r=" ++ show rs ++ ",t=" ++
                                      show t

-- | Default hints for the resolver
resolveAddrHints :: Maybe AddrInfo
resolveAddrHints =
  Just defaultHints { addrFlags = [AI_NUMERICHOST, AI_NUMERICSERV] }

-- | Resolves a numeric address.
resolveAddr :: Int -> String -> IO (Result (Family, SockAddr))
resolveAddr port str = do
  resolved <- getAddrInfo resolveAddrHints (Just str) (Just (show port))
  return $ case resolved of
             [] -> Bad "Invalid results from lookup?"
             best:_ -> Ok (addrFamily best, addrAddress best)

-- | Set the owner and the group of a file (given as names, not numeric id).
setOwnerAndGroupFromNames :: FilePath -> GanetiDaemon -> GanetiGroup -> IO ()
setOwnerAndGroupFromNames filename daemon dGroup = do
  -- TODO: it would be nice to rework this (or getEnts) so that runtimeEnts
  -- is read only once per daemon startup, and then cached for further usage.
  runtimeEnts <- runResultT getEnts
  ents <- exitIfBad "Can't find required user/groups" runtimeEnts
  -- note: we use directly ! as lookup failures shouldn't happen, due
  -- to the map construction
  let uid = reUserToUid ents M.! daemon
  let gid = reGroupToGid ents M.! dGroup
  setOwnerAndGroup filename uid gid

-- | Resets permissions so that the owner can read/write and the group only
-- read. All other permissions are cleared.
setOwnerWGroupR :: FilePath -> IO ()
setOwnerWGroupR path = setFileMode path mode
  where mode = foldl unionFileModes nullFileMode
                     [ownerReadMode, ownerWriteMode, groupReadMode]

-- | Formats an integral number, appending a suffix.
formatOrdinal :: (Integral a, Show a) => a -> String
formatOrdinal num
  | num > 10 && num < 20 = suffix "th"
  | tens == 1            = suffix "st"
  | tens == 2            = suffix "nd"
  | tens == 3            = suffix "rd"
  | otherwise            = suffix "th"
  where tens     = num `mod` 10
        suffix s = show num ++ s

-- | Attempt, in a non-blocking way, to obtain a lock on a given file; report
-- back success.
-- Returns the file descriptor so that the lock can be released by closing
lockFile :: FilePath -> IO (Result Fd)
lockFile path = runResultT . liftIO $ do
  handle <- openFile path WriteMode
  fd <- handleToFd handle
  setLock fd (WriteLock, AbsoluteSeek, 0, 0)
  return fd

-- | File stat identifier.
type FStat = (EpochTime, FileID, FileOffset)

-- | Null 'FStat' value.
nullFStat :: FStat
nullFStat = (-1, -1, -1)

-- | Computes the file cache data from a FileStatus structure.
buildFileStatus :: FileStatus -> FStat
buildFileStatus ofs =
    let modt = modificationTime ofs
        inum = fileID ofs
        fsize = fileSize ofs
    in (modt, inum, fsize)

-- | Wrapper over 'buildFileStatus'. This reads the data from the
-- filesystem and then builds our cache structure.
getFStat :: FilePath -> IO FStat
getFStat p = liftM buildFileStatus (getFileStatus p)

-- | Safe version of 'getFStat', that ignores IOErrors.
getFStatSafe :: FilePath -> IO FStat
getFStatSafe fpath = liftM (either (const nullFStat) id)
                       ((try $ getFStat fpath) :: IO (Either IOError FStat))

-- | Check if the file needs reloading
needsReload :: FStat -> FilePath -> IO (Maybe FStat)
needsReload oldstat path = do
  newstat <- getFStat path
  return $ if newstat /= oldstat
             then Just newstat
             else Nothing

-- | Until the given point in time (useconds since the epoch), wait
-- for the output of a given method to change and return the new value;
-- make use of the promise that the output only changes if the reference
-- has a value different than the given one.
watchFileEx :: (Eq b) => Integer -> b -> IORef b -> (a -> Bool) -> IO a -> IO a
watchFileEx endtime base ref check read_fn = do
  current <- getCurrentTimeUSec
  if current > endtime then read_fn else do
    val <- readIORef ref
    if val /= base
      then do
        new <- read_fn
        if check new then return new else do
          logDebug "Observed change not relevant"
          threadDelay 100000
          watchFileEx endtime val ref check read_fn
      else do
       threadDelay 100000
       watchFileEx endtime base ref check read_fn

-- | Within the given timeout (in seconds), wait for for the output
-- of the given method to satisfy a given predicate and return the new value;
-- make use of the promise that the method will only change its value, if
-- the given file changes on disk. If the file does not exist on disk, return
-- immediately.
watchFileBy :: FilePath -> Int -> (a -> Bool) -> IO a -> IO a
watchFileBy fpath timeout check read_fn = do
  current <- getCurrentTimeUSec
  let endtime = current + fromIntegral timeout * 1000000
  fstat <- getFStatSafe fpath
  ref <- newIORef fstat
  bracket initINotify killINotify $ \inotify -> do
    let do_watch e = do
                       logDebug $ "Notified of change in " ++ fpath
                                    ++ "; event: " ++ show e
                       when (e == Ignored)
                         (addWatch inotify [Modify, Delete] fpath do_watch
                            >> return ())
                       fstat' <- getFStatSafe fpath
                       writeIORef ref fstat'
    _ <- addWatch inotify [Modify, Delete] fpath do_watch
    newval <- read_fn
    if check newval
      then do
        logDebug $ "File " ++ fpath ++ " changed during setup of inotify"
        return newval
      else watchFileEx endtime fstat ref check read_fn

-- | Within the given timeout (in seconds), wait for for the output
-- of the given method to change and return the new value; make use of
-- the promise that the method will only change its value, if
-- the given file changes on disk. If the file does not exist on disk, return
-- immediately.
watchFile :: Eq a => FilePath -> Int -> a -> IO a -> IO a
watchFile fpath timeout old = watchFileBy fpath timeout (/= old)

-- | Type describing ownership and permissions of newly generated
-- directories and files. All parameters are optional, with nothing
-- meaning that the default value should be left untouched.

data FilePermissions = FilePermissions { fpOwner :: Maybe GanetiDaemon
                                       , fpGroup :: Maybe GanetiGroup
                                       , fpPermissions :: FileMode
                                       }

-- | Ensure that a given file or directory has the permissions, and
-- possibly ownerships, as required.
ensurePermissions :: FilePath -> FilePermissions -> IO (Result ())
ensurePermissions fpath perms = do
  -- Fetch the list of entities
  runtimeEnts <- runResultT getEnts
  ents <- exitIfBad "Can't determine user/group ids" runtimeEnts

  -- Get the existing file properties
  eitherFileStatus <- try $ getFileStatus fpath
                      :: IO (Either IOError FileStatus)

  -- And see if any modifications are needed
  (flip $ either (return . Bad . show)) eitherFileStatus $ \fstat -> do
    ownertry <- case fpOwner perms of
      Nothing -> return $ Right ()
      Just owner -> try $ do
        let ownerid = reUserToUid ents M.! owner
        unless (ownerid == fileOwner fstat) $ do
          logDebug $ "Changing owner of " ++ fpath ++ " to " ++ show owner
          setOwnerAndGroup fpath ownerid (-1)
    grouptry <- case fpGroup perms of
      Nothing -> return $ Right ()
      Just grp -> try $ do
        let groupid = reGroupToGid ents M.! grp
        unless (groupid == fileGroup fstat) $ do
          logDebug $ "Changing group of " ++ fpath ++ " to " ++ show grp
          setOwnerAndGroup fpath (-1) groupid
    let fp = fpPermissions perms
    permtry <- if fileMode fstat == fp
      then return $ Right ()
      else try $ do
        logInfo $ "Changing permissions of " ++ fpath ++ " to "
                    ++ showOct fp ""
        setFileMode fpath fp
    let errors = E.lefts ([ownertry, grouptry, permtry] :: [Either IOError ()])
    if null errors
      then return $ Ok ()
      else return . Bad $ show errors

-- | Safely rename a file, creating the target directory, if needed.
safeRenameFile :: FilePermissions -> FilePath -> FilePath -> IO (Result ())
safeRenameFile perms from to = do
  directtry <- try $ renameFile from to
  case (directtry :: Either IOError ()) of
    Right () -> return $ Ok ()
    Left _ -> do
      result <- try $ do
        let dir = takeDirectory to
        createDirectoryIfMissing True dir
        _ <- ensurePermissions dir perms
        renameFile from to
      return $ either (Bad . show) Ok (result :: Either IOError ())

-- | Removes duplicates, preserving order.
ordNub :: (Ord a) => [a] -> [a]
ordNub =
  let go _ [] = []
      go s (x:xs) = if x `S.member` s
        then go s xs
        else x : go (S.insert x s) xs
  in go S.empty

-- | `isSubsequenceOf a b`: Checks if a is a subsequence of b.
isSubsequenceOf :: (Eq a) => [a] -> [a] -> Bool
isSubsequenceOf []    _                    = True
isSubsequenceOf _     []                   = False
isSubsequenceOf a@(x:a') (y:b) | x == y    = isSubsequenceOf a' b
                               | otherwise = isSubsequenceOf a b<|MERGE_RESOLUTION|>--- conflicted
+++ resolved
@@ -131,13 +131,8 @@
 import System.Exit
 import System.Posix.Files
 import System.Posix.IO
-<<<<<<< HEAD
-import System.Posix.User
 import System.Time (ClockTime(..), getClockTime, TimeDiff(..))
 import qualified System.Time as STime
-=======
-import System.Time
->>>>>>> 32230f06
 
 -- * Debug functions
 
