{-# LANGUAGE MultiParamTypeClasses, TypeFamilies,
             GeneralizedNewtypeDeriving,
             TemplateHaskell, CPP, UndecidableInstances #-}
{-| All RPC calls are run within this monad.

It encapsulates:

* IO operations,
* failures,
* working with the daemon state.

Code that is specific either to the configuration or the lock management, should
go into their corresponding dedicated modules.
-}

{-

Copyright (C) 2014 Google Inc.
All rights reserved.

Redistribution and use in source and binary forms, with or without
modification, are permitted provided that the following conditions are
met:

1. Redistributions of source code must retain the above copyright notice,
this list of conditions and the following disclaimer.

2. Redistributions in binary form must reproduce the above copyright
notice, this list of conditions and the following disclaimer in the
documentation and/or other materials provided with the distribution.

THIS SOFTWARE IS PROVIDED BY THE COPYRIGHT HOLDERS AND CONTRIBUTORS "AS
IS" AND ANY EXPRESS OR IMPLIED WARRANTIES, INCLUDING, BUT NOT LIMITED
TO, THE IMPLIED WARRANTIES OF MERCHANTABILITY AND FITNESS FOR A PARTICULAR
PURPOSE ARE DISCLAIMED. IN NO EVENT SHALL THE COPYRIGHT HOLDER OR
CONTRIBUTORS BE LIABLE FOR ANY DIRECT, INDIRECT, INCIDENTAL, SPECIAL,
EXEMPLARY, OR CONSEQUENTIAL DAMAGES (INCLUDING, BUT NOT LIMITED TO,
PROCUREMENT OF SUBSTITUTE GOODS OR SERVICES; LOSS OF USE, DATA, OR
PROFITS; OR BUSINESS INTERRUPTION) HOWEVER CAUSED AND ON ANY THEORY OF
LIABILITY, WHETHER IN CONTRACT, STRICT LIABILITY, OR TORT (INCLUDING
NEGLIGENCE OR OTHERWISE) ARISING IN ANY WAY OUT OF THE USE OF THIS
SOFTWARE, EVEN IF ADVISED OF THE POSSIBILITY OF SUCH DAMAGE.

-}

module Ganeti.WConfd.Monad
  ( DaemonHandle
  , dhConfigPath
  , dhLivelock
  , mkDaemonHandle
  , WConfdMonadInt
  , runWConfdMonadInt
  , WConfdMonad
  , daemonHandle
  , modifyConfigState
  , modifyConfigStateWithImmediate
  , forceConfigStateDistribution
  , readConfigState
  , modifyConfigDataErr_
  , modifyConfigWithLock
  , modifyLockWaiting
  , modifyLockWaiting_
  , readLockWaiting
  , readLockAllocation
  , modifyTempResState
  , modifyTempResStateErr
  , readTempResState
  ) where

-- The following macro is just a temporary solution for 2.12 and 2.13.
-- Since 2.14 cabal creates proper macros for all dependencies.
#define MIN_VERSION_monad_control(maj,min,rev) \
  (((maj)<MONAD_CONTROL_MAJOR)|| \
   (((maj)==MONAD_CONTROL_MAJOR)&&((min)<=MONAD_CONTROL_MINOR))|| \
   (((maj)==MONAD_CONTROL_MAJOR)&&((min)==MONAD_CONTROL_MINOR)&& \
    ((rev)<=MONAD_CONTROL_REV)))

import Control.Applicative
import Control.Arrow ((&&&), second)
import Control.Concurrent (forkIO, myThreadId)
import Control.Exception.Lifted (bracket)
import Control.Monad
import Control.Monad.Base
import Control.Monad.Error
import Control.Monad.Reader
import Control.Monad.State
import Control.Monad.Trans.Control
import Data.Functor.Identity
import Data.IORef.Lifted
import Data.Monoid (Any(..))
import qualified Data.Set as S
import Data.Tuple (swap)
import System.Posix.Process (getProcessID)
import System.Time (getClockTime, ClockTime)
import qualified Text.JSON as J

import Ganeti.BasicTypes
import Ganeti.Errors
import Ganeti.JQueue (notifyJob)
import Ganeti.Lens
import qualified Ganeti.Locking.Allocation as LA
import Ganeti.Locking.Locks
import qualified Ganeti.Locking.Waiting as LW
import Ganeti.Logging
import Ganeti.Logging.WriterLog
import Ganeti.Objects (ConfigData)
import Ganeti.Utils.AsyncWorker
import Ganeti.Utils.IORef
import Ganeti.Utils.Livelock (Livelock)
import Ganeti.WConfd.ConfigState
import Ganeti.WConfd.TempRes

-- * Pure data types used in the monad

-- | The state of the daemon, capturing both the configuration state and the
-- locking state.
data DaemonState = DaemonState
  { dsConfigState :: ConfigState
  , dsLockWaiting :: GanetiLockWaiting
  , dsTempRes :: TempResState
  }

$(makeCustomLenses ''DaemonState)

data DaemonHandle = DaemonHandle
  { dhDaemonState :: IORef DaemonState -- ^ The current state of the daemon
  , dhConfigPath :: FilePath           -- ^ The configuration file path
  -- all static information that doesn't change during the life-time of the
  -- daemon should go here;
  -- all IDs of threads that do asynchronous work should probably also go here
  , dhSaveConfigWorker :: AsyncWorker Any ()
  , dhSaveLocksWorker :: AsyncWorker () ()
  , dhSaveTempResWorker :: AsyncWorker () ()
  , dhLivelock :: Livelock
  }

mkDaemonHandle :: FilePath
               -> ConfigState
               -> GanetiLockWaiting
               -> TempResState
               -> (IO ConfigState -> [AsyncWorker () ()]
                                  -> ResultG (AsyncWorker Any ()))
                  -- ^ A function that creates a worker that asynchronously
                  -- saves the configuration to the master file.
               -> (IO ConfigState -> ResultG (AsyncWorker () ()))
                  -- ^ A function that creates a worker that asynchronously
                  -- distributes the configuration to master candidates
               -> (IO ConfigState -> ResultG (AsyncWorker () ()))
                  -- ^ A function that creates a worker that asynchronously
                  -- distributes SSConf to nodes
               -> (IO GanetiLockWaiting -> ResultG (AsyncWorker () ()))
                  -- ^ A function that creates a worker that asynchronously
                  -- saves the lock allocation state.
               -> (IO TempResState -> ResultG (AsyncWorker () ()))
                  -- ^ A function that creates a worker that asynchronously
                  -- saves the temporary reservations state.
               -> Livelock
               -> ResultG DaemonHandle
mkDaemonHandle cpath cstat lstat trstat
               saveWorkerFn distMCsWorkerFn distSSConfWorkerFn
<<<<<<< HEAD
               saveLockWorkerFn saveTempResWorkerFn livelock = do
=======
               saveLockWorkerFn saveTempResWorkerFn
               livelock = do
>>>>>>> cdb253bd
  ds <- newIORef $ DaemonState cstat lstat trstat
  let readConfigIO = dsConfigState `liftM` readIORef ds :: IO ConfigState

  ssconfWorker <- distSSConfWorkerFn readConfigIO
  distMCsWorker <- distMCsWorkerFn readConfigIO
  saveWorker <- saveWorkerFn readConfigIO [ distMCsWorker
                                          , ssconfWorker ]

  saveLockWorker <- saveLockWorkerFn $ dsLockWaiting `liftM` readIORef ds

  saveTempResWorker <- saveTempResWorkerFn $ dsTempRes `liftM` readIORef ds

  return $ DaemonHandle ds cpath saveWorker saveLockWorker saveTempResWorker
                        livelock

-- * The monad and its instances

-- | A type alias for easier referring to the actual content of the monad
-- when implementing its instances.
type WConfdMonadIntType = ReaderT DaemonHandle IO

-- | The internal part of the monad without error handling.
newtype WConfdMonadInt a = WConfdMonadInt
  { getWConfdMonadInt :: WConfdMonadIntType a }
  deriving (Functor, Applicative, Monad, MonadIO, MonadBase IO, MonadLog)

instance MonadBaseControl IO WConfdMonadInt where
#if MIN_VERSION_monad_control(1,0,0)
-- Needs Undecidable instances
  type StM WConfdMonadInt b = StM WConfdMonadIntType b
  liftBaseWith f = WConfdMonadInt . liftBaseWith
                   $ \r -> f (r . getWConfdMonadInt)
  restoreM = WConfdMonadInt . restoreM
#else
  newtype StM WConfdMonadInt b = StMWConfdMonadInt
    { runStMWConfdMonadInt :: StM WConfdMonadIntType b }
  liftBaseWith f = WConfdMonadInt . liftBaseWith
                   $ \r -> f (liftM StMWConfdMonadInt . r . getWConfdMonadInt)
  restoreM = WConfdMonadInt . restoreM . runStMWConfdMonadInt
#endif

-- | Runs the internal part of the WConfdMonad monad on a given daemon
-- handle.
runWConfdMonadInt :: WConfdMonadInt a -> DaemonHandle -> IO a
runWConfdMonadInt (WConfdMonadInt k) = runReaderT k

-- | The complete monad with error handling.
type WConfdMonad = ResultT GanetiException WConfdMonadInt

-- | A pure monad that logs and reports errors used for atomic modifications.
type AtomicModifyMonad a = ResultT GanetiException WriterLog a

-- * Basic functions in the monad

-- | Returns the daemon handle.
daemonHandle :: WConfdMonad DaemonHandle
daemonHandle = lift . WConfdMonadInt $ ask

-- | Returns the current configuration, given a handle
readConfigState :: WConfdMonad ConfigState
readConfigState = liftM dsConfigState . readIORef . dhDaemonState
                  =<< daemonHandle

-- | From a result of a configuration change, determine if the
-- configuration was changed and if full distribution is needed.
-- If so, also bump the serial number.
unpackConfigResult :: ClockTime -> ConfigState
                      -> (a, ConfigState) -> ((a, Bool, Bool), ConfigState)
unpackConfigResult now cs (r, cs')
                     | cs /= cs' = ( (r, True, needsFullDist cs cs')
                                   , over csConfigDataL (bumpSerial now) cs'
                                   )
                     | otherwise = ((r, False, False), cs')

-- | Atomically modifies the configuration state in the WConfdMonad
-- with a computation that can possibly fail; immediately afterwards,
-- while config write is still going on, do the followup action. Return
-- only after replication is finished.
modifyConfigStateErrWithImmediate
  :: (TempResState -> ConfigState -> AtomicModifyMonad (a, ConfigState))
  -> WConfdMonad ()
  -> WConfdMonad a
modifyConfigStateErrWithImmediate f immediateFollowup = do
  dh <- daemonHandle
  now <- liftIO getClockTime

  let modCS ds@(DaemonState { dsTempRes = tr }) =
        mapMOf2
          dsConfigStateL (\cs -> liftM (unpackConfigResult now cs) (f tr cs)) ds
  (r, modified, distSync) <- atomicModifyIORefErrLog (dhDaemonState dh)
                                                     (liftM swap . modCS)
  if modified
    then if distSync
      then do
<<<<<<< HEAD
        logDebug "Triggering config write\
                 \ together with full synchronous distribution"
        res <- liftBase . triggerWithResult (Any True) $ dhSaveConfigWorker dh
        immediateFollowup
        wait res
        logDebug "Config write and distribution finished"
      else do
        -- trigger the config. saving worker and wait for it
        logDebug "Triggering config write\
                 \ and asynchronous distribution"
        res <- liftBase . triggerWithResult (Any False) $ dhSaveConfigWorker dh
        immediateFollowup
        wait res
=======
        logDebug $ "Triggering config write" ++
                   " together with full synchronous distribution"
        liftBase . triggerAndWait (Any True) . dhSaveConfigWorker $ dh
        logDebug "Config write and distribution finished"
      else do
        -- trigger the config. saving worker and wait for it
        logDebug $ "Triggering config write" ++
                   " and asynchronous distribution"
        liftBase . triggerAndWait (Any False) . dhSaveConfigWorker $ dh
>>>>>>> cdb253bd
        logDebug "Config writer finished with local task"
    else
      immediateFollowup
  return r

-- | Atomically modifies the configuration state in the WConfdMonad
-- with a computation that can possibly fail.
modifyConfigStateErr
  :: (TempResState -> ConfigState -> AtomicModifyMonad (a, ConfigState))
  -> WConfdMonad a
modifyConfigStateErr = flip modifyConfigStateErrWithImmediate (return ())

-- | Atomically modifies the configuration state in the WConfdMonad
-- with a computation that can possibly fail.
modifyConfigStateErr_
  :: (TempResState -> ConfigState -> AtomicModifyMonad ConfigState)
  -> WConfdMonad ()
modifyConfigStateErr_ f = modifyConfigStateErr ((liftM ((,) ()) .) . f)

-- | Atomically modifies the configuration state in the WConfdMonad.
modifyConfigState :: (ConfigState -> (a, ConfigState)) -> WConfdMonad a
modifyConfigState f = modifyConfigStateErr ((return .) . const f)

-- | Atomically modifies the configuration state in WConfdMonad; immediately
-- afterwards (while the config write-out is not necessarily finished) do
-- another acation.
modifyConfigStateWithImmediate :: (ConfigState -> (a, ConfigState))
                                  -> WConfdMonad ()
                                  -> WConfdMonad a
modifyConfigStateWithImmediate f =
  modifyConfigStateErrWithImmediate ((return .) . const f)

-- | Force the distribution of configuration without actually modifying it.
--
-- We need a separate call for this operation, because 'modifyConfigState' only
-- triggers the distribution when the configuration changes.
forceConfigStateDistribution :: WConfdMonad ()
forceConfigStateDistribution  = do
  logDebug "Forcing synchronous config write together with full distribution"
  dh <- daemonHandle
  liftBase . triggerAndWait (Any True) . dhSaveConfigWorker $ dh
  logDebug "Forced config write and distribution finished"

-- | Atomically modifies the configuration data in the WConfdMonad
-- with a computation that can possibly fail.
modifyConfigDataErr_
  :: (TempResState -> ConfigData -> AtomicModifyMonad ConfigData)
  -> WConfdMonad ()
modifyConfigDataErr_ f =
  modifyConfigStateErr_ (traverseOf csConfigDataL . f)

-- | Atomically modifies the state of temporary reservations in
-- WConfdMonad in the presence of possible errors.
modifyTempResStateErr
  :: (ConfigData -> StateT TempResState ErrorResult a) -> WConfdMonad a
modifyTempResStateErr f = do
  -- we use Compose to traverse the composition of applicative functors
  -- @ErrorResult@ and @(,) a@
  let f' ds = traverseOf2 dsTempResL
              (runStateT (f (csConfigData . dsConfigState $ ds))) ds
  dh <- daemonHandle
  r <- toErrorBase $ atomicModifyIORefErr (dhDaemonState dh)
                                          (liftM swap . f')
  -- logDebug $ "Current temporary reservations: " ++ J.encode tr
  logDebug "Triggering temporary reservations write"
  liftBase . triggerAndWait_ . dhSaveTempResWorker $ dh
  logDebug "Temporary reservations write finished"
  return r

-- | Atomically modifies the state of temporary reservations in
-- WConfdMonad.
modifyTempResState :: (ConfigData -> State TempResState a) -> WConfdMonad a
modifyTempResState f =
  modifyTempResStateErr (mapStateT (return . runIdentity) . f)

-- | Reads the state of of the configuration and temporary reservations
-- in WConfdMonad.
readTempResState :: WConfdMonad (ConfigData, TempResState)
readTempResState = liftM (csConfigData . dsConfigState &&& dsTempRes)
                     . readIORef . dhDaemonState
                   =<< daemonHandle

-- | Atomically modifies the lock waiting state in WConfdMonad.
modifyLockWaiting :: (GanetiLockWaiting -> ( GanetiLockWaiting
                                           , (a, S.Set ClientId) ))
                     -> WConfdMonad a
modifyLockWaiting f = do
  dh <- lift . WConfdMonadInt $ ask
  let f' = (id &&& fst) . f
  (lockAlloc, (r, nfy)) <- atomicModifyWithLens
                             (dhDaemonState dh) dsLockWaitingL f'
  logDebug $ "Current lock status: " ++ J.encode lockAlloc
  logDebug "Triggering lock state write"
  liftBase . triggerAndWait_ . dhSaveLocksWorker $ dh
  logDebug "Lock write finished"
  unless (S.null nfy) $ do
    logDebug . (++) "Locks became available for " . show $ S.toList nfy
    liftIO . mapM_ (notifyJob . ciPid) $ S.toList nfy
    logDebug "Finished notifying processes"
  return r

-- | Atomically modifies the lock allocation state in WConfdMonad, not
-- producing any result
modifyLockWaiting_ :: (GanetiLockWaiting -> (GanetiLockWaiting, S.Set ClientId))
                      -> WConfdMonad ()
modifyLockWaiting_ = modifyLockWaiting . ((second $ (,) ()) .)

-- | Read the lock waiting state in WConfdMonad.
readLockWaiting :: WConfdMonad GanetiLockWaiting
readLockWaiting = liftM dsLockWaiting
                  . readIORef . dhDaemonState
                  =<< daemonHandle


-- | Read the underlying lock allocation.
readLockAllocation :: WConfdMonad (LA.LockAllocation GanetiLocks ClientId)
readLockAllocation = liftM LW.getAllocation readLockWaiting

-- | Modify the configuration while temporarily acquiring
-- the configuration lock. If the configuration lock is held by
-- someone else, nothing is changed and Nothing is returned.
modifyConfigWithLock
  :: (TempResState -> ConfigState -> AtomicModifyMonad ConfigState)
     -> State TempResState ()
     -> WConfdMonad (Maybe ())
modifyConfigWithLock f tempres = do
  now <- liftIO getClockTime
  dh <- lift . WConfdMonadInt $ ask
  pid <- liftIO getProcessID
  tid <- liftIO myThreadId
  let cid = ClientId { ciIdentifier = ClientOther $ "wconfd-" ++ show tid
                     , ciLockFile = dhLivelock dh
                     , ciPid = pid
                     }
  let modCS ds@(DaemonState { dsTempRes = tr }) =
        mapMOf2
          dsConfigStateL
          (\cs -> liftM (unpackConfigResult now cs . (,) ())  (f tr cs))
          ds
  maybeDist <- bracket
    (atomicModifyWithLens (dhDaemonState dh) dsLockWaitingL
      $ swap . LW.updateLocks cid [LA.requestExclusive ConfigLock])
    (\(res, _) -> case res of
        Ok s | S.null s -> do
          (_, nfy) <- atomicModifyWithLens (dhDaemonState dh) dsLockWaitingL
                      $ swap . LW.updateLocks cid [LA.requestRelease ConfigLock]
          unless (S.null nfy) . liftIO . void . forkIO $ do
            logDebug . (++) "Locks became available for " . show $ S.toList nfy
            mapM_ (notifyJob . ciPid) $ S.toList nfy
            logDebug "Finished notifying processes"
        _ -> return ())
    (\(res, _) -> case res of
        Ok s | S.null s ->do
          ((), modif, dist) <- atomicModifyIORefErrLog (dhDaemonState dh)
                                 (liftM swap . modCS)
          atomicModifyWithLens (dhDaemonState dh) dsTempResL $ runState tempres
          return $ Just (modif, dist)
        _ -> return Nothing)
  flip (maybe $ return Nothing) maybeDist $ \(modified, dist) -> do
    when modified $ do
      logDebug . (++) "Triggering config write; distribution "
        $ if dist then "synchronously" else "asynchronously"
      liftBase . triggerAndWait (Any dist) $ dhSaveConfigWorker dh
      logDebug "Config write finished"
    logDebug "Triggering temporary reservations write"
    liftBase . triggerAndWait_ . dhSaveTempResWorker $ dh
    logDebug "Temporary reservations write finished"
    return $ Just ()<|MERGE_RESOLUTION|>--- conflicted
+++ resolved
@@ -66,14 +66,6 @@
   , modifyTempResStateErr
   , readTempResState
   ) where
-
--- The following macro is just a temporary solution for 2.12 and 2.13.
--- Since 2.14 cabal creates proper macros for all dependencies.
-#define MIN_VERSION_monad_control(maj,min,rev) \
-  (((maj)<MONAD_CONTROL_MAJOR)|| \
-   (((maj)==MONAD_CONTROL_MAJOR)&&((min)<=MONAD_CONTROL_MINOR))|| \
-   (((maj)==MONAD_CONTROL_MAJOR)&&((min)==MONAD_CONTROL_MINOR)&& \
-    ((rev)<=MONAD_CONTROL_REV)))
 
 import Control.Applicative
 import Control.Arrow ((&&&), second)
@@ -158,12 +150,7 @@
                -> ResultG DaemonHandle
 mkDaemonHandle cpath cstat lstat trstat
                saveWorkerFn distMCsWorkerFn distSSConfWorkerFn
-<<<<<<< HEAD
                saveLockWorkerFn saveTempResWorkerFn livelock = do
-=======
-               saveLockWorkerFn saveTempResWorkerFn
-               livelock = do
->>>>>>> cdb253bd
   ds <- newIORef $ DaemonState cstat lstat trstat
   let readConfigIO = dsConfigState `liftM` readIORef ds :: IO ConfigState
 
@@ -258,31 +245,19 @@
   if modified
     then if distSync
       then do
-<<<<<<< HEAD
-        logDebug "Triggering config write\
-                 \ together with full synchronous distribution"
+        logDebug $ "Triggering config write" ++
+                   " together with full synchronous distribution"
         res <- liftBase . triggerWithResult (Any True) $ dhSaveConfigWorker dh
         immediateFollowup
         wait res
         logDebug "Config write and distribution finished"
       else do
         -- trigger the config. saving worker and wait for it
-        logDebug "Triggering config write\
-                 \ and asynchronous distribution"
+        logDebug $ "Triggering config write" ++
+                   " and asynchronous distribution"
         res <- liftBase . triggerWithResult (Any False) $ dhSaveConfigWorker dh
         immediateFollowup
         wait res
-=======
-        logDebug $ "Triggering config write" ++
-                   " together with full synchronous distribution"
-        liftBase . triggerAndWait (Any True) . dhSaveConfigWorker $ dh
-        logDebug "Config write and distribution finished"
-      else do
-        -- trigger the config. saving worker and wait for it
-        logDebug $ "Triggering config write" ++
-                   " and asynchronous distribution"
-        liftBase . triggerAndWait (Any False) . dhSaveConfigWorker $ dh
->>>>>>> cdb253bd
         logDebug "Config writer finished with local task"
     else
       immediateFollowup
