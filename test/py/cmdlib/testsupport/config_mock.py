--- conflicted
+++ resolved
@@ -572,7 +572,6 @@
     cluster.enabled_disk_templates = list(enabled_disk_templates)
     cluster.ipolicy[constants.IPOLICY_DTS] = list(enabled_disk_templates)
 
-<<<<<<< HEAD
   def ComputeDRBDMap(self):
     return dict((node_uuid, {}) for node_uuid in self._ConfigData().nodes)
 
@@ -582,8 +581,6 @@
   def _UnlockedReleaseDRBDMinors(self, inst_uuid):
     pass
 
-  def _CreateConfig(self):
-=======
   def SetIPolicyField(self, category, field, value):
     """Set a value of a desired ipolicy field.
 
@@ -604,8 +601,7 @@
     ipolicy_dict = self.GetClusterInfo().ipolicy[constants.ISPECS_MINMAX][0]
     ipolicy_dict[category][field] = value
 
-  def _OpenConfig(self, accept_foreign):
->>>>>>> 1c5456b5
+  def _CreateConfig(self):
     self._config_data = objects.ConfigData(
       version=constants.CONFIG_VERSION,
       cluster=None,
