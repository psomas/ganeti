#!/usr/bin/python
#

# Copyright (C) 2007, 2008, 2009, 2010, 2011, 2012, 2013 Google Inc.
#
# This program is free software; you can redistribute it and/or modify
# it under the terms of the GNU General Public License as published by
# the Free Software Foundation; either version 2 of the License, or
# (at your option) any later version.
#
# This program is distributed in the hope that it will be useful, but
# WITHOUT ANY WARRANTY; without even the implied warranty of
# MERCHANTABILITY or FITNESS FOR A PARTICULAR PURPOSE.  See the GNU
# General Public License for more details.
#
# You should have received a copy of the GNU General Public License
# along with this program; if not, write to the Free Software
# Foundation, Inc., 51 Franklin Street, Fifth Floor, Boston, MA
# 02110-1301, USA.


"""Tool to upgrade the configuration file.

This code handles only the types supported by simplejson. As an
example, 'set' is a 'list'.

"""


import os
import os.path
import sys
import optparse
import logging
import time
from cStringIO import StringIO

from ganeti import constants
from ganeti import serializer
from ganeti import utils
from ganeti import cli
from ganeti import bootstrap
from ganeti import config
from ganeti import netutils
from ganeti import pathutils

from ganeti.utils import version


options = None
args = None


#: Target major version we will upgrade to
TARGET_MAJOR = 2
#: Target minor version we will upgrade to
TARGET_MINOR = 12
#: Target major version for downgrade
DOWNGRADE_MAJOR = 2
#: Target minor version for downgrade
DOWNGRADE_MINOR = 11

# map of legacy device types
# (mapping differing old LD_* constants to new DT_* constants)
DEV_TYPE_OLD_NEW = {"lvm": constants.DT_PLAIN, "drbd8": constants.DT_DRBD8}
# (mapping differing new DT_* constants to old LD_* constants)
DEV_TYPE_NEW_OLD = dict((v, k) for k, v in DEV_TYPE_OLD_NEW.items())


class Error(Exception):
  """Generic exception"""
  pass


def SetupLogging():
  """Configures the logging module.

  """
  formatter = logging.Formatter("%(asctime)s: %(message)s")

  stderr_handler = logging.StreamHandler()
  stderr_handler.setFormatter(formatter)
  if options.debug:
    stderr_handler.setLevel(logging.NOTSET)
  elif options.verbose:
    stderr_handler.setLevel(logging.INFO)
  else:
    stderr_handler.setLevel(logging.WARNING)

  root_logger = logging.getLogger("")
  root_logger.setLevel(logging.NOTSET)
  root_logger.addHandler(stderr_handler)


def CheckHostname(path):
  """Ensures hostname matches ssconf value.

  @param path: Path to ssconf file

  """
  ssconf_master_node = utils.ReadOneLineFile(path)
  hostname = netutils.GetHostname().name

  if ssconf_master_node == hostname:
    return True

  logging.warning("Warning: ssconf says master node is '%s', but this"
                  " machine's name is '%s'; this tool must be run on"
                  " the master node", ssconf_master_node, hostname)
  return False


def _FillIPolicySpecs(default_ipolicy, ipolicy):
  if "minmax" in ipolicy:
    for (key, spec) in ipolicy["minmax"][0].items():
      for (par, val) in default_ipolicy["minmax"][0][key].items():
        if par not in spec:
          spec[par] = val


def UpgradeIPolicy(ipolicy, default_ipolicy, isgroup):
  minmax_keys = ["min", "max"]
  if any((k in ipolicy) for k in minmax_keys):
    minmax = {}
    for key in minmax_keys:
      if key in ipolicy:
        if ipolicy[key]:
          minmax[key] = ipolicy[key]
        del ipolicy[key]
    if minmax:
      ipolicy["minmax"] = [minmax]
  if isgroup and "std" in ipolicy:
    del ipolicy["std"]
  _FillIPolicySpecs(default_ipolicy, ipolicy)


def UpgradeNetworks(config_data):
  networks = config_data.get("networks", None)
  if not networks:
    config_data["networks"] = {}


def UpgradeCluster(config_data):
  cluster = config_data.get("cluster", None)
  if cluster is None:
    raise Error("Cannot find cluster")
  ipolicy = cluster.setdefault("ipolicy", None)
  if ipolicy:
    UpgradeIPolicy(ipolicy, constants.IPOLICY_DEFAULTS, False)
  ial_params = cluster.get("default_iallocator_params", None)
  if not ial_params:
    cluster["default_iallocator_params"] = {}
<<<<<<< HEAD
  if not "candidate_certs" in cluster:
    cluster["candidate_certs"] = {}
  cluster["instance_communication_network"] = \
    cluster.get("instance_communication_network", "")
  cluster["install_image"] = \
    cluster.get("install_image", "")
  cluster["zeroing_image"] = \
    cluster.get("zeroing_image", "")
  cluster["compression_tools"] = \
    cluster.get("compression_tools", constants.IEC_DEFAULT_TOOLS)
=======
  cluster["candidate_certs"] = cluster.get("candidate_certs", {})
  if "enabled_user_shutdown" not in cluster:
    cluster["enabled_user_shutdown"] = False
>>>>>>> f2609511


def UpgradeGroups(config_data):
  cl_ipolicy = config_data["cluster"].get("ipolicy")
  for group in config_data["nodegroups"].values():
    networks = group.get("networks", None)
    if not networks:
      group["networks"] = {}
    ipolicy = group.get("ipolicy", None)
    if ipolicy:
      if cl_ipolicy is None:
        raise Error("A group defines an instance policy but there is no"
                    " instance policy at cluster level")
      UpgradeIPolicy(ipolicy, cl_ipolicy, True)


def GetExclusiveStorageValue(config_data):
  """Return a conservative value of the exclusive_storage flag.

  Return C{True} if the cluster or at least a nodegroup have the flag set.

  """
  ret = False
  cluster = config_data["cluster"]
  ndparams = cluster.get("ndparams")
  if ndparams is not None and ndparams.get("exclusive_storage"):
    ret = True
  for group in config_data["nodegroups"].values():
    ndparams = group.get("ndparams")
    if ndparams is not None and ndparams.get("exclusive_storage"):
      ret = True
  return ret


def RemovePhysicalId(disk):
  if "children" in disk:
    for d in disk["children"]:
      RemovePhysicalId(d)
  if "physical_id" in disk:
    del disk["physical_id"]


def ChangeDiskDevType(disk, dev_type_map):
  """Replaces disk's dev_type attributes according to the given map.

  This can be used for both, up or downgrading the disks.
  """
  if disk["dev_type"] in dev_type_map:
    disk["dev_type"] = dev_type_map[disk["dev_type"]]
  if "children" in disk:
    for child in disk["children"]:
      ChangeDiskDevType(child, dev_type_map)


def UpgradeDiskDevType(disk):
  """Upgrades the disks' device type."""
  ChangeDiskDevType(disk, DEV_TYPE_OLD_NEW)


def _ConvertNicNameToUuid(iobj, network2uuid):
  for nic in iobj["nics"]:
    name = nic.get("network", None)
    if name:
      uuid = network2uuid.get(name, None)
      if uuid:
        print("NIC with network name %s found."
              " Substituting with uuid %s." % (name, uuid))
        nic["network"] = uuid


def _ConvertDiskAndCheckMissingSpindles(iobj, instance):
  missing_spindles = False
  if "disks" not in iobj:
    raise Error("Instance '%s' doesn't have a disks entry?!" % instance)
  disks = iobj["disks"]
  if not all(isinstance(d, str) for d in disks):
    #  Disks are not top level citizens
    for idx, dobj in enumerate(disks):
      RemovePhysicalId(dobj)

      expected = "disk/%s" % idx
      current = dobj.get("iv_name", "")
      if current != expected:
        logging.warning("Updating iv_name for instance %s/disk %s"
                        " from '%s' to '%s'",
                        instance, idx, current, expected)
        dobj["iv_name"] = expected

      if "dev_type" in dobj:
        UpgradeDiskDevType(dobj)

      if not "spindles" in dobj:
        missing_spindles = True

      if not "uuid" in dobj:
        dobj["uuid"] = utils.io.NewUUID()
  return missing_spindles


def UpgradeInstances(config_data):
  """Upgrades the instances' configuration."""

  network2uuid = dict((n["name"], n["uuid"])
                      for n in config_data["networks"].values())
  if "instances" not in config_data:
    raise Error("Can't find the 'instances' key in the configuration!")

  missing_spindles = False
  for instance, iobj in config_data["instances"].items():
    _ConvertNicNameToUuid(iobj, network2uuid)
    if _ConvertDiskAndCheckMissingSpindles(iobj, instance):
      missing_spindles = True
    if "admin_state_source" not in iobj:
      iobj["admin_state_source"] = constants.ADMIN_SOURCE

  if GetExclusiveStorageValue(config_data) and missing_spindles:
    # We cannot be sure that the instances that are missing spindles have
    # exclusive storage enabled (the check would be more complicated), so we
    # give a noncommittal message
    logging.warning("Some instance disks could be needing to update the"
                    " spindles parameter; you can check by running"
                    " 'gnt-cluster verify', and fix any problem with"
                    " 'gnt-cluster repair-disk-sizes'")


def UpgradeRapiUsers():
  if (os.path.isfile(options.RAPI_USERS_FILE_PRE24) and
      not os.path.islink(options.RAPI_USERS_FILE_PRE24)):
    if os.path.exists(options.RAPI_USERS_FILE):
      raise Error("Found pre-2.4 RAPI users file at %s, but another file"
                  " already exists at %s" %
                  (options.RAPI_USERS_FILE_PRE24, options.RAPI_USERS_FILE))
    logging.info("Found pre-2.4 RAPI users file at %s, renaming to %s",
                 options.RAPI_USERS_FILE_PRE24, options.RAPI_USERS_FILE)
    if not options.dry_run:
      utils.RenameFile(options.RAPI_USERS_FILE_PRE24, options.RAPI_USERS_FILE,
                       mkdir=True, mkdir_mode=0750)

  # Create a symlink for RAPI users file
  if (not (os.path.islink(options.RAPI_USERS_FILE_PRE24) or
           os.path.isfile(options.RAPI_USERS_FILE_PRE24)) and
      os.path.isfile(options.RAPI_USERS_FILE)):
    logging.info("Creating symlink from %s to %s",
                 options.RAPI_USERS_FILE_PRE24, options.RAPI_USERS_FILE)
    if not options.dry_run:
      os.symlink(options.RAPI_USERS_FILE, options.RAPI_USERS_FILE_PRE24)


def UpgradeWatcher():
  # Remove old watcher state file if it exists
  if os.path.exists(options.WATCHER_STATEFILE):
    logging.info("Removing watcher state file %s", options.WATCHER_STATEFILE)
    if not options.dry_run:
      utils.RemoveFile(options.WATCHER_STATEFILE)


def UpgradeFileStoragePaths(config_data):
  # Write file storage paths
  if not os.path.exists(options.FILE_STORAGE_PATHS_FILE):
    cluster = config_data["cluster"]
    file_storage_dir = cluster.get("file_storage_dir")
    shared_file_storage_dir = cluster.get("shared_file_storage_dir")
    del cluster

    logging.info("Ganeti 2.7 and later only allow whitelisted directories"
                 " for file storage; writing existing configuration values"
                 " into '%s'",
                 options.FILE_STORAGE_PATHS_FILE)

    if file_storage_dir:
      logging.info("File storage directory: %s", file_storage_dir)
    if shared_file_storage_dir:
      logging.info("Shared file storage directory: %s",
                   shared_file_storage_dir)

    buf = StringIO()
    buf.write("# List automatically generated from configuration by\n")
    buf.write("# cfgupgrade at %s\n" % time.asctime())
    if file_storage_dir:
      buf.write("%s\n" % file_storage_dir)
    if shared_file_storage_dir:
      buf.write("%s\n" % shared_file_storage_dir)
    utils.WriteFile(file_name=options.FILE_STORAGE_PATHS_FILE,
                    data=buf.getvalue(),
                    mode=0600,
                    dry_run=options.dry_run,
                    backup=True)


def GetNewNodeIndex(nodes_by_old_key, old_key, new_key_field):
  if old_key not in nodes_by_old_key:
    logging.warning("Can't find node '%s' in configuration, assuming that it's"
                    " already up-to-date", old_key)
    return old_key
  return nodes_by_old_key[old_key][new_key_field]


def ChangeNodeIndices(config_data, old_key_field, new_key_field):
  def ChangeDiskNodeIndices(disk):
    # Note: 'drbd8' is a legacy device type from pre 2.9 and needs to be
    # considered when up/downgrading from/to any versions touching 2.9 on the
    # way.
    drbd_disk_types = set(["drbd8"]) | constants.DTS_DRBD
    if disk["dev_type"] in drbd_disk_types:
      for i in range(0, 2):
        disk["logical_id"][i] = GetNewNodeIndex(nodes_by_old_key,
                                                disk["logical_id"][i],
                                                new_key_field)
    if "children" in disk:
      for child in disk["children"]:
        ChangeDiskNodeIndices(child)

  nodes_by_old_key = {}
  nodes_by_new_key = {}
  for (_, node) in config_data["nodes"].items():
    nodes_by_old_key[node[old_key_field]] = node
    nodes_by_new_key[node[new_key_field]] = node

  config_data["nodes"] = nodes_by_new_key

  cluster = config_data["cluster"]
  cluster["master_node"] = GetNewNodeIndex(nodes_by_old_key,
                                           cluster["master_node"],
                                           new_key_field)

  for inst in config_data["instances"].values():
    inst["primary_node"] = GetNewNodeIndex(nodes_by_old_key,
                                           inst["primary_node"],
                                           new_key_field)

  for disk in config_data["disks"].values():
    ChangeDiskNodeIndices(disk)


def ChangeInstanceIndices(config_data, old_key_field, new_key_field):
  insts_by_old_key = {}
  insts_by_new_key = {}
  for (_, inst) in config_data["instances"].items():
    insts_by_old_key[inst[old_key_field]] = inst
    insts_by_new_key[inst[new_key_field]] = inst

  config_data["instances"] = insts_by_new_key


def UpgradeNodeIndices(config_data):
  ChangeNodeIndices(config_data, "name", "uuid")


def UpgradeInstanceIndices(config_data):
  ChangeInstanceIndices(config_data, "name", "uuid")


def UpgradeTopLevelDisks(config_data):
  """Upgrades the disks as config top level citizens."""
  if "instances" not in config_data:
    raise Error("Can't find the 'instances' key in the configuration!")

  if "disks" in config_data:
    # Disks are already top level citizens
    return

  config_data["disks"] = dict()
  for iobj in config_data["instances"].values():
    disk_uuids = []
    for disk in iobj["disks"]:
      duuid = disk["uuid"]
      disk["serial_no"] = 1
      disk["ctime"] = disk["mtime"] = iobj["ctime"]
      config_data["disks"][duuid] = disk
      disk_uuids.append(duuid)
    iobj["disks"] = disk_uuids


def UpgradeAll(config_data):
  config_data["version"] = version.BuildVersion(TARGET_MAJOR, TARGET_MINOR, 0)
  UpgradeRapiUsers()
  UpgradeWatcher()
  UpgradeFileStoragePaths(config_data)
  UpgradeNetworks(config_data)
  UpgradeCluster(config_data)
  UpgradeGroups(config_data)
  UpgradeInstances(config_data)
  UpgradeTopLevelDisks(config_data)
  UpgradeNodeIndices(config_data)
  UpgradeInstanceIndices(config_data)


# DOWNGRADE ------------------------------------------------------------

def DowngradeNodeParams(config_object):
  if "ndparams" in config_object:
    if "cpu_speed" in config_object["ndparams"]:
      del config_object["ndparams"]["cpu_speed"]


def DowngradeCluster(config_data):
  cluster = config_data.get("cluster", None)
  if not cluster:
<<<<<<< HEAD
    raise Error("Cannot find the 'cluster' key in the configuration")
=======
    raise Error("Cannot find the 'cluster' key in the configuration!")
  DowngradeNdparams(cluster)
  if "default_iallocator_params" in cluster:
    del cluster["default_iallocator_params"]
  if "candidate_certs" in cluster:
    del cluster["candidate_certs"]
  for param in ["gluster", "gluster_storage_dir"]:
    if param in cluster:
      del cluster[param]
  if "max_running_jobs" in cluster:
    del cluster["max_running_jobs"]
  if "enabled_user_shutdown" in cluster:
    del cluster["enabled_user_shutdown"]
>>>>>>> f2609511

  DowngradeNodeParams(cluster)

  if "osparams_private_cluster" in cluster:
    del cluster["osparams_private_cluster"]

  if "instance_communication_network" in cluster:
    del cluster["instance_communication_network"]

  if "install_image" in cluster:
    del cluster["install_image"]

  if "zeroing_image" in cluster:
    del cluster["zeroing_image"]

  if "compression_tools" in cluster:
    del cluster["compression_tools"]


def DowngradeGroups(config_data):
  for group in config_data["nodegroups"].values():
    DowngradeNodeParams(group)


def DowngradeNodes(config_data):
  for group in config_data["nodes"].values():
    DowngradeNodeParams(group)


def DowngradeInstances(config_data):
  instances = config_data.get("instances", None)
  if instances is None:
    raise Error("Cannot find the 'instances' key in the configuration")

  for (_, iobj) in instances.items():
    if "osparams_private" in iobj:
      del iobj["osparams_private"]


def DowngradeTopLevelDisks(config_data):
  """Downgrade the disks from config top level citizens."""
  def RemoveSerialNumber(disk):
    if "serial_no" in disk:
      del disk["serial_no"]
    if "ctime" in disk:
      del disk["ctime"]
    if "mtime" in disk:
      del disk["mtime"]
    if "children" in disk:
      for subdisk in disk["children"]:
        RemoveSerialNumber(subdisk)

  if "instances" not in config_data:
    raise Error("Can't find the 'instances' key in the configuration!")

  if "disks" not in config_data:
    # Disks are not top level citizens
    return

  for iobj in config_data["instances"].values():
    disks = list()
    for disk_uuid in iobj["disks"]:
      disk_obj = config_data["disks"][disk_uuid]
      RemoveSerialNumber(disk_obj)
      disks.append(disk_obj)
      del config_data["disks"][disk_uuid]
    iobj["disks"] = disks

  for disk_uuid in config_data["disks"].keys():
    print("Disk %s is not attached to any Instance and will be removed."
          % disk_uuid)
  del config_data["disks"]


def DowngradeAll(config_data):
  # Any code specific to a particular version should be labeled that way, so
  # it can be removed when updating to the next version.
  config_data["version"] = version.BuildVersion(DOWNGRADE_MAJOR,
                                                DOWNGRADE_MINOR, 0)
  DowngradeCluster(config_data)
  DowngradeGroups(config_data)
  DowngradeNodes(config_data)
  DowngradeTopLevelDisks(config_data)
  DowngradeInstances(config_data)


def _ParseOptions():
  parser = optparse.OptionParser(usage="%prog [--debug|--verbose] [--force]")
  parser.add_option("--dry-run", dest="dry_run",
                    action="store_true",
                    help="Try to do the conversion, but don't write"
                         " output file")
  parser.add_option(cli.FORCE_OPT)
  parser.add_option(cli.DEBUG_OPT)
  parser.add_option(cli.VERBOSE_OPT)
  parser.add_option("--ignore-hostname", dest="ignore_hostname",
                    action="store_true", default=False,
                    help="Don't abort if hostname doesn't match")
  parser.add_option("--path", help="Convert configuration in this"
                    " directory instead of '%s'" % pathutils.DATA_DIR,
                    default=pathutils.DATA_DIR, dest="data_dir")
  parser.add_option("--confdir",
                    help=("Use this directory instead of '%s'" %
                          pathutils.CONF_DIR),
                    default=pathutils.CONF_DIR, dest="conf_dir")
  parser.add_option("--no-verify",
                    help="Do not verify configuration after upgrade",
                    action="store_true", dest="no_verify", default=False)
  parser.add_option("--downgrade",
                    help="Downgrade to the previous stable version",
                    action="store_true", dest="downgrade", default=False)
  return parser.parse_args()


def _ComposePaths():
  # We need to keep filenames locally because they might be renamed between
  # versions.
  options.data_dir = os.path.abspath(options.data_dir)
  options.CONFIG_DATA_PATH = options.data_dir + "/config.data"
  options.SERVER_PEM_PATH = options.data_dir + "/server.pem"
  options.CLIENT_PEM_PATH = options.data_dir + "/client.pem"
  options.KNOWN_HOSTS_PATH = options.data_dir + "/known_hosts"
  options.RAPI_CERT_FILE = options.data_dir + "/rapi.pem"
  options.SPICE_CERT_FILE = options.data_dir + "/spice.pem"
  options.SPICE_CACERT_FILE = options.data_dir + "/spice-ca.pem"
  options.RAPI_USERS_FILE = options.data_dir + "/rapi/users"
  options.RAPI_USERS_FILE_PRE24 = options.data_dir + "/rapi_users"
  options.CONFD_HMAC_KEY = options.data_dir + "/hmac.key"
  options.CDS_FILE = options.data_dir + "/cluster-domain-secret"
  options.SSCONF_MASTER_NODE = options.data_dir + "/ssconf_master_node"
  options.WATCHER_STATEFILE = options.data_dir + "/watcher.data"
  options.FILE_STORAGE_PATHS_FILE = options.conf_dir + "/file-storage-paths"


def _AskUser():
  if not options.force:
    if options.downgrade:
      usertext = ("The configuration is going to be DOWNGRADED to version %s.%s"
                  " Some configuration data might be removed if they don't fit"
                  " in the old format. Please make sure you have read the"
                  " upgrade notes (available in the UPGRADE file and included"
                  " in other documentation formats) to understand what they"
                  " are. Continue with *DOWNGRADING* the configuration?" %
                  (DOWNGRADE_MAJOR, DOWNGRADE_MINOR))
    else:
      usertext = ("Please make sure you have read the upgrade notes for"
                  " Ganeti %s (available in the UPGRADE file and included"
                  " in other documentation formats). Continue with upgrading"
                  " configuration?" % constants.RELEASE_VERSION)
    if not cli.AskUser(usertext):
      sys.exit(constants.EXIT_FAILURE)


def _Downgrade(config_major, config_minor, config_version, config_data,
               config_revision):
  if not ((config_major == TARGET_MAJOR and config_minor == TARGET_MINOR) or
          (config_major == DOWNGRADE_MAJOR and
           config_minor == DOWNGRADE_MINOR)):
    raise Error("Downgrade supported only from the latest version (%s.%s),"
                " found %s (%s.%s.%s) instead" %
                (TARGET_MAJOR, TARGET_MINOR, config_version, config_major,
                 config_minor, config_revision))
  DowngradeAll(config_data)


def _TestLoadingConfigFile():
  # test loading the config file
  all_ok = True
  if not (options.dry_run or options.no_verify):
    logging.info("Testing the new config file...")
    cfg = config.ConfigWriter(cfg_file=options.CONFIG_DATA_PATH,
                              accept_foreign=options.ignore_hostname,
                              offline=True)
    # if we reached this, it's all fine
    vrfy = cfg.VerifyConfig()
    if vrfy:
      logging.error("Errors after conversion:")
      for item in vrfy:
        logging.error(" - %s", item)
      all_ok = False
    else:
      logging.info("File loaded successfully after upgrading")
    del cfg

  if options.downgrade:
    action = "downgraded"
    out_ver = "%s.%s" % (DOWNGRADE_MAJOR, DOWNGRADE_MINOR)
  else:
    action = "upgraded"
    out_ver = constants.RELEASE_VERSION
  if all_ok:
    cli.ToStderr("Configuration successfully %s to version %s.",
                 action, out_ver)
  else:
    cli.ToStderr("Configuration %s to version %s, but there are errors."
                 "\nPlease review the file.", action, out_ver)


def main():
  """Main program.

  """
  global options, args # pylint: disable=W0603

  (options, args) = _ParseOptions()
  _ComposePaths()

  SetupLogging()

  # Option checking
  if args:
    raise Error("No arguments expected")
  if options.downgrade and not options.no_verify:
    options.no_verify = True

  # Check master name
  if not (CheckHostname(options.SSCONF_MASTER_NODE) or options.ignore_hostname):
    logging.error("Aborting due to hostname mismatch")
    sys.exit(constants.EXIT_FAILURE)

  _AskUser()

  # Check whether it's a Ganeti configuration directory
  if not (os.path.isfile(options.CONFIG_DATA_PATH) and
          os.path.isfile(options.SERVER_PEM_PATH) and
          os.path.isfile(options.KNOWN_HOSTS_PATH)):
    raise Error(("%s does not seem to be a Ganeti configuration"
                 " directory") % options.data_dir)

  if not os.path.isdir(options.conf_dir):
    raise Error("Not a directory: %s" % options.conf_dir)

  config_data = serializer.LoadJson(utils.ReadFile(options.CONFIG_DATA_PATH))

  try:
    config_version = config_data["version"]
  except KeyError:
    raise Error("Unable to determine configuration version")

  (config_major, config_minor, config_revision) = \
    version.SplitVersion(config_version)

  logging.info("Found configuration version %s (%d.%d.%d)",
               config_version, config_major, config_minor, config_revision)

  if "config_version" in config_data["cluster"]:
    raise Error("Inconsistent configuration: found config_version in"
                " configuration file")

  # Downgrade to the previous stable version
  if options.downgrade:
    _Downgrade(config_major, config_minor, config_version, config_data,
               config_revision)

  # Upgrade from 2.{0..10} to 2.12
  elif config_major == 2 and config_minor in range(0, 12):
    if config_revision != 0:
      logging.warning("Config revision is %s, not 0", config_revision)
    UpgradeAll(config_data)

  elif config_major == TARGET_MAJOR and config_minor == TARGET_MINOR:
    logging.info("No changes necessary")

  else:
    raise Error("Configuration version %d.%d.%d not supported by this tool" %
                (config_major, config_minor, config_revision))

  try:
    logging.info("Writing configuration file to %s", options.CONFIG_DATA_PATH)
    utils.WriteFile(file_name=options.CONFIG_DATA_PATH,
                    data=serializer.DumpJson(config_data),
                    mode=0600,
                    dry_run=options.dry_run,
                    backup=True)

    if not options.dry_run:
      bootstrap.GenerateClusterCrypto(
        False, False, False, False, False,
        nodecert_file=options.SERVER_PEM_PATH,
        rapicert_file=options.RAPI_CERT_FILE,
        spicecert_file=options.SPICE_CERT_FILE,
        spicecacert_file=options.SPICE_CACERT_FILE,
        hmackey_file=options.CONFD_HMAC_KEY,
        cds_file=options.CDS_FILE)

  except Exception:
    logging.critical("Writing configuration failed. It is probably in an"
                     " inconsistent state and needs manual intervention.")
    raise

  _TestLoadingConfigFile()


if __name__ == "__main__":
  main()<|MERGE_RESOLUTION|>--- conflicted
+++ resolved
@@ -150,7 +150,6 @@
   ial_params = cluster.get("default_iallocator_params", None)
   if not ial_params:
     cluster["default_iallocator_params"] = {}
-<<<<<<< HEAD
   if not "candidate_certs" in cluster:
     cluster["candidate_certs"] = {}
   cluster["instance_communication_network"] = \
@@ -161,11 +160,8 @@
     cluster.get("zeroing_image", "")
   cluster["compression_tools"] = \
     cluster.get("compression_tools", constants.IEC_DEFAULT_TOOLS)
-=======
-  cluster["candidate_certs"] = cluster.get("candidate_certs", {})
   if "enabled_user_shutdown" not in cluster:
     cluster["enabled_user_shutdown"] = False
->>>>>>> f2609511
 
 
 def UpgradeGroups(config_data):
@@ -464,23 +460,7 @@
 def DowngradeCluster(config_data):
   cluster = config_data.get("cluster", None)
   if not cluster:
-<<<<<<< HEAD
     raise Error("Cannot find the 'cluster' key in the configuration")
-=======
-    raise Error("Cannot find the 'cluster' key in the configuration!")
-  DowngradeNdparams(cluster)
-  if "default_iallocator_params" in cluster:
-    del cluster["default_iallocator_params"]
-  if "candidate_certs" in cluster:
-    del cluster["candidate_certs"]
-  for param in ["gluster", "gluster_storage_dir"]:
-    if param in cluster:
-      del cluster[param]
-  if "max_running_jobs" in cluster:
-    del cluster["max_running_jobs"]
-  if "enabled_user_shutdown" in cluster:
-    del cluster["enabled_user_shutdown"]
->>>>>>> f2609511
 
   DowngradeNodeParams(cluster)
 
